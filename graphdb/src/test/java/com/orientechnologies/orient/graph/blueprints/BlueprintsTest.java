--- conflicted
+++ resolved
@@ -66,11 +66,7 @@
 
     Vertex v1 = graph.addVertex(null);
     Vertex v2 = graph.addVertex(null);
-<<<<<<< HEAD
     OrientEdge e = graph.addEdge(null, v1, v2, "anyLabel");
-=======
-    OrientEdge e = graph.addEdge(null, v1, v2, "contains");
->>>>>>> 015cf02b
     e.setProperty("key", "forceCreationOfDocument");
 
     Iterable<Edge> result = graph.command(new OSQLSynchQuery<Edge>("select from e where key = 'forceCreationOfDocument'"))
