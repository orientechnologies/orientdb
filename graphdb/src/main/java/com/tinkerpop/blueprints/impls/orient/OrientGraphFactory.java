/*
 *
 *  *  Copyright 2014 Orient Technologies LTD (info(at)orientechnologies.com)
 *  *
 *  *  Licensed under the Apache License, Version 2.0 (the "License");
 *  *  you may not use this file except in compliance with the License.
 *  *  You may obtain a copy of the License at
 *  *
 *  *       http://www.apache.org/licenses/LICENSE-2.0
 *  *
 *  *  Unless required by applicable law or agreed to in writing, software
 *  *  distributed under the License is distributed on an "AS IS" BASIS,
 *  *  WITHOUT WARRANTIES OR CONDITIONS OF ANY KIND, either express or implied.
 *  *  See the License for the specific language governing permissions and
 *  *  limitations under the License.
 *  *
 *  * For more information: http://www.orientechnologies.com
 *
 */

package com.tinkerpop.blueprints.impls.orient;

import com.orientechnologies.orient.core.db.document.ODatabaseDocumentPool;
import com.orientechnologies.orient.core.db.document.ODatabaseDocumentTx;
import com.orientechnologies.orient.core.exception.ODatabaseException;
import com.orientechnologies.orient.core.intent.OIntent;

import java.util.concurrent.atomic.AtomicBoolean;

/**
 * A factory to create instances of {@link OrientGraph}. OrientGraph is a Blueprints implementation of the graph database OrientDB
 * (http://www.orientechnologies.com).
 * 
 * By default creates new connection for each graph, but could be configured to use database pool.
 * 
 * Thread safe after set up.
 * 
 * @author Luca Garulli (http://www.orientechnologies.com)
 */
public class OrientGraphFactory extends OrientConfigurableGraph {
  protected final String                   url;
  protected final String                   user;
  protected final String                   password;
  protected volatile ODatabaseDocumentPool pool;
  protected OIntent                        intent;
  protected AtomicBoolean                  used = new AtomicBoolean(false);

  /**
   * Creates a factory that use default admin credentials.
   *
   * @param iURL
   *          to the database
   */
  public OrientGraphFactory(final String iURL) {
    this(iURL, OrientBaseGraph.ADMIN, OrientBaseGraph.ADMIN);
  }

  /**
   * Creates a factory with given credentials.
   *
   * @param iURL
   *          to the database
   * @param iUser
   *          name of the user
   * @param iPassword
   *          of the user
   */
  public OrientGraphFactory(final String iURL, final String iUser, final String iPassword) {
    url = iURL;
    user = iUser;
    password = iPassword;
  }

  /**
   * Closes all pooled databases and clear the pool.
   */
  public void close() {
    if (pool != null)
      pool.close();

    pool = null;
  }

  /**
   * Drops current database if such one exists.
   *
   * @throws ODatabaseException
   *           if there is no current database.
   */
  public void drop() {
    getDatabase(false, true).drop();
  }

  /**
   * Gets transactional graph with the database from pool if pool is configured. Otherwise creates a graph with new db instance. The
   * Graph instance inherits the factory's configuration.
   * 
   * @return transactional graph
   */
  public OrientGraph getTx() {
    final OrientGraph g;
    if (pool == null) {
      g = new OrientGraph(getDatabase(), user, password, settings);
    } else {
      // USE THE POOL
      g = new OrientGraph(pool);
    }

    initGraph(g);
    return g;
  }

  /**
   * Gets non transactional graph with the database from pool if pool is configured. Otherwise creates a graph with new db instance.
   * The Graph instance inherits the factory's configuration.
   * 
   * @return non transactional graph
   */
  public OrientGraphNoTx getNoTx() {
    final OrientGraphNoTx g;
    if (pool == null) {
      g = new OrientGraphNoTx(getDatabase(), user, password, settings);
    } else {
      // USE THE POOL
      g = new OrientGraphNoTx(pool);
    }

    initGraph(g);
    return g;
  }

  /**
   * Gives new connection to database. If current factory configured to use pool (see {@link #setupPool(int, int)} method),
   * retrieves connection from pool. Otherwise creates new connection each time.
   * 
   * Automatically creates database if database with given URL does not exist
   * 
   * Shortcut for {@code getDatabase(true)}
   * 
   * @return database.
   */
  public ODatabaseDocumentTx getDatabase() {
    return getDatabase(true, true);
  }

  /**
   * Gives new connection to database. If current factory configured to use pool (see {@link #setupPool(int, int)} method),
   * retrieves connection from pool. Otherwise creates new connection each time.
   * 
   * @param iCreate
   *          if true automatically creates database if database with given URL does not exist
   * @param iOpen
   *          if true automatically opens the database
   * @return database
   */
  public ODatabaseDocumentTx getDatabase(final boolean iCreate, final boolean iOpen) {
    final ODatabaseDocumentTx db = new ODatabaseDocumentTx(url);
    if (!db.getURL().startsWith("remote:") && !db.exists()) {
      if (iCreate)
        db.create();
      else if (iOpen)
        throw new ODatabaseException("Database '" + url + "' not found");
    } else if (iOpen)
      db.open(user, password);

    return db;
  }

  /**
   * Check if the database with path given to the factory exists.
   * 
   * @return true if database is exists
   */
  public boolean exists() {
    final ODatabaseDocumentTx db = getDatabase(false, false);
    try {
      return db.exists();
    } finally {
      db.close();
    }
  }

  /**
   * Setting up the factory to use database pool instead of creation a new instance of database connection each time.
   * 
   * @param iMin
   *          minimum size of pool
   * @param iMax
   *          maximum size of pool
   * @return this
   */
  public OrientGraphFactory setupPool(final int iMin, final int iMax) {
    // CLOSE ANY PREVIOUS POOL
<<<<<<< HEAD
    closePool();

    pool = new OResourcePool<String, OrientBaseGraph>(iMax, new OResourcePoolListener<String, OrientBaseGraph>() {
      @Override
      public OrientBaseGraph createNewResource(final String iKey, final Object... iAdditionalArgs) {
        final OrientBaseGraph g;
        if (transactional)
          g = new OrientGraph(getDatabase(), user, password, settings) {
            @Override
            public void shutdown() {
              if (pool != null) {
                getRawGraph().getLocalCache().clear();
                pool.returnResource(this);
              } else
                super.shutdown();
            }
          };
        else
          g = new OrientGraphNoTx(getDatabase(), user, password, settings) {
            @Override
            public void shutdown() {
              if (pool != null) {
                getRawGraph().getLocalCache().clear();
                pool.returnResource(this);
                ODatabaseRecordThreadLocal.INSTANCE.remove();
              } else
                super.shutdown();
            }
          };

        initGraph(g);
        return g;
      }
=======
    if (pool != null)
      pool.close();
>>>>>>> c10baee4

    pool = new ODatabaseDocumentPool(url, user, password);
    pool.setup(iMin, iMax);

    return this;
  }

  /**
   * Returns the number of available instances in the pool.
   */
  public int getAvailableInstancesInPool() {
    if (pool != null)
      return pool.getAvailableConnections(url, user);
    return 0;
  }

  /**
   * Returns the total number of instances created in the pool.
   */
  public int getCreatedInstancesInPool() {
    if (pool != null)
      return pool.getCreatedInstances(url, user);

    return 0;
  }

  @Override
  public void declareIntent(final OIntent iIntent) {
    intent = iIntent;
  }

  protected void initGraph(final OrientBaseGraph g) {
    if (used.compareAndSet(false, true)) {
      // EXECUTE ONLY ONCE
      final ODatabaseDocumentTx db = g.getRawGraph();
      boolean txActive = db.getTransaction().isActive();

      if (txActive)
        // COMMIT TX BEFORE ANY SCHEMA CHANGES
        db.commit();

      g.checkForGraphSchema(db);

      if (txActive)
        // REOPEN IT AGAIN
        db.begin();

    }

    if (intent != null)
      g.declareIntent(intent.copy());
  }

  @Override
  protected void finalize() throws Throwable {
    close();
    super.finalize();
  }
}<|MERGE_RESOLUTION|>--- conflicted
+++ resolved
@@ -20,10 +20,19 @@
 
 package com.tinkerpop.blueprints.impls.orient;
 
-import com.orientechnologies.orient.core.db.document.ODatabaseDocumentPool;
+import com.orientechnologies.common.concur.resource.OResourcePool;
+import com.orientechnologies.common.concur.resource.OResourcePoolListener;
+import com.orientechnologies.common.log.OLogManager;
+import com.orientechnologies.orient.core.Orient;
+import com.orientechnologies.orient.core.db.ODatabaseComplex;
+import com.orientechnologies.orient.core.db.ODatabaseInternal;
+import com.orientechnologies.orient.core.db.ODatabaseLifecycleListener;
+import com.orientechnologies.orient.core.db.ODatabaseRecordThreadLocal;
 import com.orientechnologies.orient.core.db.document.ODatabaseDocumentTx;
+import com.orientechnologies.orient.core.db.record.ODatabaseRecordInternal;
 import com.orientechnologies.orient.core.exception.ODatabaseException;
 import com.orientechnologies.orient.core.intent.OIntent;
+import com.orientechnologies.orient.core.metadata.schema.OClass;
 
 import java.util.concurrent.atomic.AtomicBoolean;
 
@@ -37,13 +46,15 @@
  * 
  * @author Luca Garulli (http://www.orientechnologies.com)
  */
-public class OrientGraphFactory extends OrientConfigurableGraph {
-  protected final String                   url;
-  protected final String                   user;
-  protected final String                   password;
-  protected volatile ODatabaseDocumentPool pool;
-  protected OIntent                        intent;
-  protected AtomicBoolean                  used = new AtomicBoolean(false);
+public class OrientGraphFactory extends OrientConfigurableGraph implements ODatabaseLifecycleListener {
+  protected final String                                    url;
+  protected final String                                    user;
+  protected final String                                    password;
+  protected volatile OResourcePool<String, OrientBaseGraph> pool;
+  protected volatile boolean                                transactional   = true;
+  protected boolean                                         leaveGraphsOpen = true;
+  protected OIntent                                         intent;
+  protected AtomicBoolean                                   used            = new AtomicBoolean(false);
 
   /**
    * Creates a factory that use default admin credentials.
@@ -69,16 +80,29 @@
     url = iURL;
     user = iUser;
     password = iPassword;
+    Orient.instance().addDbLifecycleListener(this);
+  }
+
+  public boolean isLeaveGraphsOpen() {
+    return leaveGraphsOpen;
+  }
+
+  public void setLeaveGraphsOpen(boolean leaveGraphsOpen) {
+    this.leaveGraphsOpen = leaveGraphsOpen;
   }
 
   /**
    * Closes all pooled databases and clear the pool.
    */
   public void close() {
-    if (pool != null)
-      pool.close();
-
+    closePool();
     pool = null;
+    Orient.instance().removeDbLifecycleListener(this);
+  }
+
+  @Override
+  public PRIORITY getPriority() {
+    return PRIORITY.FIRST;
   }
 
   /**
@@ -92,6 +116,17 @@
   }
 
   /**
+   * Depends of configuration work like {@link #getTx()} or {@link #getNoTx()}. By default the factory configured to return
+   * transactional graph. Use {@link #setTransactional(boolean)} to change the behaviour. The Graph instance inherits the factory's
+   * configuration.
+   *
+   * @return orient graph
+   */
+  public OrientBaseGraph get() {
+    return transactional ? getTx() : getNoTx();
+  }
+
+  /**
    * Gets transactional graph with the database from pool if pool is configured. Otherwise creates a graph with new db instance. The
    * Graph instance inherits the factory's configuration.
    * 
@@ -100,13 +135,17 @@
   public OrientGraph getTx() {
     final OrientGraph g;
     if (pool == null) {
-      g = new OrientGraph(getDatabase(), user, password, settings);
+      g = (OrientGraph) new OrientGraph(getDatabase(), user, password, settings);
+      initGraph(g);
     } else {
+      if (!transactional)
+        throw new IllegalStateException(
+            "Cannot create a transactional graph instance after the pool has been set as non-transactional");
+
       // USE THE POOL
-      g = new OrientGraph(pool);
-    }
-
-    initGraph(g);
+      return (OrientGraph) pool.getResource(url, 0, user, password);
+    }
+
     return g;
   }
 
@@ -119,13 +158,17 @@
   public OrientGraphNoTx getNoTx() {
     final OrientGraphNoTx g;
     if (pool == null) {
-      g = new OrientGraphNoTx(getDatabase(), user, password, settings);
+      g = (OrientGraphNoTx) new OrientGraphNoTx(getDatabase(), user, password, settings);
+      initGraph(g);
     } else {
+      if (transactional)
+        throw new IllegalStateException(
+            "Cannot create a non-transactional graph instance after the pool has been set as transactional");
+
       // USE THE POOL
-      g = new OrientGraphNoTx(pool);
-    }
-
-    initGraph(g);
+      return (OrientGraphNoTx) pool.getResource(url, 0, user, password);
+    }
+
     return g;
   }
 
@@ -190,8 +233,11 @@
    * @return this
    */
   public OrientGraphFactory setupPool(final int iMin, final int iMax) {
+    // // ASSURE THE DB IS CREATED THE FIRST TIME
+    // final ODatabaseDocumentTx db = getDatabase();
+    // db.close();
+    //
     // CLOSE ANY PREVIOUS POOL
-<<<<<<< HEAD
     closePool();
 
     pool = new OResourcePool<String, OrientBaseGraph>(iMax, new OResourcePoolListener<String, OrientBaseGraph>() {
@@ -225,14 +271,39 @@
         initGraph(g);
         return g;
       }
-=======
-    if (pool != null)
-      pool.close();
->>>>>>> c10baee4
-
-    pool = new ODatabaseDocumentPool(url, user, password);
-    pool.setup(iMin, iMax);
-
+
+      @Override
+      public boolean reuseResource(final String iKey, final Object[] iAdditionalArgs, final OrientBaseGraph iValue) {
+        // LEAVE THE DATABASE OPEN
+        ODatabaseRecordThreadLocal.INSTANCE.set(iValue.getRawGraph());
+        return true;
+      }
+    });
+
+    return this;
+  }
+
+  /**
+   * @return true if current factory configured to create transactional graphs by default.
+   * @see #get()
+   */
+  public boolean isTransactional() {
+    return transactional;
+  }
+
+  /**
+   * Configure current factory to create transactional of non transactional graphs by default.
+   * 
+   * @param iTransactional
+   *          defines should the factory return transactional graph by default.
+   * @return this
+   * 
+   * @see #get()
+   */
+  public OrientGraphFactory setTransactional(final boolean iTransactional) {
+    if (pool != null && transactional != iTransactional)
+      throw new IllegalArgumentException("Cannot change transactional state after creating the pool");
+    this.transactional = iTransactional;
     return this;
   }
 
@@ -241,7 +312,7 @@
    */
   public int getAvailableInstancesInPool() {
     if (pool != null)
-      return pool.getAvailableConnections(url, user);
+      return pool.getAvailableResources();
     return 0;
   }
 
@@ -249,15 +320,64 @@
    * Returns the total number of instances created in the pool.
    */
   public int getCreatedInstancesInPool() {
-    if (pool != null)
-      return pool.getCreatedInstances(url, user);
-
+//    if (pool != null)
+//      return pool.getCreatedInstancesInPool();
     return 0;
   }
 
   @Override
   public void declareIntent(final OIntent iIntent) {
     intent = iIntent;
+  }
+
+  @Override
+  public void onCreate(final ODatabaseInternal iDatabase) {
+    if (iDatabase instanceof ODatabaseRecordInternal) {
+      final ODatabaseComplex<?> db = ((ODatabaseRecordInternal) iDatabase).getDatabaseOwner();
+
+      if (db instanceof ODatabaseDocumentTx)
+        OrientBaseGraph.checkForGraphSchema((ODatabaseDocumentTx) db);
+    }
+  }
+
+  @Override
+  public void onOpen(final ODatabaseInternal iDatabase) {
+    if (iDatabase instanceof ODatabaseRecordInternal) {
+      final ODatabaseComplex<?> db = ((ODatabaseRecordInternal) iDatabase).getDatabaseOwner();
+      if (db instanceof ODatabaseDocumentTx)
+        OrientBaseGraph.checkForGraphSchema((ODatabaseDocumentTx) db);
+    }
+  }
+
+  @Override
+  public void onClose(final ODatabaseInternal iDatabase) {
+  }
+
+  @Override
+  public void onCreateClass(ODatabaseInternal iDatabase, OClass iClass) {
+  }
+
+  @Override
+  public void onDropClass(ODatabaseInternal iDatabase, OClass iClass) {
+
+  }
+
+  protected void closePool() {
+    if (pool != null) {
+      final OResourcePool<String, OrientBaseGraph> closingPool = pool;
+      pool = null;
+
+      int usedResources = 0;
+      // CLOSE ALL THE INSTANCES
+      for (OrientExtendedGraph g : closingPool.getResources()) {
+        usedResources++;
+        g.shutdown();
+      }
+
+      OLogManager.instance().debug(this, "Maximum used resources: %d", usedResources);
+
+      closingPool.close();
+    }
   }
 
   protected void initGraph(final OrientBaseGraph g) {
