--- conflicted
+++ resolved
@@ -335,14 +335,8 @@
 
     final ODocument doc = createDocument(label);
 
-<<<<<<< HEAD
-    doc.field(OrientBaseGraph.CONNECTION_OUT, graph.isKeepInMemoryReferences() ? vOutRecord.getIdentity() : vOutRecord);
-    doc.field(OrientBaseGraph.CONNECTION_IN, graph.isKeepInMemoryReferences() ? vInRecord.getIdentity() : vInRecord);
-    doc.save();
-=======
     doc.field(OrientBaseGraph.CONNECTION_OUT, settings.keepInMemoryReferences ? vOutRecord.getIdentity() : vOutRecord);
     doc.field(OrientBaseGraph.CONNECTION_IN, settings.keepInMemoryReferences ? vInRecord.getIdentity() : vInRecord);
->>>>>>> 04ab5a39
     rawElement = doc;
 
     final boolean useVertexFieldsForEdgeLabels = settings.useVertexFieldsForEdgeLabels;
