<?xml version="1.0" encoding="UTF-8"?>
<!-- ~ Copyright (c) 2008-2012, Hazel Bilisim Ltd. All Rights Reserved. ~ ~ Licensed under the Apache License, Version 2.0 (the "License"); ~ you may not 
	use this file except in compliance with the License. ~ You may obtain a copy of the License at ~ ~ http://www.apache.org/licenses/LICENSE-2.0 ~ ~ Unless 
	required by applicable law or agreed to in writing, software ~ distributed under the License is distributed on an "AS IS" BASIS, ~ WITHOUT WARRANTIES OR 
	CONDITIONS OF ANY KIND, either express or implied. ~ See the License for the specific language governing permissions and ~ limitations under the License. -->

<<<<<<< HEAD
<hazelcast xsi:schemaLocation="http://www.hazelcast.com/schema/config hazelcast-config-3.0.xsd"
           xmlns="http://www.hazelcast.com/schema/config"
           xmlns:xsi="http://www.w3.org/2001/XMLSchema-instance">
    <group>
        <name>orientdb</name>
        <password>orientdb</password>
    </group>
    <network>
        <port auto-increment="true">2434</port>
        <join>
            <multicast enabled="true">
                <multicast-group>235.1.1.1</multicast-group>
                <multicast-port>2434</multicast-port>
            </multicast>
        </join>
    </network>
    <executor-service>
        <core-pool-size>1</core-pool-size>
        <max-pool-size>16</max-pool-size>
        <keep-alive-seconds>60</keep-alive-seconds>
    </executor-service>
=======
<hazelcast xsi:schemaLocation="http://www.hazelcast.com/schema/config hazelcast-config-3.0.xsd" xmlns="http://www.hazelcast.com/schema/config"
	xmlns:xsi="http://www.w3.org/2001/XMLSchema-instance">
	<group>
		<name>orientdb</name>
		<password>orientdb</password>
	</group>
	<network>
		<port auto-increment="true">2434</port>
		<join>
			<multicast enabled="true">
				<multicast-group>235.1.1.1</multicast-group>
				<multicast-port>2434</multicast-port>
			</multicast>
		</join>
	</network>
	<executor-service>
		<core-pool-size>1</core-pool-size>
		<max-pool-size>16</max-pool-size>
		<keep-alive-seconds>60</keep-alive-seconds>
	</executor-service>
>>>>>>> 7c217f28
</hazelcast><|MERGE_RESOLUTION|>--- conflicted
+++ resolved
@@ -4,29 +4,6 @@
 	required by applicable law or agreed to in writing, software ~ distributed under the License is distributed on an "AS IS" BASIS, ~ WITHOUT WARRANTIES OR 
 	CONDITIONS OF ANY KIND, either express or implied. ~ See the License for the specific language governing permissions and ~ limitations under the License. -->
 
-<<<<<<< HEAD
-<hazelcast xsi:schemaLocation="http://www.hazelcast.com/schema/config hazelcast-config-3.0.xsd"
-           xmlns="http://www.hazelcast.com/schema/config"
-           xmlns:xsi="http://www.w3.org/2001/XMLSchema-instance">
-    <group>
-        <name>orientdb</name>
-        <password>orientdb</password>
-    </group>
-    <network>
-        <port auto-increment="true">2434</port>
-        <join>
-            <multicast enabled="true">
-                <multicast-group>235.1.1.1</multicast-group>
-                <multicast-port>2434</multicast-port>
-            </multicast>
-        </join>
-    </network>
-    <executor-service>
-        <core-pool-size>1</core-pool-size>
-        <max-pool-size>16</max-pool-size>
-        <keep-alive-seconds>60</keep-alive-seconds>
-    </executor-service>
-=======
 <hazelcast xsi:schemaLocation="http://www.hazelcast.com/schema/config hazelcast-config-3.0.xsd" xmlns="http://www.hazelcast.com/schema/config"
 	xmlns:xsi="http://www.w3.org/2001/XMLSchema-instance">
 	<group>
@@ -47,5 +24,4 @@
 		<max-pool-size>16</max-pool-size>
 		<keep-alive-seconds>60</keep-alive-seconds>
 	</executor-service>
->>>>>>> 7c217f28
 </hazelcast>