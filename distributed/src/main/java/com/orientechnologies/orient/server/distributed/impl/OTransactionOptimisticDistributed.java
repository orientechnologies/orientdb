--- conflicted
+++ resolved
@@ -3,6 +3,7 @@
 import com.orientechnologies.orient.core.Orient;
 import com.orientechnologies.orient.core.db.ODatabaseDocumentInternal;
 import com.orientechnologies.orient.core.db.record.ORecordOperation;
+import com.orientechnologies.orient.core.delta.ODocumentDelta;
 import com.orientechnologies.orient.core.exception.ORecordNotFoundException;
 import com.orientechnologies.orient.core.index.OClassIndexManager;
 import com.orientechnologies.orient.core.metadata.schema.OImmutableClass;
@@ -55,26 +56,16 @@
         break;
       case ORecordOperation.UPDATED:
         if (change.getRecord() instanceof ODocument) {
-<<<<<<< HEAD
-          ODocument deltaRecord = (ODocument) change.getRecord();
+          ODocumentDelta deltaRecord = (ODocumentDelta) change.getRecord();
           ODocument original = database.load(deltaRecord.getIdentity());
+          if (original == null)
+            throw new ORecordNotFoundException(deltaRecord.getIdentity());
           original = original.mergeDelta(deltaRecord);
           
           ODocument updateDoc = original;
           OLiveQueryHook.addOp(updateDoc, ORecordOperation.UPDATED, database);
           OLiveQueryHookV2.addOp(updateDoc, ORecordOperation.UPDATED, database);
           OImmutableClass clazz = ODocumentInternal.getImmutableSchemaClass(updateDoc);
-=======
-          ODocument doc = (ODocument) change.getRecord();
-          ODocument original = database.load(doc.getIdentity());
-          if (original == null)
-            throw new ORecordNotFoundException(doc.getIdentity());
-          original.merge(doc, false, false);
-          doc = original;
-          OLiveQueryHook.addOp(doc, ORecordOperation.UPDATED, database);
-          OLiveQueryHookV2.addOp(doc, ORecordOperation.UPDATED, database);
-          OImmutableClass clazz = ODocumentInternal.getImmutableSchemaClass(doc);
->>>>>>> d37d8a6d
           if (clazz != null) {
             OClassIndexManager.processIndexOnUpdate(database, updateDoc, changes);
             if (clazz.isFunction()) {
