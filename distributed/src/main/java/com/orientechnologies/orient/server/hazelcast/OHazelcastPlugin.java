<<<<<<< HEAD
/*
 *
 *  *  Copyright 2014 Orient Technologies LTD (info(at)orientechnologies.com)
 *  *
 *  *  Licensed under the Apache License, Version 2.0 (the "License");
 *  *  you may not use this file except in compliance with the License.
 *  *  You may obtain a copy of the License at
 *  *
 *  *       http://www.apache.org/licenses/LICENSE-2.0
 *  *
 *  *  Unless required by applicable law or agreed to in writing, software
 *  *  distributed under the License is distributed on an "AS IS" BASIS,
 *  *  WITHOUT WARRANTIES OR CONDITIONS OF ANY KIND, either express or implied.
 *  *  See the License for the specific language governing permissions and
 *  *  limitations under the License.
 *  *
 *  * For more information: http://www.orientechnologies.com
 *
 */
package com.orientechnologies.orient.server.hazelcast;

import com.hazelcast.config.FileSystemXmlConfig;
import com.hazelcast.config.QueueConfig;
import com.hazelcast.core.*;
import com.orientechnologies.common.console.OConsoleReader;
import com.orientechnologies.common.console.ODefaultConsoleReader;
import com.orientechnologies.common.exception.OException;
import com.orientechnologies.common.io.OFileUtils;
import com.orientechnologies.common.io.OIOUtils;
import com.orientechnologies.common.log.OAnsiCode;
import com.orientechnologies.common.log.OLogManager;
import com.orientechnologies.common.parser.OSystemVariableResolver;
import com.orientechnologies.common.util.OArrays;
import com.orientechnologies.orient.core.Orient;
import com.orientechnologies.orient.core.command.OCommandOutputListener;
import com.orientechnologies.orient.core.config.OGlobalConfiguration;
import com.orientechnologies.orient.core.db.ODatabase;
import com.orientechnologies.orient.core.db.ODatabaseDocumentInternal;
import com.orientechnologies.orient.core.db.ODatabaseInternal;
import com.orientechnologies.orient.core.db.ODatabaseRecordThreadLocal;
import com.orientechnologies.orient.core.db.OScenarioThreadLocal;
import com.orientechnologies.orient.core.db.document.ODatabaseDocument;
import com.orientechnologies.orient.core.db.document.ODatabaseDocumentTx;
import com.orientechnologies.orient.core.exception.OConfigurationException;
import com.orientechnologies.orient.core.id.ORecordId;
import com.orientechnologies.orient.core.metadata.schema.OClass;
import com.orientechnologies.orient.core.metadata.schema.OClassImpl;
import com.orientechnologies.orient.core.metadata.schema.OSchema;
import com.orientechnologies.orient.core.metadata.schema.OType;
import com.orientechnologies.orient.core.record.ORecord;
import com.orientechnologies.orient.core.record.ORecordInternal;
import com.orientechnologies.orient.core.record.ORecordVersionHelper;
import com.orientechnologies.orient.core.record.impl.ODocument;
import com.orientechnologies.orient.core.sql.OCommandSQLParsingException;
import com.orientechnologies.orient.core.storage.OStorage;
import com.orientechnologies.orient.core.storage.impl.local.OAbstractPaginatedStorage;
import com.orientechnologies.orient.core.storage.impl.local.paginated.wal.OLogSequenceNumber;
import com.orientechnologies.orient.server.OServer;
import com.orientechnologies.orient.server.config.OServerConfiguration;
import com.orientechnologies.orient.server.config.OServerHandlerConfiguration;
import com.orientechnologies.orient.server.config.OServerParameterConfiguration;
import com.orientechnologies.orient.server.distributed.*;
import com.orientechnologies.orient.server.distributed.ODistributedRequest.EXECUTION_MODE;
import com.orientechnologies.orient.server.distributed.ODistributedServerLog.DIRECTION;
import com.orientechnologies.orient.server.distributed.sql.OCommandExecutorSQLSyncCluster;
import com.orientechnologies.orient.server.distributed.task.OAbstractRemoteTask;
import com.orientechnologies.orient.server.distributed.task.OAbstractReplicatedTask;
import com.orientechnologies.orient.server.distributed.task.OCopyDatabaseChunkTask;
import com.orientechnologies.orient.server.distributed.task.ODistributedDatabaseDeltaSyncException;
import com.orientechnologies.orient.server.distributed.task.ORestartNodeTask;
import com.orientechnologies.orient.server.distributed.task.OSyncDatabaseDeltaTask;
import com.orientechnologies.orient.server.distributed.task.OSyncDatabaseTask;
import com.orientechnologies.orient.server.network.OServerNetworkListener;

import java.io.DataInputStream;
import java.io.File;
import java.io.FileInputStream;
import java.io.FileNotFoundException;
import java.io.FileOutputStream;
import java.io.IOException;
import java.io.OutputStream;
import java.io.Serializable;
import java.util.*;
import java.util.Map.Entry;
import java.util.concurrent.Callable;
import java.util.concurrent.ConcurrentHashMap;
import java.util.concurrent.TimeUnit;
import java.util.concurrent.atomic.AtomicReference;
import java.util.concurrent.locks.Lock;
import java.util.zip.GZIPInputStream;

/**
 * Hazelcast implementation for clustering.
 *
 * @author Luca Garulli (l.garulli--at--orientechnologies.com)
 */
public class OHazelcastPlugin extends ODistributedAbstractPlugin
    implements MembershipListener, EntryListener<String, Object>, OCommandOutputListener {

  public static final String CONFIG_DATABASE_PREFIX = "database.";

  protected static final String                 NODE_NAME_ENV          = "ORIENTDB_NODE_NAME";
  protected static final String                 CONFIG_NODE_PREFIX     = "node.";
  protected static final String                 CONFIG_DBSTATUS_PREFIX = "dbstatus.";
  protected static final int                    DEPLOY_DB_MAX_RETRIES  = 10;
  protected String                              nodeId;
  protected String                              hazelcastConfigFile    = "hazelcast.xml";
  protected Map<String, Member>                 activeNodes            = new ConcurrentHashMap<String, Member>();
  protected OHazelcastDistributedMessageService messageService;
  protected long                                timeOffset             = 0;
  protected Date                                startedOn              = new Date();

  protected volatile NODE_STATUS status = NODE_STATUS.OFFLINE;

  protected String membershipListenerRegistration;

  protected volatile HazelcastInstance          hazelcastInstance;
  protected long                                lastClusterChangeOn;
  protected List<ODistributedLifecycleListener> listeners = new ArrayList<ODistributedLifecycleListener>();

  public OHazelcastPlugin() {
  }

  @Override
  public void config(final OServer iServer, final OServerParameterConfiguration[] iParams) {
    super.config(iServer, iParams);

    if (nodeName == null)
      assignNodeName();

    for (OServerParameterConfiguration param : iParams) {
      if (param.name.equalsIgnoreCase("configuration.hazelcast"))
        hazelcastConfigFile = OSystemVariableResolver.resolveSystemVariables(param.value);
    }
  }

  @Override
  public void startup() {
    if (!enabled)
      return;

    OGlobalConfiguration.RID_BAG_EMBEDDED_TO_SBTREEBONSAI_THRESHOLD.setValue(Integer.MAX_VALUE);
    OGlobalConfiguration.RID_BAG_SBTREEBONSAI_TO_EMBEDDED_THRESHOLD.setValue(-1);
    OGlobalConfiguration.STORAGE_TRACK_CHANGED_RECORDS_IN_WAL.setValue(true);

    super.startup();

    status = NODE_STATUS.STARTING;

    final String localNodeName = nodeName;

    activeNodes.clear();

    try {
      hazelcastInstance = configureHazelcast();

      nodeId = hazelcastInstance.getCluster().getLocalMember().getUuid();

      OLogManager.instance().info(this, "Starting distributed server '%s' (hzID=%s)...", localNodeName, nodeId);

      timeOffset = System.currentTimeMillis() - hazelcastInstance.getCluster().getClusterTime();
      activeNodes.put(localNodeName, hazelcastInstance.getCluster().getLocalMember());

      membershipListenerRegistration = hazelcastInstance.getCluster().addMembershipListener(this);

      OServer.registerServerInstance(localNodeName, serverInstance);

      final IMap<String, Object> configurationMap = (IMap<String, Object>) getConfigurationMap();
      configurationMap.addEntryListener(this, true);

      // REGISTER CURRENT NODES
      for (Member m : hazelcastInstance.getCluster().getMembers()) {
        if (!m.getUuid().equals(getLocalNodeId())) {
          final String memberName = getNodeName(m);
          if (memberName != null)
            activeNodes.put(memberName, m);
          else if (!m.equals(hazelcastInstance.getCluster().getLocalMember()))
            ODistributedServerLog.warn(this, localNodeName, null, DIRECTION.NONE, "Cannot find configuration for member: %s", m);
        }
      }

      publishLocalNodeConfiguration();

      if (!configurationMap.containsKey(CONFIG_NODE_PREFIX + nodeId)) {
        // NODE NOT REGISTERED, FORCING SHUTTING DOWN
        ODistributedServerLog.error(this, localNodeName, null, DIRECTION.NONE, "Error on registering local node on cluster");
        System.exit(1);
      }

      messageService = new OHazelcastDistributedMessageService(this);

      installNewDatabases(true);

      loadDistributedDatabases();

      // REGISTER CURRENT MEMBERS
      setNodeStatus(NODE_STATUS.ONLINE);

      publishLocalNodeConfiguration();

      final long delay = OGlobalConfiguration.DISTRIBUTED_PUBLISH_NODE_STATUS_EVERY.getValueAsLong();
      if (delay > 0)
        Orient.instance().scheduleTask(new TimerTask() {
          @Override
          public void run() {
            publishLocalNodeConfiguration();
          }
        }, delay, delay);

    } catch (Exception e) {
      ODistributedServerLog.error(this, localNodeName, null, DIRECTION.NONE, "Error on starting distributed plugin", e);
      System.exit(1);
    }
  }

  protected void publishLocalNodeConfiguration() {
    final ODocument cfg = getLocalNodeConfiguration();
    ORecordInternal.setRecordSerializer(cfg, ODatabaseDocumentTx.getDefaultSerializer());
    getConfigurationMap().put(CONFIG_NODE_PREFIX + nodeId, cfg);
  }

  @Override
  public Throwable convertException(final Throwable original) {
    if (original instanceof HazelcastException || original instanceof HazelcastInstanceNotActiveException)
      return new IOException("Hazelcast wrapped exception: " + original.getMessage(), original.getCause());

    if (original instanceof IllegalMonitorStateException)
      // THIS IS RAISED WHEN INTERNAL LOCKING IS BROKEN BECAUSE HARD SHUTDOWN
      return new IOException("Illegal monitor state: " + original.getMessage(), original.getCause());

    return original;
  }

  @Override
  public long getDistributedTime(final long iTime) {
    return iTime - timeOffset;
  }

  @Override
  public void sendShutdown() {
    shutdown();
  }

  @Override
  public void shutdown() {
    if (!enabled)
      return;

    OLogManager.instance().warn(this, "Shutting down node %s...", nodeName);

    super.shutdown();

    setNodeStatus(NODE_STATUS.SHUTTINGDOWN);

    if (messageService != null)
      messageService.shutdown();

    activeNodes.clear();
    if (membershipListenerRegistration != null) {
      hazelcastInstance.getCluster().removeMembershipListener(membershipListenerRegistration);
    }

    if (hazelcastInstance != null)
      try {
        hazelcastInstance.shutdown();
      } catch (Exception e) {
        OLogManager.instance().error(this, "Error on shutting down Hazelcast instance", e);
      } finally {
        hazelcastInstance = null;
      }

    setNodeStatus(NODE_STATUS.OFFLINE);
  }

  @Override
  public ODocument getClusterConfiguration() {
    if (!enabled)
      return null;

    final HazelcastInstance instance = getHazelcastInstance();
    if (instance == null)
      return null;

    final ODocument cluster = new ODocument();

    cluster.field("localName", instance.getName());
    cluster.field("localId", instance.getCluster().getLocalMember().getUuid());

    // INSERT MEMBERS
    final List<ODocument> members = new ArrayList<ODocument>();
    cluster.field("members", members, OType.EMBEDDEDLIST);
    // members.add(getLocalNodeConfiguration());
    for (Member member : activeNodes.values()) {
      members.add(getNodeConfigurationById(member.getUuid()));
    }

    return cluster;
  }

  public ODocument getNodeConfigurationById(final String iNodeId) {
    final ODocument doc = (ODocument) getConfigurationMap().get(CONFIG_NODE_PREFIX + iNodeId);
    if (doc == null)
      ODistributedServerLog.error(this, nodeName, null, DIRECTION.OUT, "Cannot find node with id '%s'", iNodeId);

    return doc;
  }

  @Override
  public ODocument getLocalNodeConfiguration() {
    final ODocument nodeCfg = new ODocument();

    nodeCfg.field("id", getLocalNodeId());
    nodeCfg.field("name", nodeName);
    nodeCfg.field("startedOn", startedOn);
    nodeCfg.field("status", getNodeStatus());
    nodeCfg.field("connections", serverInstance.getClientConnectionManager().getTotal());

    List<Map<String, Object>> listeners = new ArrayList<Map<String, Object>>();
    nodeCfg.field("listeners", listeners, OType.EMBEDDEDLIST);

    for (OServerNetworkListener listener : serverInstance.getNetworkListeners()) {
      final Map<String, Object> listenerCfg = new HashMap<String, Object>();
      listeners.add(listenerCfg);

      listenerCfg.put("protocol", listener.getProtocolType().getSimpleName());
      listenerCfg.put("listen", listener.getListeningAddress(true));
    }
    nodeCfg.field("databases", getManagedDatabases());

    final long maxMem = Runtime.getRuntime().maxMemory();
    final long totMem = Runtime.getRuntime().totalMemory();
    final long freeMem = Runtime.getRuntime().freeMemory();
    final long usedMem = totMem - freeMem;

    nodeCfg.field("usedMemory", usedMem);
    nodeCfg.field("freeMemory", freeMem);
    nodeCfg.field("maxMemory", maxMem);

    onLocalNodeConfigurationRequest(nodeCfg);

    return nodeCfg;
  }

  public boolean isEnabled() {
    return enabled;
  }

  public NODE_STATUS getNodeStatus() {
    return status;
  }

  @Override
  public void setNodeStatus(final NODE_STATUS iStatus) {
    if (status.equals(iStatus))
      // NO CHANGE
      return;

    status = iStatus;

    ODistributedServerLog.warn(this, nodeName, null, DIRECTION.NONE, "updated node status to '%s'", status);
  }

  public boolean checkNodeStatus(final NODE_STATUS iStatus2Check) {
    return status.equals(iStatus2Check);
  }

  @Override
  public DB_STATUS getDatabaseStatus(final String iNode, final String iDatabaseName) {
    final DB_STATUS status = (DB_STATUS) getConfigurationMap()
        .get(OHazelcastPlugin.CONFIG_DBSTATUS_PREFIX + iNode + "." + iDatabaseName);
    return status != null ? status : DB_STATUS.OFFLINE;
  }

  @Override
  public void setDatabaseStatus(final String iNode, final String iDatabaseName, final DB_STATUS iStatus) {
    getConfigurationMap().put(OHazelcastPlugin.CONFIG_DBSTATUS_PREFIX + iNode + "." + iDatabaseName, iStatus);

    // NOTIFY DB/NODE IS CHANGING STATUS
    for (ODistributedLifecycleListener l : listeners) {
      l.onDatabaseChangeStatus(iNode, iDatabaseName, iStatus);
    }
  }

  @Override
  public Object sendRequest(final String iDatabaseName, final Collection<String> iClusterNames,
      final Collection<String> iTargetNodes, final OAbstractRemoteTask iTask, final EXECUTION_MODE iExecutionMode) {

    checkForClusterRebalance(iDatabaseName);

    final OHazelcastDistributedRequest req = new OHazelcastDistributedRequest(nodeName, iDatabaseName, iTask, iExecutionMode);

    final ODatabaseDocument currentDatabase = ODatabaseRecordThreadLocal.instance().getIfDefined();
    if (currentDatabase != null && currentDatabase.getUser() != null)
      // SET CURRENT DATABASE NAME
      req.setUserRID(currentDatabase.getUser().getIdentity().getIdentity());

    final OHazelcastDistributedDatabase db = messageService.getDatabase(iDatabaseName);

    if (iTargetNodes == null || iTargetNodes.isEmpty()) {
      ODistributedServerLog.error(this, nodeName, null, DIRECTION.OUT, "No nodes configured for partition '%s.%s' request: %s",
          iDatabaseName, iClusterNames, req);
      throw new ODistributedException(
          "No nodes configured for partition '" + iDatabaseName + "." + iClusterNames + "' request: " + req);
    }

    if (db == null) {
      ODistributedServerLog.error(this, nodeName, null, DIRECTION.OUT, "Distributed database '%s' not found", iDatabaseName);
      throw new ODistributedException("Distributed database '" + iDatabaseName + "' not found on server '" + nodeName + "'");
    }

    final ODistributedResponse response = db.send2Nodes(req, iClusterNames, iTargetNodes, iExecutionMode);
    if (response != null)
      return response.getPayload();

    return null;
  }

  public Set<String> getManagedDatabases() {
    return messageService != null ? messageService.getDatabases() : Collections.EMPTY_SET;
  }

  public String getLocalNodeName() {
    return nodeName;
  }

  @Override
  public String getLocalNodeId() {
    return nodeId;
  }

  @Override
  public void onCreate(final ODatabaseInternal iDatabase) {
    final String dbUrl = OSystemVariableResolver.resolveSystemVariables(iDatabase.getURL());
    if (dbUrl.startsWith("plocal:")) {
      // CHECK SPECIAL CASE WITH MULTIPLE SERVER INSTANCES ON THE SAME JVM
      final String dbDirectory = serverInstance.getDatabaseDirectory();
      if (!dbUrl.substring("plocal:".length()).startsWith(dbDirectory))
        // SKIP IT: THIS HAPPENS ONLY ON MULTIPLE SERVER INSTANCES ON THE SAME JVM
        return;
    } else if (dbUrl.startsWith("remote:"))
      return;

    final ODatabaseDocumentInternal currDb = ODatabaseRecordThreadLocal.instance().getIfDefined();
    try {

      if (getConfigurationMap().containsKey(OHazelcastPlugin.CONFIG_DATABASE_PREFIX + iDatabase.getName()))
        throw new ODistributedException("Cannot create a new database with the same name of one available distributed");

      final OHazelcastDistributedDatabase distribDatabase = messageService.registerDatabase(iDatabase.getName());
      distribDatabase.configureDatabase(null, true).setOnline();
      onOpen(iDatabase);

    } finally {
      // RESTORE ORIGINAL DATABASE INSTANCE IN TL
      ODatabaseRecordThreadLocal.instance().set(currDb);
    }
  }

  @Override
  public void onLocalNodeConfigurationRequest(final ODocument iConfiguration) {
  }

  /**
   * Auto register myself as hook.
   */
  @Override
  public void onOpen(final ODatabaseInternal iDatabase) {
    final String dbUrl = OSystemVariableResolver.resolveSystemVariables(iDatabase.getURL());

    if (dbUrl.startsWith("plocal:")) {
      // CHECK SPECIAL CASE WITH MULTIPLE SERVER INSTANCES ON THE SAME JVM
      final String dbDirectory = serverInstance.getDatabaseDirectory();
      if (!dbUrl.substring("plocal:".length()).startsWith(dbDirectory))
        // SKIP IT: THIS HAPPENS ONLY ON MULTIPLE SERVER INSTANCES ON THE SAME JVM
        return;
    } else if (dbUrl.startsWith("remote:"))
      return;

    final ODatabaseDocumentInternal currDb = ODatabaseRecordThreadLocal.instance().getIfDefined();
    try {
      synchronized (cachedDatabaseConfiguration) {
        final ODistributedConfiguration cfg = getDatabaseConfiguration(iDatabase.getName());
        if (cfg == null)
          return;

        if (iDatabase instanceof ODatabase<?> && (!(iDatabase.getStorage() instanceof ODistributedStorage)
            || ((ODistributedStorage) iDatabase.getStorage()).getDistributedManager().isOffline())) {
          ODistributedStorage storage = storages.get(iDatabase.getURL());
          if (storage == null) {
            storage = new ODistributedStorage(serverInstance, (OAbstractPaginatedStorage) iDatabase.getStorage());
            final ODistributedStorage oldStorage = storages.putIfAbsent(iDatabase.getURL(), storage);
            if (oldStorage != null)
              storage = oldStorage;
          }

          iDatabase.replaceStorage(storage);

          installDbClustersLocalStrategy(iDatabase);
        }

      }
    } finally {
      // RESTORE ORIGINAL DATABASE INSTANCE IN TL
      ODatabaseRecordThreadLocal.instance().set(currDb);
    }
  }

  @Override
  public void onCreateClass(final ODatabaseInternal iDatabase, final OClass iClass) {
    if (OScenarioThreadLocal.INSTANCE.get() == OScenarioThreadLocal.RUN_MODE.RUNNING_DISTRIBUTED)
      return;

    // RUN ONLY IN NON-DISTRIBUTED MODE
    final String dbUrl = OSystemVariableResolver.resolveSystemVariables(iDatabase.getURL());

    if (dbUrl.startsWith("plocal:")) {
      // CHECK SPECIAL CASE WITH MULTIPLE SERVER INSTANCES ON THE SAME JVM
      final String dbDirectory = serverInstance.getDatabaseDirectory();
      if (!dbUrl.substring("plocal:".length()).startsWith(dbDirectory))
        // SKIP IT: THIS HAPPENS ONLY ON MULTIPLE SERVER INSTANCES ON THE SAME JVM
        return;
    } else if (dbUrl.startsWith("remote:"))
      return;

    final ODistributedConfiguration cfg = getDatabaseConfiguration(iDatabase.getName());
    if (cfg == null)
      return;

    installClustersOfClass(iDatabase, iClass);
  }

  @Override
  public void onDrop(final ODatabaseInternal iDatabase) {
    super.onDrop(iDatabase);

    final String dbName = iDatabase.getName();

    getConfigurationMap().remove(OHazelcastPlugin.CONFIG_DBSTATUS_PREFIX + nodeName + "." + dbName);

    final int availableNodes = getAvailableNodes(dbName);
    if (availableNodes == 0)
      // LAST NODE HOLDING THE DATABASE, DELETE DISTRIBUTED CFG TOO
      getConfigurationMap().remove(OHazelcastPlugin.CONFIG_DATABASE_PREFIX + dbName);
  }

  @SuppressWarnings("unchecked")
  public ODocument getStats() {
    final ODocument doc = new ODocument();

    final Map<String, HashMap<String, Object>> nodes = new HashMap<String, HashMap<String, Object>>();
    doc.field("nodes", nodes);

    Map<String, Object> localNode = new HashMap<String, Object>();
    doc.field("localNode", localNode);

    localNode.put("name", nodeName);
    localNode.put("averageResponseTime", messageService.getAverageResponseTime());

    Map<String, Object> databases = new HashMap<String, Object>();
    localNode.put("databases", databases);
    for (String dbName : messageService.getDatabases()) {
      Map<String, Object> db = new HashMap<String, Object>();
      databases.put(dbName, db);
    }

    for (Entry<String, QueueConfig> entry : hazelcastInstance.getConfig().getQueueConfigs().entrySet()) {
      final String queueName = entry.getKey();

      if (!queueName.startsWith(OHazelcastDistributedMessageService.NODE_QUEUE_PREFIX))
        continue;

      final IQueue queue = hazelcastInstance.getQueue(queueName);

      final String[] names = queueName.split("\\.");

      HashMap<String, Object> node = nodes.get(names[2]);
      if (node == null) {
        node = new HashMap<String, Object>();
        nodes.put(names[2], node);
      }

      if (names[3].equals("response")) {
        node.put("responses", queue.size());
      } else {
        final String dbName = names[3];

        Map<String, Object> db = (HashMap<String, Object>) node.get(dbName);
        if (db == null) {
          db = new HashMap<String, Object>(2);
          node.put(dbName, db);
        }

        db.put("requests", queue.size());
        final Object lastMessage = queue.peek();
        if (lastMessage != null)
          db.put("lastMessage", lastMessage.toString());
      }
    }

    return doc;
  }

  public String getNodeName(final Member iMember) {
    if (iMember == null)
      return "?";

    final ODocument cfg = getNodeConfigurationById(iMember.getUuid());
    if (cfg != null)
      return cfg.field("name");

    return "ext:" + iMember.getUuid();
  }

  public Set<String> getRemoteNodeIds() {
    return activeNodes.keySet();
  }

  @Override
  public void memberAdded(final MembershipEvent iEvent) {
    updateLastClusterChange();
    ODistributedServerLog.warn(this, nodeName, null, DIRECTION.NONE, "added new node id=%s name=%s", iEvent.getMember(),
        getNodeName(iEvent.getMember()));
  }

  @Override
  public void updateLastClusterChange() {
    lastClusterChangeOn = System.currentTimeMillis();
  }

  /**
   * Removes the node map entry.
   */
  @Override
  public void memberRemoved(final MembershipEvent iEvent) {
    updateLastClusterChange();

    final Member member = iEvent.getMember();
    final String nodeLeftName = getNodeName(member);
    if (nodeLeftName != null) {
      // NOTIFY NODE LEFT
      for (ODistributedLifecycleListener l : listeners)
        l.onNodeLeft(nodeLeftName);

      // UNLOCK ANY PENDING LOCKS
      if (messageService != null)
        for (String dbName : messageService.getDatabases())
          messageService.getDatabase(dbName).unlockRecords(nodeLeftName);

      // UNREGISTER DB STATUSES
      for (Iterator<String> it = getConfigurationMap().keySet().iterator(); it.hasNext();) {
        final String n = it.next();

        if (n.startsWith(CONFIG_DBSTATUS_PREFIX))
          if (n.substring(CONFIG_DBSTATUS_PREFIX.length()).equals(nodeLeftName)) {
            ODistributedServerLog.debug(this, nodeName, null, DIRECTION.NONE,
                "removing dbstatus for the node %s that just left: %s", nodeLeftName, n);
            it.remove();
          }
      }

      activeNodes.remove(nodeLeftName);

      // REMOVE NODE IN DB CFG
      if (messageService != null)
        messageService.handleUnreachableNode(nodeLeftName);

      ODistributedServerLog.warn(this, nodeLeftName, null, DIRECTION.NONE, "node removed id=%s name=%s", member, nodeLeftName);

      if (nodeLeftName.startsWith("ext:")) {
        final List<String> registeredNodes = getRegisteredNodes();

        ODistributedServerLog.error(this, nodeName, null, DIRECTION.NONE,
            "removed node id=%s name=%s has not being recognized. Remove the node manually (registeredNodes=%s)", member,
            nodeLeftName, registeredNodes);
      }
    }

    serverInstance.getClientConnectionManager().pushDistribCfg2Clients(getClusterConfiguration());
  }

  @Override
  public void memberAttributeChanged(final MemberAttributeEvent memberAttributeEvent) {
  }

  @Override
  public void entryAdded(final EntryEvent<String, Object> iEvent) {
    if (iEvent.getMember() == null)
      // IGNORE IT
      return;

    final String key = iEvent.getKey();
    if (key.startsWith(CONFIG_NODE_PREFIX)) {
      if (!iEvent.getMember().equals(hazelcastInstance.getCluster().getLocalMember())) {
        final ODocument cfg = (ODocument) iEvent.getValue();
        final String joinedNodeName = (String) cfg.field("name");

        if (this.nodeName.equals(joinedNodeName)) {
          ODistributedServerLog.error(this, joinedNodeName, getNodeName(iEvent.getMember()), DIRECTION.IN,
              "Found a new node with the same name as current: '" + joinedNodeName
                  + "'. The node has been excluded. Change the name in its config/orientdb-dserver-config.xml file");

          throw new ODistributedException("Found a new node with the same name as current: '" + joinedNodeName
              + "'. The node has been excluded. Change the name in its config/orientdb-dserver-config.xml file");
        }

        // NOTIFY NODE IS GOING TO BE ADDED. EVERYBODY IS OK?
        for (ODistributedLifecycleListener l : listeners) {
          if (!l.onNodeJoining(joinedNodeName)) {
            // DENY JOIN
            ODistributedServerLog.info(this, nodeName, getNodeName(iEvent.getMember()), DIRECTION.IN,
                "denied node to join the cluster id=%s name=%s", iEvent.getMember(), getNodeName(iEvent.getMember()));
            return;
          }
        }

        activeNodes.put(joinedNodeName, (Member) iEvent.getMember());

        ODistributedServerLog.info(this, nodeName, getNodeName(iEvent.getMember()), DIRECTION.IN,
            "added node configuration id=%s name=%s, now %d nodes are configured", iEvent.getMember(),
            getNodeName(iEvent.getMember()), activeNodes.size());

        installNewDatabases(false);

        // NOTIFY NODE WAS ADDED SUCCESSFULLY
        for (ODistributedLifecycleListener l : listeners)
          l.onNodeJoined(joinedNodeName);
      }

    } else if (key.startsWith(CONFIG_DATABASE_PREFIX)) {
      // SYNCHRONIZE ADDING OF CLUSTERS TO AVOID DEADLOCKS
      final String databaseName = key.substring(CONFIG_DATABASE_PREFIX.length());

      checkDatabaseEvent(iEvent, databaseName);

      if (!iEvent.getMember().equals(hazelcastInstance.getCluster().getLocalMember()))
        installNewDatabases(false);
    } else if (key.startsWith(CONFIG_DBSTATUS_PREFIX)) {
      ODistributedServerLog.info(this, nodeName, getNodeName(iEvent.getMember()), DIRECTION.IN, "received new status %s=%s",
          key.substring(CONFIG_DBSTATUS_PREFIX.length()), iEvent.getValue());
    }
  }

  @Override
  public void entryUpdated(final EntryEvent<String, Object> iEvent) {
    final String key = iEvent.getKey();
    final String eventNodeName = getNodeName(iEvent.getMember());

    if (key.startsWith(CONFIG_NODE_PREFIX)) {
      ODistributedServerLog.debug(this, nodeName, eventNodeName, DIRECTION.NONE, "updated node configuration id=%s name=%s",
          iEvent.getMember(), eventNodeName);

      final ODocument cfg = (ODocument) iEvent.getValue();

      if (!activeNodes.containsKey((String) cfg.field("name")))
        updateLastClusterChange();

      activeNodes.put((String) cfg.field("name"), (Member) iEvent.getMember());

    } else if (key.startsWith(CONFIG_DATABASE_PREFIX)) {
      if (!iEvent.getMember().equals(hazelcastInstance.getCluster().getLocalMember())) {
        final String databaseName = key.substring(CONFIG_DATABASE_PREFIX.length());

        ODistributedServerLog.info(this, nodeName, eventNodeName, DIRECTION.NONE, "update configuration db=%s", databaseName);

        checkDatabaseEvent(iEvent, databaseName);
      }
    } else if (key.startsWith(CONFIG_DBSTATUS_PREFIX)) {
      ODistributedServerLog.info(this, nodeName, eventNodeName, DIRECTION.IN, "received updated status %s=%s",
          key.substring(CONFIG_DBSTATUS_PREFIX.length()), iEvent.getValue());

      updateLastClusterChange();
    }
  }

  @Override
  public void entryRemoved(final EntryEvent<String, Object> iEvent) {
    final String key = iEvent.getKey();
    if (key.startsWith(CONFIG_NODE_PREFIX)) {
      final String nName = getNodeName(iEvent.getMember());
      if (nName != null) {
        ODistributedServerLog.info(this, nodeName, null, DIRECTION.NONE, "removed node configuration id=%s name=%s",
            iEvent.getMember(), nName);
        activeNodes.remove(nName);
      }

      updateLastClusterChange();

    } else if (key.startsWith(CONFIG_DATABASE_PREFIX)) {
      synchronized (cachedDatabaseConfiguration) {
        cachedDatabaseConfiguration.remove(key.substring(CONFIG_DATABASE_PREFIX.length()));
      }
      updateLastClusterChange();

    } else if (key.startsWith(CONFIG_DBSTATUS_PREFIX)) {
      ODistributedServerLog.info(this, nodeName, getNodeName(iEvent.getMember()), DIRECTION.IN, "received removed status %s=%s",
          key.substring(CONFIG_DBSTATUS_PREFIX.length()), iEvent.getValue());
      updateLastClusterChange();
    }
  }

  @Override
  public void entryEvicted(EntryEvent<String, Object> iEvent) {
  }

  @Override
  public void mapEvicted(MapEvent event) {
  }

  @Override
  public void mapCleared(MapEvent event) {
  }

  @Override
  public boolean isNodeAvailable(final String iNodeName, final String iDatabaseName) {
    return getDatabaseStatus(iNodeName, iDatabaseName) != DB_STATUS.OFFLINE;
  }

  @Override
  public boolean isNodeOnline(final String iNodeName, final String iDatabaseName) {
    return getDatabaseStatus(iNodeName, iDatabaseName) == DB_STATUS.ONLINE;
  }

  public boolean isOffline() {
    return status != NODE_STATUS.ONLINE;
  }

  public void waitUntilOnline() throws InterruptedException {
    while (!status.equals(NODE_STATUS.ONLINE))
      Thread.sleep(100);
  }

  public HazelcastInstance getHazelcastInstance() {
    while (hazelcastInstance == null) {
      // WAIT UNTIL THE INSTANCE IS READY
      try {
        Thread.sleep(100);
      } catch (InterruptedException e) {
        Thread.currentThread().interrupt();
        break;
      }
    }
    return hazelcastInstance;
  }

  public Lock getLock(final String iName) {
    return getHazelcastInstance().getLock(iName);
  }

  @Override
  public String toString() {
    return nodeName;
  }

  /**
   * Executes the request on local node. In case of error returns the Exception itself
   */
  public Serializable executeOnLocalNode(final ODistributedRequest req, final ODatabaseDocumentTx database) {
    if (database != null && !(database.getStorage() instanceof ODistributedStorage))
      throw new ODistributedException("Distributed storage was not installed for database '" + database.getName()
          + "'. Implementation found: " + database.getStorage().getClass().getName());

    final OAbstractRemoteTask task = req.getTask();

    try {
      if (database != null)
        ((ODistributedStorage) database.getStorage()).setLastOperationId(req.getId());

      final Serializable result = (Serializable) task.execute(serverInstance, this, database);

      if (result instanceof Throwable && !(result instanceof OException))
        ODistributedServerLog.error(this, nodeName, req.getSenderNodeName(), DIRECTION.IN,
            "error on executing request %d (%s) on local node: ", (Throwable) result, req.getId(), req.getTask());

      return result;

    } catch (Throwable e) {
      if (!(e instanceof OException))
        ODistributedServerLog.error(this, nodeName, req.getSenderNodeName(), DIRECTION.IN,
            "error on executing distributed request %d on local node: %s", e, req.getId(), req.getTask());

      return e;
    }
  }

  @Override
  public OHazelcastDistributedMessageService getMessageService() {
    return messageService;
  }

  public void updateCachedDatabaseConfiguration(String iDatabaseName, ODocument cfg, boolean iSaveToDisk,
      boolean iDeployToCluster) {
    final boolean updated = super.updateCachedDatabaseConfiguration(iDatabaseName, cfg, iSaveToDisk);

    if (updated && iDeployToCluster) {
      // DEPLOY THE CONFIGURATION TO THE CLUSTER
      ORecordInternal.setRecordSerializer(cfg, ODatabaseDocumentTx.getDefaultSerializer());
      getConfigurationMap().put(OHazelcastPlugin.CONFIG_DATABASE_PREFIX + iDatabaseName, cfg);
    }
  }

  public long getLastClusterChangeOn() {
    return lastClusterChangeOn;
  }

  @Override
  public void onMessage(String iText) {
    if (iText.startsWith("\r\n"))
      iText = iText.substring(2);
    else if (iText.startsWith("\n"))
      iText = iText.substring(1);

    OLogManager.instance().info(this, iText);
  }

  public int getAvailableNodes(final String iDatabaseName) {
    int availableNodes = 0;
    for (Map.Entry<String, Member> entry : activeNodes.entrySet()) {
      if (isNodeAvailable(entry.getKey(), iDatabaseName))
        availableNodes++;
    }
    return availableNodes;
  }

  @Override
  public Map<String, Object> getConfigurationMap() {
    return getHazelcastInstance().getMap("orientdb");
  }

  public boolean installDatabase(boolean iStartup, final String databaseName, final ODocument config) {

    final Boolean hotAlignment = config.field("hotAlignment");
    final boolean backupDatabase = iStartup && hotAlignment != null && !hotAlignment;

    final Set<String> configuredDatabases = serverInstance.getAvailableStorageNames().keySet();
    if (configuredDatabases.contains(databaseName)) {
      if (!backupDatabase)
        // HOT ALIGNMENT RUNNING, DON'T INSTALL THE DB FROM SCRATCH BUT RATHER LET TO THE NODE TO ALIGN BY READING THE QUEUE
        return false;
    }

    final OHazelcastDistributedDatabase distrDatabase = messageService.registerDatabase(databaseName);

    // CREATE THE DISTRIBUTED QUEUE
    String queueName = OHazelcastDistributedMessageService.getRequestQueueName(messageService.manager.nodeName, databaseName);
    messageService.getQueue(queueName);

    if (distrDatabase.getSyncConfiguration().isEmpty()) {
      // FIRST TIME, ASK FOR FULL REPLICA

      return requestFullDatabase(databaseName, backupDatabase, distrDatabase);

    } else {
      try {

        // TRY WITH DELTA
        // return requestDatabaseDelta(distrDatabase, databaseName);
        return requestFullDatabase(databaseName, backupDatabase, distrDatabase);

      } catch (ODistributedDatabaseDeltaSyncException e) {
        // SWITCH TO FULL
        return requestFullDatabase(databaseName, backupDatabase, distrDatabase);
      }
    }

  }

  protected boolean requestFullDatabase(String databaseName, boolean backupDatabase, OHazelcastDistributedDatabase distrDatabase) {
    for (int retry = 0; retry < DEPLOY_DB_MAX_RETRIES; ++retry) {
      // ASK DATABASE TO THE FIRST NODE, THE FIRST ATTEMPT, OTHERWISE ASK TO EVERYONE
      if (requestDatabaseFullSync(distrDatabase, backupDatabase, databaseName, retry > 0))
        // DEPLOYED
        return true;
    }
    // RETRY COUNTER EXCEED
    return false;
  }

  protected boolean requestDatabaseDelta(final OHazelcastDistributedDatabase distrDatabase, final String databaseName) {
    final ODistributedConfiguration cfg = getDatabaseConfiguration(databaseName);

    // GET ALL THE OTHER SERVERS
    final Collection<String> nodes = cfg.getServers(null, nodeName);

    filterAvailableNodes(nodes, databaseName);

    ODistributedServerLog.warn(this, nodeName, nodes.toString(), DIRECTION.OUT,
        "requesting delta database sync for '%s' on local server...", databaseName);

    // CREATE A MAP OF NODE/LSN BY READING LAST LSN SAVED
    final Map<String, OLogSequenceNumber> selectedNodes = new HashMap<String, OLogSequenceNumber>(nodes.size());
    for (String node : nodes) {
      final OLogSequenceNumber lsn = distrDatabase.getSyncConfiguration().getLSN(node);
      if (lsn != null) {
        selectedNodes.put(node, lsn);
      } else
        ODistributedServerLog.info(this, nodeName, node, DIRECTION.OUT,
            "Last LSN not found for database '%s', skip delta database sync", databaseName);
    }

    if (selectedNodes.isEmpty()) {
      // FORCE FULL DATABASE SYNC
      ODistributedServerLog.error(this, nodeName, null, DIRECTION.NONE,
          "No LSN found for delta sync for database %s. Asking for full database sync...", databaseName);
      throw new ODistributedDatabaseDeltaSyncException("Requested database delta sync but no LSN was found");
    }

    for (Map.Entry<String, OLogSequenceNumber> entry : selectedNodes.entrySet()) {

      final OAbstractReplicatedTask deployTask = new OSyncDatabaseDeltaTask(entry.getValue());

      final List<String> targetNodes = new ArrayList<String>(1);
      targetNodes.add(entry.getKey());

      ODistributedServerLog.info(this, nodeName, entry.getKey(), DIRECTION.OUT, "Requesting database delta sync for '%s' LSN=%s...",
          databaseName, entry.getValue());

      final Map<String, Object> results = (Map<String, Object>) sendRequest(databaseName, null, targetNodes, deployTask,
          EXECUTION_MODE.RESPONSE);

      ODistributedServerLog.info(this, nodeName, entry.getKey(), DIRECTION.IN, "Receiving delta delta sync for '%s'...",
          databaseName);

      ODistributedServerLog.debug(this, nodeName, selectedNodes.toString(), DIRECTION.OUT, "Database delta sync returned: %s",
          results);

      final String dbPath = serverInstance.getDatabaseDirectory() + databaseName;

      // EXTRACT THE REAL RESULT
      for (Entry<String, Object> r : results.entrySet()) {
        final Object value = r.getValue();

        if (value instanceof Boolean)
          continue;
        else if (value instanceof ODiscardedResponse) {
          // RETRY WITH NEXT NODE, IF ANY
          ODistributedServerLog.warn(this, nodeName, selectedNodes.toString(), DIRECTION.OUT,
              "Requesting sync of delta database '%s' on local server failed, retrying...", databaseName);
          return false;
        } else if (value instanceof ODistributedDatabaseDeltaSyncException) {
          ODistributedServerLog.error(this, nodeName, r.getKey(), DIRECTION.IN,
              "Error on installing database delta %s, requesting full database sync...", databaseName, dbPath);
          throw (ODistributedDatabaseDeltaSyncException) value;
        } else if (value instanceof Throwable) {
          ODistributedServerLog.error(this, nodeName, r.getKey(), DIRECTION.IN, "Error on installing database delta %s in %s (%s)",
              (Exception) value, databaseName, dbPath, value);
        } else if (value instanceof ODistributedDatabaseChunk) {

          final Set<String> toSyncClusters = installDatabaseFromNetwork(dbPath, databaseName, distrDatabase, r.getKey(),
              (ODistributedDatabaseChunk) value, true);

          // SYNC ALL THE CLUSTERS
          for (String cl : toSyncClusters) {
            // FILTER CLUSTER CHECKING IF ANY NODE IS ACTIVE
            OCommandExecutorSQLSyncCluster.replaceCluster(this, serverInstance, databaseName, cl);
          }

          ODistributedServerLog.info(this, nodeName, entry.getKey(), DIRECTION.IN, "Installed delta of database '%s'...",
              databaseName);

        } else
          throw new IllegalArgumentException("Type " + value + " not supported");
      }
    }

    return true;
  }

  protected boolean requestDatabaseFullSync(final OHazelcastDistributedDatabase distrDatabase, final boolean backupDatabase,
      final String databaseName, final boolean iAskToAllNodes) {
    final ODistributedConfiguration cfg = getDatabaseConfiguration(databaseName);

    // GET ALL THE OTHER SERVERS
    final Collection<String> nodes = cfg.getServers(null, nodeName);

    final List<String> selectedNodes = new ArrayList<String>();

    if (!iAskToAllNodes) {
      // GET THE FIRST ONE TO ASK FOR DATABASE. THIS FORCES TO HAVE ONE NODE TO DO BACKUP SAVING RESOURCES IN CASE BACKUP IS STILL
      // VALID FOR FURTHER NODES
      final Iterator<String> it = nodes.iterator();
      while (it.hasNext()) {
        final String f = it.next();
        if (isNodeAvailable(f, databaseName)) {
          selectedNodes.add(f);
          break;
        }
      }
    }

    if (selectedNodes.isEmpty())
      // NO NODE ONLINE, SEND THE MESSAGE TO EVERYONE
      selectedNodes.addAll(nodes);

    ODistributedServerLog.warn(this, nodeName, selectedNodes.toString(), DIRECTION.OUT,
        "requesting deploy of database '%s' on local server...", databaseName);

    // final OAbstractReplicatedTask deployTask = new OSyncDatabaseDeltaTask(lastLSN);
    final OAbstractReplicatedTask deployTask = new OSyncDatabaseTask();

    final Map<String, Object> results = (Map<String, Object>) sendRequest(databaseName, null, selectedNodes, deployTask,
        EXECUTION_MODE.RESPONSE);

    ODistributedServerLog.debug(this, nodeName, selectedNodes.toString(), DIRECTION.OUT, "deploy returned: %s", results);

    final String dbPath = serverInstance.getDatabaseDirectory() + databaseName;

    // EXTRACT THE REAL RESULT
    for (Entry<String, Object> r : results.entrySet()) {
      final Object value = r.getValue();

      if (value instanceof Boolean)
        continue;
      else if (value instanceof ODiscardedResponse) {
        // RETRY WITH NEXT NODE, IF ANY
        ODistributedServerLog.warn(this, nodeName, selectedNodes.toString(), DIRECTION.OUT,
            "requesting deploy of database '%s' on local server failed, retrying...", databaseName);
        return false;
      } else if (value instanceof Throwable) {
        ODistributedServerLog.error(this, nodeName, r.getKey(), DIRECTION.IN, "error on installing database %s in %s",
            (Exception) value, databaseName, dbPath);
      } else if (value instanceof ODistributedDatabaseChunk) {
        if (backupDatabase)
          backupCurrentDatabase(databaseName);

        final Set<String> toSyncClusters = installDatabaseFromNetwork(dbPath, databaseName, distrDatabase, r.getKey(),
            (ODistributedDatabaseChunk) value, false);

        // SYNC ALL THE CLUSTERS
        for (String cl : toSyncClusters) {
          // FILTER CLUSTER CHECKING IF ANY NODE IS ACTIVE
          OCommandExecutorSQLSyncCluster.replaceCluster(this, serverInstance, databaseName, cl);
        }

        return true;

      } else
        throw new IllegalArgumentException("Type " + value + " not supported");
    }

    throw new ODistributedException("No response received from remote nodes for auto-deploy of database");
  }

  protected void backupCurrentDatabase(final String iDatabaseName) {
    Orient.instance().unregisterStorageByName(iDatabaseName);

    // MOVE DIRECTORY TO ../backup/databases/<db-name>
    final String backupDirectory = OGlobalConfiguration.DISTRIBUTED_BACKUP_DIRECTORY.getValueAsString();
    if (backupDirectory == null || OIOUtils.getStringContent(backupDirectory).trim().isEmpty())
      // SKIP BACKUP
      return;

    final String backupPath = serverInstance.getDatabaseDirectory() + "/" + backupDirectory + "/" + iDatabaseName;
    final File backupFullPath = new File(backupPath);
    final File f = new File(backupDirectory);
    if (f.exists())
      OFileUtils.deleteRecursively(backupFullPath);
    else
      f.mkdirs();

    final String dbPath = serverInstance.getDatabaseDirectory() + iDatabaseName;

    // MOVE THE DATABASE ON CURRENT NODE
    ODistributedServerLog.warn(this, nodeName, null, DIRECTION.NONE,
        "moving existent database '%s' in '%s' to '%s' and get a fresh copy from a remote node...", iDatabaseName, dbPath,
        backupPath);

    final File oldDirectory = new File(dbPath);
    if (!oldDirectory.renameTo(backupFullPath)) {
      ODistributedServerLog.error(this, nodeName, null, DIRECTION.NONE,
          "error on moving existent database '%s' located in '%s' to '%s'. Deleting old database...", iDatabaseName, dbPath,
          backupFullPath);

      OFileUtils.deleteRecursively(oldDirectory);
    }
  }

  /**
   * Returns the clusters where sync is required.
   */
  protected Set<String> installDatabaseFromNetwork(final String dbPath, final String databaseName,
      final OHazelcastDistributedDatabase distrDatabase, final String iNode, final ODistributedDatabaseChunk value,
      final boolean delta) {
    // DISCARD ALL THE MESSAGES BEFORE THE BACKUP
    distrDatabase.setWaitForMessage(value.getLastOperationId());

    final String fileName = Orient.getTempPath() + "install_" + databaseName + ".zip";

    final String localNodeName = nodeName;

    ODistributedServerLog.info(this, localNodeName, iNode, DIRECTION.IN, "copying remote database '%s' to: %s", databaseName,
        fileName);

    final File file = new File(fileName);
    if (file.exists())
      file.delete();

    try {
      file.getParentFile().mkdirs();
      file.createNewFile();
    } catch (IOException e) {
      throw OException.wrapException(new ODistributedException("Error on creating temp database file to install locally"), e);
    }

    // DELETE ANY PREVIOUS .COMPLETED FILE
    final File completedFile = new File(file.getAbsolutePath() + ".completed");
    if (completedFile.exists())
      completedFile.delete();

    final AtomicReference<OLogSequenceNumber> lsn = new AtomicReference<OLogSequenceNumber>();

    try {
      new Thread(new Runnable() {
        @Override
        public void run() {
          try {
            Thread.currentThread().setName("OrientDB installDatabase node=" + nodeName + " db=" + databaseName);
            ODistributedDatabaseChunk chunk = value;

            lsn.set(chunk.lsn);

            final OutputStream fOut = new FileOutputStream(fileName, false);

            try {

              long fileSize = writeDatabaseChunk(1, chunk, fOut);
              for (int chunkNum = 2; !chunk.last; chunkNum++) {
                final Object result = sendRequest(databaseName, null, Collections.singleton(iNode),
                    new OCopyDatabaseChunkTask(chunk.filePath, chunkNum, chunk.offset + chunk.buffer.length),
                    EXECUTION_MODE.RESPONSE);

                if (result instanceof Boolean)
                  continue;
                else if (result instanceof Exception) {
                  ODistributedServerLog.error(this, nodeName, iNode, DIRECTION.IN,
                      "error on installing database %s in %s (chunk #%d)", (Exception) result, databaseName, dbPath, chunkNum);
                } else if (result instanceof ODistributedDatabaseChunk) {
                  chunk = (ODistributedDatabaseChunk) result;
                  fileSize += writeDatabaseChunk(chunkNum, chunk, fOut);
                }
              }

              fOut.flush();

              // CREATE THE .COMPLETED FILE TO SIGNAL EOF
              new File(file.getAbsolutePath() + ".completed").createNewFile();

              if (lsn.get() != null) {
                // UPDATE LSN VERSUS THE TARGET NODE
                try {
                  final ODistributedDatabase distrDatabase = getMessageService().getDatabase(databaseName);

                  distrDatabase.getSyncConfiguration().setLSN(iNode, lsn.get());

                } catch (IOException e) {
                  ODistributedServerLog.error(this, nodeName, iNode, DIRECTION.IN,
                      "Error on updating distributed-sync.json file for database '%s'. Next request of delta of changes will contains old records too",
                      e, databaseName);
                }
              } else
                ODistributedServerLog.warn(this, nodeName, iNode, DIRECTION.IN,
                    "LSN not found in database from network, database delta sync will be not available for database '%s'",
                    databaseName);

              ODistributedServerLog.info(this, nodeName, null, DIRECTION.NONE, "database copied correctly, size=%s",
                  OFileUtils.getSizeAsString(fileSize));
            } finally {
              try {
                fOut.flush();
                fOut.close();
              } catch (IOException e) {
              }
            }

          } catch (Exception e) {
            ODistributedServerLog.error(this, nodeName, null, DIRECTION.NONE, "error on transferring database '%s' to '%s'", e,
                databaseName, fileName);
            throw OException.wrapException(new ODistributedException("Error on transferring database"), e);
          }
        }
      }).start();

    } catch (Exception e) {
      ODistributedServerLog.error(this, nodeName, null, DIRECTION.NONE, "error on transferring database '%s' to '%s'", e,
          databaseName, fileName);
      throw OException.wrapException(new ODistributedException("Error on transferring database"), e);
    }

    final ODatabaseDocumentTx db = installDatabaseOnLocalNode(distrDatabase, databaseName, dbPath, iNode, fileName, delta);

    if (db != null) {
      db.activateOnCurrentThread();
      db.close();
      final OStorage stg = Orient.instance().getStorage(databaseName);
      if (stg != null)
        stg.close();

      final Lock lock = getLock("orientdb." + databaseName + ".cfg");
      lock.lock();
      try {
        // GET LAST VERSION IN LOCK
        final ODistributedConfiguration cfg = getDatabaseConfiguration(db.getName());

        distrDatabase.configureDatabase(new Callable<Void>() {

          @Override
          public Void call() throws Exception {
            final boolean distribCfgDirty = installDbClustersForLocalNode(db, cfg);
            if (distribCfgDirty) {
              OLogManager.instance().warn(this, "Distributed configuration modified");
              updateCachedDatabaseConfiguration(db.getName(), cfg.serialize(), true, true);
            }
            return null;
          }
        }, false);
      } finally {
        lock.unlock();
      }

      db.activateOnCurrentThread();
      db.close();
    }

    final ODistributedConfiguration cfg = getDatabaseConfiguration(db.getName());

    // ASK FOR INDIVIDUAL CLUSTERS IN CASE OF SHARDING AND NO LOCAL COPY
    final Set<String> localManagedClusters = cfg.getClustersOnServer(localNodeName);
    final Set<String> sourceNodeClusters = cfg.getClustersOnServer(iNode);
    localManagedClusters.removeAll(sourceNodeClusters);

    final HashSet<String> toSynchClusters = new HashSet<String>();
    for (String cl : localManagedClusters)

    {
      // FILTER CLUSTER CHECKING IF ANY NODE IS ACTIVE
      if (!cfg.getServers(cl, localNodeName).isEmpty())
        toSynchClusters.add(cl);
    }

    return toSynchClusters;

  }

  /**
   * Guarantees, foreach class, that has own master cluster.
   */
  @Override
  public void propagateSchemaChanges(final ODatabaseInternal iDatabase) {
    final ODistributedConfiguration cfg = getDatabaseConfiguration(iDatabase.getName());
    if (cfg == null)
      return;

    for (OClass c : iDatabase.getMetadata().getSchema().getClasses()) {
      if (!(c.getClusterSelection() instanceof OLocalClusterStrategy))
        // INSTALL ONLY ON NON-ENHANCED CLASSES
        installClustersOfClass(iDatabase, c);
    }
  }

  /**
   * Guarantees that each class has own master cluster.
   */
  public synchronized void installClustersOfClass(final ODatabaseInternal iDatabase, final OClass iClass) {

    final String databaseName = iDatabase.getName();

    if (!(iClass.getClusterSelection() instanceof OLocalClusterStrategy))
      // INJECT LOCAL CLUSTER STRATEGY
      ((OClassImpl) iClass).setClusterSelectionInternal(new OLocalClusterStrategy(this, databaseName, iClass));

    if (iClass.isAbstract())
      return;

    final int[] clusterIds = iClass.getClusterIds();
    final List<String> clusterNames = new ArrayList<String>(clusterIds.length);
    for (int clusterId : clusterIds)
      clusterNames.add(iDatabase.getClusterNameById(clusterId));

    boolean distributedCfgDirty = false;

    final Lock lock = getLock("orientdb." + databaseName + ".cfg");
    lock.lock();
    try {
      // GET LAST VERSION IN LOCK
      final ODistributedConfiguration cfg = getDatabaseConfiguration(iDatabase.getName());

      // CHECK IF EACH NODE HAS IS MASTER OF ONE CLUSTER
      final Set<String> servers = cfg.getServers(null);
      for (String server : servers) {
        final String bestCluster = cfg.getLocalCluster(clusterNames, server);
        if (bestCluster == null) {
          // TRY TO FIND A CLUSTER PREVIOUSLY ASSIGNED TO THE LOCAL NODE
          final String newClusterName = (iClass.getName() + "_" + server).toLowerCase();

          final Set<String> cfgClusterNames = new HashSet<String>();
          for (String cl : cfg.getClusterNames())
            cfgClusterNames.add(cl);

          if (cfgClusterNames.contains(newClusterName)) {
            // FOUND A CLUSTER PREVIOUSLY ASSIGNED TO THE LOCAL ONE: CHANGE ASSIGNMENT TO LOCAL NODE AGAIN
            ODistributedServerLog.info(this, nodeName, null, DIRECTION.NONE,
                "class %s, change mastership of cluster '%s' (id=%d) to node '%s'", iClass, newClusterName,
                iDatabase.getClusterIdByName(newClusterName), server);
            cfg.setMasterServer(newClusterName, server);
            distributedCfgDirty = true;
          } else {

            // CREATE A NEW CLUSTER WHERE CURRENT NODE IS THE MASTER
            ODistributedServerLog.info(this, nodeName, null, DIRECTION.NONE, "class %s, creation of new cluster '%s' (id=%d)",
                iClass, newClusterName, iDatabase.getClusterIdByName(newClusterName));

            final OScenarioThreadLocal.RUN_MODE currentDistributedMode = OScenarioThreadLocal.INSTANCE.get();
            if (currentDistributedMode != OScenarioThreadLocal.RUN_MODE.DEFAULT)
              OScenarioThreadLocal.INSTANCE.set(OScenarioThreadLocal.RUN_MODE.DEFAULT);

            try {
              iClass.addCluster(newClusterName);
            } catch (OCommandSQLParsingException e) {
              if (!e.getMessage().endsWith("already exists"))
                throw e;
            } catch (Exception e) {
              ODistributedServerLog.error(this, nodeName, null, DIRECTION.NONE, "error on creating cluster '%s' in class '%s'",
                  newClusterName, iClass);
              throw OException.wrapException(
                  new ODistributedException("Error on creating cluster '" + newClusterName + "' in class '" + iClass + "'"), e);
            } finally {
              if (currentDistributedMode != OScenarioThreadLocal.RUN_MODE.DEFAULT)
                // RESTORE PREVIOUS MODE
                OScenarioThreadLocal.INSTANCE.set(OScenarioThreadLocal.RUN_MODE.RUNNING_DISTRIBUTED);
            }

            ODistributedServerLog.info(this, nodeName, null, DIRECTION.NONE,
                "class '%s', set mastership of cluster '%s' (id=%d) to '%s'", iClass, newClusterName,
                iDatabase.getClusterIdByName(newClusterName), server);
            cfg.setMasterServer(newClusterName, server);
            distributedCfgDirty = true;
          }
        }
      }

      if (distributedCfgDirty) {
        final boolean deployToCluster = isNodeOnline(nodeName, databaseName);

        updateCachedDatabaseConfiguration(databaseName, cfg.serialize(), true, deployToCluster);
      }

    } finally {
      lock.unlock();
    }
  }

  protected void checkDatabaseEvent(final EntryEvent<String, Object> iEvent, final String databaseName) {
    updateLastClusterChange();

    installNewDatabases(false);
    updateCachedDatabaseConfiguration(databaseName, (ODocument) iEvent.getValue(), true, false);
    serverInstance.getClientConnectionManager().pushDistribCfg2Clients(getClusterConfiguration());

    updateLastClusterChange();
  }

  protected boolean installDbClustersForLocalNode(final ODatabaseInternal iDatabase, final ODistributedConfiguration cfg) {
    final ODistributedConfiguration.ROLES role = cfg.getServerRole(nodeName);
    if (role != ODistributedConfiguration.ROLES.MASTER)
      // NO MASTER, DON'T CREATE LOCAL CLUSTERS
      return false;

    if (iDatabase.isClosed())
      getServerInstance().openDatabase(iDatabase);

    // OVERWRITE CLUSTER SELECTION STRATEGY
    final OSchema schema = ((ODatabaseInternal<?>) iDatabase).getDatabaseOwner().getMetadata().getSchema();

    boolean distribCfgDirty = false;
    for (final OClass c : schema.getClasses())
      if (installLocalClusterPerClass(iDatabase, cfg, c))
        distribCfgDirty = true;

    return distribCfgDirty;
  }

  protected void installDbClustersLocalStrategy(final ODatabaseInternal iDatabase) {
    if (iDatabase.isClosed())
      getServerInstance().openDatabase(iDatabase);

    // OVERWRITE CLUSTER SELECTION STRATEGY
    final OSchema schema = ((ODatabaseInternal<?>) iDatabase).getDatabaseOwner().getMetadata().getSchema();

    for (OClass c : schema.getClasses()) {
      ((OClassImpl) c).setClusterSelectionInternal(new OLocalClusterStrategy(this, iDatabase.getName(), c));
    }
  }

  protected void assignNodeName() {
    // ORIENTDB_NODE_NAME ENV VARIABLE OR JVM SETTING
    nodeName = OSystemVariableResolver.resolveVariable(NODE_NAME_ENV);

    if (nodeName != null) {
      nodeName = nodeName.trim();
      if (nodeName.isEmpty())
        nodeName = null;
    }

    if (nodeName == null) {
      try {
        // WAIT ANY LOG IS PRINTED
        Thread.sleep(1000);
      } catch (InterruptedException e) {
      }

      System.out.println();
      System.out.println();
      System.out.println(OAnsiCode.format("$ANSI{yellow +---------------------------------------------------------------+}"));
      System.out.println(OAnsiCode.format("$ANSI{yellow |         WARNING: FIRST DISTRIBUTED RUN CONFIGURATION          |}"));
      System.out.println(OAnsiCode.format("$ANSI{yellow +---------------------------------------------------------------+}"));
      System.out.println(OAnsiCode.format("$ANSI{yellow | This is the first time that the server is running as          |}"));
      System.out.println(OAnsiCode.format("$ANSI{yellow | distributed. Please type the name you want to assign to the   |}"));
      System.out.println(OAnsiCode.format("$ANSI{yellow | current server node.                                          |}"));
      System.out.println(OAnsiCode.format("$ANSI{yellow |                                                               |}"));
      System.out.println(OAnsiCode.format("$ANSI{yellow | To avoid this message set the environment variable or JVM     |}"));
      System.out.println(OAnsiCode.format("$ANSI{yellow | setting ORIENTDB_NODE_NAME to the server node name to use.    |}"));
      System.out.println(OAnsiCode.format("$ANSI{yellow +---------------------------------------------------------------+}"));
      System.out.print(OAnsiCode.format("\n$ANSI{yellow Node name [BLANK=auto generate it]: }"));

      OConsoleReader reader = new ODefaultConsoleReader();
      try {
        nodeName = reader.readLine();
      } catch (IOException e) {
      }
      if (nodeName != null) {
        nodeName = nodeName.trim();
        if (nodeName.isEmpty())
          nodeName = null;
      }
    }

    if (nodeName == null)
      // GENERATE NODE NAME
      this.nodeName = "node" + System.currentTimeMillis();

    OLogManager.instance().warn(this, "Assigning distributed node name: %s", this.nodeName);

    // SALVE THE NODE NAME IN CONFIGURATION
    boolean found = false;
    final OServerConfiguration cfg = serverInstance.getConfiguration();
    for (OServerHandlerConfiguration h : cfg.handlers) {
      if (h.clazz.equals(getClass().getName())) {
        for (OServerParameterConfiguration p : h.parameters) {
          if (p.name.equals("nodeName")) {
            found = true;
            p.value = this.nodeName;
            break;
          }
        }

        if (!found) {
          h.parameters = OArrays.copyOf(h.parameters, h.parameters.length + 1);
          h.parameters[h.parameters.length - 1] = new OServerParameterConfiguration("nodeName", this.nodeName);
        }

        try {
          serverInstance.saveConfiguration();
        } catch (IOException e) {
          throw OException.wrapException(new OConfigurationException("Cannot save server configuration"), e);
        }
        break;
      }
    }
  }

  protected HazelcastInstance configureHazelcast() throws FileNotFoundException {
    FileSystemXmlConfig config = new FileSystemXmlConfig(hazelcastConfigFile);
    config.setClassLoader(this.getClass().getClassLoader());
    return Hazelcast.newHazelcastInstance(config);
  }

  /**
   * Initializes all the available server's databases as distributed.
   */
  protected void loadDistributedDatabases() {
    for (Entry<String, String> storageEntry : serverInstance.getAvailableStorageNames().entrySet()) {
      final String databaseName = storageEntry.getKey();

      if (messageService.getDatabase(databaseName) == null) {
        ODistributedServerLog.info(this, nodeName, null, DIRECTION.NONE, "opening database '%s'...", databaseName);

        ODistributedConfiguration cfg = getDatabaseConfiguration(databaseName);

        boolean publishCfg = !getConfigurationMap().containsKey(CONFIG_DATABASE_PREFIX + databaseName);

        if (activeNodes.size() == 1 && !cfg.isHotAlignment()) {
          // REMOVE DEAD NODES
          final Set<String> cfgServers = cfg.getAllConfiguredServers();
          for (String cfgServer : cfgServers) {
            if (!isNodeAvailable(cfgServer, databaseName)) {
              ODistributedServerLog.info(this, nodeName, null, DIRECTION.NONE,
                  "Removing offline server '%s' for database '%s' in distributed configuration", cfgServer, databaseName);
              cfg.removeNodeInServerList(cfgServer, true);
              publishCfg = true;
            }
          }
        }

        if (publishCfg) {
          // PUBLISH CFG FIRST TIME
          ODocument cfgDoc = cfg.serialize();
          ORecordInternal.setRecordSerializer(cfgDoc, ODatabaseDocumentTx.getDefaultSerializer());
          getConfigurationMap().put(CONFIG_DATABASE_PREFIX + databaseName, cfgDoc);
        }

        final OHazelcastDistributedDatabase db = messageService.registerDatabase(databaseName).configureDatabase(null, true);

        final ODatabaseDocumentTx database = (ODatabaseDocumentTx) serverInstance.openDatabase(databaseName, "internal", "internal",
            null, true);
        try {
          // ASSIGN CLUSTERS AT STARTUP
          cfg = getDatabaseConfiguration(databaseName);
          final boolean distribCfgDirty = installDbClustersForLocalNode(database, cfg);
          if (distribCfgDirty) {
            OLogManager.instance().info(this, "Distributed configuration modified");
            updateCachedDatabaseConfiguration(databaseName, cfg.serialize(), true, true);
          }
        } finally {
          database.close();
        }
      }
    }
  }

  protected void installNewDatabases(final boolean iStartup) {
    if (activeNodes.size() <= 1)
      // NO OTHER NODES WHERE ALIGN
      return;

    // LOCKING THIS RESOURCE PREVENT CONCURRENT INSTALL OF THE SAME DB
    for (Entry<String, Object> entry : getConfigurationMap().entrySet()) {
      if (entry.getKey().startsWith(CONFIG_DATABASE_PREFIX)) {
        final String databaseName = entry.getKey().substring(CONFIG_DATABASE_PREFIX.length());

        final ODocument config = (ODocument) entry.getValue();
        final Boolean autoDeploy = config.field("autoDeploy");

        if (autoDeploy != null && autoDeploy) {
          installDatabase(iStartup, databaseName, config);
        }
      }
    }
  }

  protected long writeDatabaseChunk(final int iChunkId, final ODistributedDatabaseChunk chunk, final OutputStream out)
      throws IOException {

    ODistributedServerLog.info(this, nodeName, null, DIRECTION.NONE, "- writing chunk #%d offset=%d size=%s", iChunkId,
        chunk.offset, OFileUtils.getSizeAsString(chunk.buffer.length));
    out.write(chunk.buffer);

    return chunk.buffer.length;
  }

  protected ODatabaseDocumentTx installDatabaseOnLocalNode(final OHazelcastDistributedDatabase distrDatabase,
      final String databaseName, final String dbPath, final String iNode, final String iDatabaseCompressedFile,
      final boolean delta) {
    ODistributedServerLog.info(this, nodeName, iNode, DIRECTION.IN, "installing database '%s' to: %s...", databaseName, dbPath);

    try {
      final File f = new File(iDatabaseCompressedFile);
      final File fCompleted = new File(iDatabaseCompressedFile + ".completed");

      new File(dbPath).mkdirs();
      final ODatabaseDocumentTx db = new ODatabaseDocumentTx("plocal:" + dbPath);

      // USES A CUSTOM WRAPPER OF IS TO WAIT FOR FILE IS WRITTEN (ASYNCH)
      final FileInputStream in = new FileInputStream(f) {
        @Override
        public int read(final byte[] b, final int off, final int len) throws IOException {
          while (true) {
            final int read = super.read(b, off, len);
            if (read > 0)
              return read;

            if (fCompleted.exists())
              return 0;

            try {
              Thread.sleep(100);
            } catch (InterruptedException e) {
            }
          }
        }

        @Override
        public int available() throws IOException {
          while (true) {
            final int avail = super.available();
            if (avail > 0)
              return avail;

            if (fCompleted.exists())
              return 0;

            try {
              Thread.sleep(100);
            } catch (InterruptedException e) {
            }
          }
        }
      };

      try {
        if (delta) {

          importDelta(db, in);

        } else {

          // IMPORT FULL DATABASE
          db.restore(in, null, null, this);

        }
      } finally {
        in.close();
      }

      db.close();

      ODistributedServerLog.info(this, nodeName, null, DIRECTION.NONE, "installed database '%s'", databaseName);

      return db;

    } catch (IOException e) {
      ODistributedServerLog.warn(this, nodeName, null, DIRECTION.IN, "error on copying database '%s' on local server", e,
          databaseName);
    }
    return null;
  }

  /**
   * Deleted records are written in output stream first, then created/updated records. All records are sorted by record id.
   *
   * Each record in output stream is written using following format:
   * <ol>
   * <li>Record's cluster id - 4 bytes</li>
   * <li>Record's cluster position - 8 bytes</li>
   * <li>Delete flag, 1 if record is deleted - 1 byte</li>
   * <li>Record version , only if record is not deleted - 4 bytes</li>
   * <li>Record type, only if record is not deleted - 1 byte</li>
   * <li>Length of binary presentation of record, only if record is not deleted - 4 bytes</li>
   * <li>Binary presentation of the record, only if record is not deleted - length of content is provided in above entity</li>
   * </ol>
   * 
   * @param in
   */
  private void importDelta(final ODatabaseDocumentTx db, final FileInputStream in) throws IOException {
    try {
      serverInstance.openDatabase(db);

      OScenarioThreadLocal.executeAsDistributed(new Callable<Object>() {
        @Override
        public Object call() throws Exception {
          db.activateOnCurrentThread();

          long total = 0;

          final GZIPInputStream gzipInput = new GZIPInputStream(in);
          try {

            final DataInputStream input = new DataInputStream(gzipInput);
            try {

              final long records = input.readLong();

              for (long i = 0; i < records; ++i) {
                final int clusterId = input.readInt();
                final long clusterPos = input.readLong();
                final boolean deleted = input.readBoolean();

                final ORecordId rid = new ORecordId(clusterId, clusterPos);

                total++;

                if (deleted) {
                  OLogManager.instance().info(this, "DELTA <- deleted " + rid);

                  // DELETE
                  db.delete(rid);

                } else {
                  final int recordVersion = input.readInt();
                  final int recordType = input.readByte();
                  final int recordSize = input.readInt();
                  final byte[] recordContent = new byte[recordSize];
                  input.read(recordContent);

                  OLogManager.instance().info(this,
                      "DELTA <- other rid=" + rid + " type=" + recordType + " size=" + recordSize + " v=" + recordVersion);

                  final int forcedVersion = ORecordVersionHelper.setRollbackMode(recordVersion);

                  final ORecord record;
                  if (recordVersion == 1) {
                    // CREATE
                    record = Orient.instance().getRecordFactoryManager().newInstance((byte) recordType);

                    ORecordInternal.fill(record, rid, forcedVersion, recordContent, true);
                  } else {
                    // UPDATE
                    record = rid.getRecord();
                    ORecordInternal.fill(record, rid, forcedVersion, recordContent, true);
                  }

                  record.save();
                }
              }

              db.getMetadata().reload();

            } finally {
              input.close();
            }

          } catch (Exception e) {
            ODistributedServerLog.error(this, nodeName, null, DIRECTION.IN,
                "Error on installing database delta '%s' on local server", e, db.getName());
            throw OException.wrapException(
                new ODistributedException("Error on installing database delta '" + db.getName() + "' on local server"), e);
          } finally {
            gzipInput.close();
          }

          ODistributedServerLog.info(this, nodeName, null, DIRECTION.IN, "Installed database delta for '%s', %d total records",
              db.getName(), total);

          return null;
        }
      });

      db.activateOnCurrentThread();

    } catch (Exception e) {
      // FORCE FULL DATABASE SYNC
      ODistributedServerLog.error(this, nodeName, null, DIRECTION.NONE,
          "Error while applying changes of database delta sync on '%s': forcing full database sync...", e, db.getName());
      throw OException
          .wrapException(
              new ODistributedDatabaseDeltaSyncException(
                  "Error while applying changes of database delta sync on '" + db.getName() + "': forcing full database sync..."),
              e);
    }
  }

  @Override
  protected ODocument loadDatabaseConfiguration(final String iDatabaseName, final File file) {
    // FIRST LOOK IN THE CLUSTER
    if (hazelcastInstance != null) {
      final ODocument cfg = (ODocument) getConfigurationMap().get(CONFIG_DATABASE_PREFIX + iDatabaseName);
      if (cfg != null) {
        ODistributedServerLog.info(this, nodeName, null, DIRECTION.NONE, "loaded database configuration from active cluster");
        updateCachedDatabaseConfiguration(iDatabaseName, cfg, false, false);
        return cfg;
      }
    }

    // NO NODE IN CLUSTER, LOAD FROM FILE
    return super.loadDatabaseConfiguration(iDatabaseName, file);
  }

  /**
   * Pauses the request if the distributed cluster need to be rebalanced because change of shape (add/remove nodes) or a node that
   * is much slower than the average.
   *
   * @param iDatabaseName
   */
  protected void checkForClusterRebalance(final String iDatabaseName) {
    if (activeNodes.size() <= 1)
      return;

    if (getAvailableNodes(iDatabaseName) <= 1)
      return;

    // TODO: SEPARATE METRICS PER DATABASE
    final long averageResponseTime = messageService.getAverageResponseTime();

    // TODO: SELECT THE RIGHT TIMEOUT
    final long timeout = OGlobalConfiguration.DISTRIBUTED_CRUD_TASK_SYNCH_TIMEOUT.getValueAsLong();

    if (averageResponseTime > timeout * 75 / 100) {
      long sleep = Math.abs(timeout - averageResponseTime);
      if (sleep > 3000)
        sleep = 3000;

      ODistributedServerLog.debug(this, nodeName, null, DIRECTION.NONE,
          "slowing down request to avoid to fill queues. Wait for %dms (timeout=%d, averageResponseTime=%d)...", sleep, timeout,
          averageResponseTime);
      try {
        Thread.sleep(sleep);
      } catch (InterruptedException e) {
      }
    }
  }

  private synchronized boolean installLocalClusterPerClass(final ODatabaseInternal iDatabase, final ODistributedConfiguration cfg,
      final OClass iClass) {
    ((OClassImpl) iClass).setClusterSelectionInternal(new OLocalClusterStrategy(this, iDatabase.getName(), iClass));
    if (iClass.isAbstract())
      return false;

    final int[] clusterIds = iClass.getClusterIds();
    final List<String> clusterNames = new ArrayList<String>(clusterIds.length);
    for (int clusterId : clusterIds)
      clusterNames.add(iDatabase.getClusterNameById(clusterId));

    String bestCluster = cfg.getLocalCluster(clusterNames, nodeName);
    if (bestCluster == null) {
      // TRY TO FIND A CLUSTER PREVIOUSLY ASSIGNED TO THE LOCAL NODE
      final String newClusterName = (iClass.getName() + "_" + nodeName).toLowerCase();

      final Set<String> cfgClusterNames = new HashSet<String>();
      for (String cl : cfg.getClusterNames())
        cfgClusterNames.add(cl.toLowerCase());

      if (cfgClusterNames.contains(newClusterName)) {

        // FOUND A CLUSTER PREVIOUSLY ASSIGNED TO THE LOCAL ONE: CHANGE ASSIGNMENT TO LOCAL NODE AGAIN
        ODistributedServerLog.info(this, nodeName, null, DIRECTION.NONE,
            "class '%s', change mastership of cluster '%s' (id=%d) to local node '%s'", iClass, newClusterName,
            iDatabase.getClusterIdByName(newClusterName), nodeName);
        cfg.setMasterServer(newClusterName, nodeName);

      } else {

        // TRY TO AUTO ASSIGN ANY CLUSTER WHERE THE LEADER IS OFFLINE, AVOIDING TO CREATE A NEW ONE, IF POSSIBLE
        final Set<String> clustersManagedOnLocalNode = cfg.getClustersOnServer(nodeName);
        for (String cl : clustersManagedOnLocalNode) {
          final String leaderNode = cfg.getLeaderServer(cl);
          if (!isNodeAvailable(leaderNode, iDatabase.getName())) {

            // ASSIGN CLUSTER WHERE LEADER IS OFFLINE
            ODistributedServerLog.info(this, nodeName, null, DIRECTION.NONE,
                "class '%s', change mastership of cluster '%s' (id=%d) to local node '%s'", iClass, cl,
                iDatabase.getClusterIdByName(newClusterName), nodeName);
            cfg.setMasterServer(cl, nodeName);

            return true;
          }
        }

        // CREATE A NEW CLUSTER WHERE LOCAL NODE IS THE MASTER
        ODistributedServerLog.info(this, nodeName, null, DIRECTION.NONE, "class '%s', creation of new local cluster '%s' (id=%d)",
            iClass, newClusterName, iDatabase.getClusterIdByName(newClusterName));

        final OScenarioThreadLocal.RUN_MODE currentDistributedMode = OScenarioThreadLocal.INSTANCE.get();
        if (currentDistributedMode != OScenarioThreadLocal.RUN_MODE.DEFAULT)
          OScenarioThreadLocal.INSTANCE.set(OScenarioThreadLocal.RUN_MODE.DEFAULT);

        try {
          iClass.addCluster(newClusterName);
        } catch (OCommandSQLParsingException e) {
          if (!e.getMessage().endsWith("already exists"))
            throw e;
        } catch (Exception e) {
          ODistributedServerLog.error(this, nodeName, null, DIRECTION.NONE, "error on creating cluster '%s' in class '%s': ",
              newClusterName, iClass, e);
          throw OException.wrapException(
              new ODistributedException("Error on creating cluster '" + newClusterName + "' in class '" + iClass + "'"), e);
        } finally {

          if (currentDistributedMode != OScenarioThreadLocal.RUN_MODE.DEFAULT)
            // RESTORE PREVIOUS MODE
            OScenarioThreadLocal.INSTANCE.set(OScenarioThreadLocal.RUN_MODE.RUNNING_DISTRIBUTED);
        }

        ODistributedServerLog.info(this, nodeName, null, DIRECTION.NONE,
            "class '%s', set mastership of cluster '%s' (id=%d) to '%s'", iClass, newClusterName,
            iDatabase.getClusterIdByName(newClusterName), nodeName);
        cfg.setMasterServer(newClusterName, nodeName);
      }

      return true;
    }

    return false;
  }

  @Override
  public OHazelcastPlugin registerLifecycleListener(final ODistributedLifecycleListener iListener) {
    listeners.add(iListener);
    return this;
  }

  @Override
  public OHazelcastPlugin unregisterLifecycleListener(final ODistributedLifecycleListener iListener) {
    listeners.remove(iListener);
    return this;
  }

  public void disconnectNode(final String iNode) {
    final Set<String> databases = new HashSet<String>();

    for (Map.Entry<String, Object> entry : getConfigurationMap().entrySet()) {
      if (entry.getKey().toString().startsWith(CONFIG_DBSTATUS_PREFIX)) {

        final String nodeDb = entry.getKey().toString().substring(CONFIG_DBSTATUS_PREFIX.length());

        if (nodeDb.startsWith(iNode))
          databases.add(entry.getKey());
      }
    }

    // PUT DATABASES OFFLINE
    for (String k : databases)
      getConfigurationMap().put(k, DB_STATUS.OFFLINE);

    // GET THE SENDER'S RESPONSE QUEUE
    final IQueue queue = messageService.getQueue(OHazelcastDistributedMessageService.getResponseQueueName(iNode));

    ODistributedServerLog.warn(this, nodeName, null, DIRECTION.NONE, "sending request of restarting node '%s'...", iNode);

    final OHazelcastDistributedResponse response = new OHazelcastDistributedResponse(-1, nodeName, iNode, new ORestartNodeTask());

    try {
      if (!queue.offer(response, OGlobalConfiguration.DISTRIBUTED_QUEUE_TIMEOUT.getValueAsLong(), TimeUnit.MILLISECONDS))
        throw new ODistributedException("Timeout on dispatching restart node request to node '" + iNode + "'");
    } catch (InterruptedException e) {
      ODistributedServerLog.error(this, nodeName, null, DIRECTION.NONE, "Interrupted request to restart node '%s'", iNode);
    }

  }

  private List<String> getRegisteredNodes() {
    final List<String> registeredNodes = new ArrayList<String>();

    for (Map.Entry entry : getConfigurationMap().entrySet()) {
      if (entry.getKey().toString().startsWith(CONFIG_NODE_PREFIX))
        registeredNodes.add(entry.getKey().toString().substring(CONFIG_NODE_PREFIX.length()));
    }

    return registeredNodes;
  }

  public Set<String> getAvailableNodeNames(final String iDatabaseName) {
    final Set<String> nodes = new HashSet<String>();

    for (Map.Entry<String, Member> entry : activeNodes.entrySet()) {
      if (isNodeAvailable(entry.getKey(), iDatabaseName))
        nodes.add(entry.getKey());
    }
    return nodes;
  }

  public void filterAvailableNodes(Collection<String> iNodes, final String databaseName) {
    for (Iterator<String> it = iNodes.iterator(); it.hasNext();) {
      final String nodeName = it.next();
      if (!isNodeAvailable(nodeName, databaseName))
        it.remove();
    }
  }
}
=======
/*
 *
 *  *  Copyright 2014 Orient Technologies LTD (info(at)orientechnologies.com)
 *  *
 *  *  Licensed under the Apache License, Version 2.0 (the "License");
 *  *  you may not use this file except in compliance with the License.
 *  *  You may obtain a copy of the License at
 *  *
 *  *       http://www.apache.org/licenses/LICENSE-2.0
 *  *
 *  *  Unless required by applicable law or agreed to in writing, software
 *  *  distributed under the License is distributed on an "AS IS" BASIS,
 *  *  WITHOUT WARRANTIES OR CONDITIONS OF ANY KIND, either express or implied.
 *  *  See the License for the specific language governing permissions and
 *  *  limitations under the License.
 *  *
 *  * For more information: http://www.orientechnologies.com
 *
 */
package com.orientechnologies.orient.server.hazelcast;

import com.hazelcast.config.FileSystemXmlConfig;
import com.hazelcast.config.QueueConfig;
import com.hazelcast.core.*;
import com.orientechnologies.common.console.OConsoleReader;
import com.orientechnologies.common.console.ODefaultConsoleReader;
import com.orientechnologies.common.exception.OException;
import com.orientechnologies.common.io.OFileUtils;
import com.orientechnologies.common.io.OIOUtils;
import com.orientechnologies.common.log.OAnsiCode;
import com.orientechnologies.common.log.OLogManager;
import com.orientechnologies.common.parser.OSystemVariableResolver;
import com.orientechnologies.common.util.OArrays;
import com.orientechnologies.orient.core.Orient;
import com.orientechnologies.orient.core.command.OCommandOutputListener;
import com.orientechnologies.orient.core.config.OGlobalConfiguration;
import com.orientechnologies.orient.core.db.ODatabase;
import com.orientechnologies.orient.core.db.ODatabaseDocumentInternal;
import com.orientechnologies.orient.core.db.ODatabaseInternal;
import com.orientechnologies.orient.core.db.ODatabaseRecordThreadLocal;
import com.orientechnologies.orient.core.db.OScenarioThreadLocal;
import com.orientechnologies.orient.core.db.document.ODatabaseDocument;
import com.orientechnologies.orient.core.db.document.ODatabaseDocumentTx;
import com.orientechnologies.orient.core.exception.OConfigurationException;
import com.orientechnologies.orient.core.id.ORecordId;
import com.orientechnologies.orient.core.metadata.schema.OClass;
import com.orientechnologies.orient.core.metadata.schema.OClassImpl;
import com.orientechnologies.orient.core.metadata.schema.OSchema;
import com.orientechnologies.orient.core.metadata.schema.OType;
import com.orientechnologies.orient.core.record.ORecord;
import com.orientechnologies.orient.core.record.ORecordInternal;
import com.orientechnologies.orient.core.record.ORecordVersionHelper;
import com.orientechnologies.orient.core.record.impl.ODocument;
import com.orientechnologies.orient.core.sql.OCommandSQLParsingException;
import com.orientechnologies.orient.core.storage.OStorage;
import com.orientechnologies.orient.core.storage.impl.local.OAbstractPaginatedStorage;
import com.orientechnologies.orient.core.storage.impl.local.paginated.wal.OLogSequenceNumber;
import com.orientechnologies.orient.server.OServer;
import com.orientechnologies.orient.server.config.OServerConfiguration;
import com.orientechnologies.orient.server.config.OServerHandlerConfiguration;
import com.orientechnologies.orient.server.config.OServerParameterConfiguration;
import com.orientechnologies.orient.server.distributed.*;
import com.orientechnologies.orient.server.distributed.ODistributedRequest.EXECUTION_MODE;
import com.orientechnologies.orient.server.distributed.ODistributedServerLog.DIRECTION;
import com.orientechnologies.orient.server.distributed.sql.OCommandExecutorSQLSyncCluster;
import com.orientechnologies.orient.server.distributed.task.OAbstractRemoteTask;
import com.orientechnologies.orient.server.distributed.task.OAbstractReplicatedTask;
import com.orientechnologies.orient.server.distributed.task.OCopyDatabaseChunkTask;
import com.orientechnologies.orient.server.distributed.task.ODistributedDatabaseDeltaSyncException;
import com.orientechnologies.orient.server.distributed.task.ORestartNodeTask;
import com.orientechnologies.orient.server.distributed.task.OSyncDatabaseDeltaTask;
import com.orientechnologies.orient.server.distributed.task.OSyncDatabaseTask;
import com.orientechnologies.orient.server.network.OServerNetworkListener;

import java.io.DataInputStream;
import java.io.File;
import java.io.FileInputStream;
import java.io.FileNotFoundException;
import java.io.FileOutputStream;
import java.io.IOException;
import java.io.OutputStream;
import java.io.Serializable;
import java.util.*;
import java.util.Map.Entry;
import java.util.concurrent.Callable;
import java.util.concurrent.ConcurrentHashMap;
import java.util.concurrent.TimeUnit;
import java.util.concurrent.atomic.AtomicReference;
import java.util.concurrent.locks.Lock;
import java.util.zip.GZIPInputStream;

/**
 * Hazelcast implementation for clustering.
 *
 * @author Luca Garulli (l.garulli--at--orientechnologies.com)
 */
public class OHazelcastPlugin extends ODistributedAbstractPlugin
    implements MembershipListener, EntryListener<String, Object>, OCommandOutputListener {

  public static final String CONFIG_DATABASE_PREFIX = "database.";

  protected static final String                 NODE_NAME_ENV          = "ORIENTDB_NODE_NAME";
  protected static final String                 CONFIG_NODE_PREFIX     = "node.";
  protected static final String                 CONFIG_DBSTATUS_PREFIX = "dbstatus.";
  protected static final int                    DEPLOY_DB_MAX_RETRIES  = 10;
  protected String                              nodeId;
  protected String                              hazelcastConfigFile    = "hazelcast.xml";
  protected Map<String, Member>                 activeNodes            = new ConcurrentHashMap<String, Member>();
  protected OHazelcastDistributedMessageService messageService;
  protected long                                timeOffset             = 0;
  protected Date                                startedOn              = new Date();

  protected volatile NODE_STATUS status = NODE_STATUS.OFFLINE;

  protected String membershipListenerRegistration;

  protected volatile HazelcastInstance          hazelcastInstance;
  protected long                                lastClusterChangeOn;
  protected List<ODistributedLifecycleListener> listeners = new ArrayList<ODistributedLifecycleListener>();

  public OHazelcastPlugin() {
  }

  @Override
  public void config(final OServer iServer, final OServerParameterConfiguration[] iParams) {
    super.config(iServer, iParams);

    if (nodeName == null)
      assignNodeName();

    for (OServerParameterConfiguration param : iParams) {
      if (param.name.equalsIgnoreCase("configuration.hazelcast"))
        hazelcastConfigFile = OSystemVariableResolver.resolveSystemVariables(param.value);
    }
  }

  @Override
  public void startup() {
    if (!enabled)
      return;

    OGlobalConfiguration.RID_BAG_EMBEDDED_TO_SBTREEBONSAI_THRESHOLD.setValue(Integer.MAX_VALUE);
    OGlobalConfiguration.RID_BAG_SBTREEBONSAI_TO_EMBEDDED_THRESHOLD.setValue(-1);
    OGlobalConfiguration.STORAGE_TRACK_CHANGED_RECORDS_IN_WAL.setValue(true);

    super.startup();

    status = NODE_STATUS.STARTING;

    final String localNodeName = nodeName;

    activeNodes.clear();

    try {
      hazelcastInstance = configureHazelcast();

      nodeId = hazelcastInstance.getCluster().getLocalMember().getUuid();

      OLogManager.instance().info(this, "Starting distributed server '%s' (hzID=%s)...", localNodeName, nodeId);

      timeOffset = System.currentTimeMillis() - hazelcastInstance.getCluster().getClusterTime();
      activeNodes.put(localNodeName, hazelcastInstance.getCluster().getLocalMember());

      membershipListenerRegistration = hazelcastInstance.getCluster().addMembershipListener(this);

      OServer.registerServerInstance(localNodeName, serverInstance);

      final IMap<String, Object> configurationMap = (IMap<String, Object>) getConfigurationMap();
      configurationMap.addEntryListener(this, true);

      // REGISTER CURRENT NODES
      for (Member m : hazelcastInstance.getCluster().getMembers()) {
        if (!m.getUuid().equals(getLocalNodeId())) {
          final String memberName = getNodeName(m);
          if (memberName != null)
            activeNodes.put(memberName, m);
          else if (!m.equals(hazelcastInstance.getCluster().getLocalMember()))
            ODistributedServerLog.warn(this, localNodeName, null, DIRECTION.NONE, "Cannot find configuration for member: %s", m);
        }
      }

      publishLocalNodeConfiguration();

      if (!configurationMap.containsKey(CONFIG_NODE_PREFIX + nodeId)) {
        // NODE NOT REGISTERED, FORCING SHUTTING DOWN
        ODistributedServerLog.error(this, localNodeName, null, DIRECTION.NONE, "Error on registering local node on cluster");
        throw  new ODistributedStartupException("Error on registering local node on cluster");
      }

      messageService = new OHazelcastDistributedMessageService(this);

      installNewDatabases(true);

      loadDistributedDatabases();

      // REGISTER CURRENT MEMBERS
      setNodeStatus(NODE_STATUS.ONLINE);

      publishLocalNodeConfiguration();

      final long delay = OGlobalConfiguration.DISTRIBUTED_PUBLISH_NODE_STATUS_EVERY.getValueAsLong();
      if (delay > 0)
        Orient.instance().scheduleTask(new TimerTask() {
          @Override
          public void run() {
            publishLocalNodeConfiguration();
          }
        }, delay, delay);

    } catch (Exception e) {
      ODistributedServerLog.error(this, localNodeName, null, DIRECTION.NONE, "Error on starting distributed plugin", e);
      throw OException.wrapException(new ODistributedStartupException("Error on starting distributed plugin"),e);
    }
  }

  protected void publishLocalNodeConfiguration() {
    final ODocument cfg = getLocalNodeConfiguration();
    ORecordInternal.setRecordSerializer(cfg, ODatabaseDocumentTx.getDefaultSerializer());
    getConfigurationMap().put(CONFIG_NODE_PREFIX + nodeId, cfg);
  }

  @Override
  public Throwable convertException(final Throwable original) {
    if (original instanceof HazelcastException || original instanceof HazelcastInstanceNotActiveException)
      return new IOException("Hazelcast wrapped exception: " + original.getMessage(), original.getCause());

    if (original instanceof IllegalMonitorStateException)
      // THIS IS RAISED WHEN INTERNAL LOCKING IS BROKEN BECAUSE HARD SHUTDOWN
      return new IOException("Illegal monitor state: " + original.getMessage(), original.getCause());

    return original;
  }

  @Override
  public long getDistributedTime(final long iTime) {
    return iTime - timeOffset;
  }

  @Override
  public void sendShutdown() {
    shutdown();
  }

  @Override
  public void shutdown() {
    if (!enabled)
      return;

    OLogManager.instance().warn(this, "Shutting down node %s...", nodeName);

    super.shutdown();

    setNodeStatus(NODE_STATUS.SHUTTINGDOWN);

    if (messageService != null)
      messageService.shutdown();

    activeNodes.clear();
    if (membershipListenerRegistration != null) {
      hazelcastInstance.getCluster().removeMembershipListener(membershipListenerRegistration);
    }

    if (hazelcastInstance != null)
      try {
        hazelcastInstance.shutdown();
      } catch (Exception e) {
        OLogManager.instance().error(this, "Error on shutting down Hazelcast instance", e);
      } finally {
        hazelcastInstance = null;
      }

    setNodeStatus(NODE_STATUS.OFFLINE);
  }

  @Override
  public ODocument getClusterConfiguration() {
    if (!enabled)
      return null;

    final HazelcastInstance instance = getHazelcastInstance();
    if (instance == null)
      return null;

    final ODocument cluster = new ODocument();

    cluster.field("localName", instance.getName());
    cluster.field("localId", instance.getCluster().getLocalMember().getUuid());

    // INSERT MEMBERS
    final List<ODocument> members = new ArrayList<ODocument>();
    cluster.field("members", members, OType.EMBEDDEDLIST);
    // members.add(getLocalNodeConfiguration());
    for (Member member : activeNodes.values()) {
      members.add(getNodeConfigurationById(member.getUuid()));
    }

    return cluster;
  }

  public ODocument getNodeConfigurationById(final String iNodeId) {
    final ODocument doc = (ODocument) getConfigurationMap().get(CONFIG_NODE_PREFIX + iNodeId);
    if (doc == null)
      ODistributedServerLog.error(this, nodeName, null, DIRECTION.OUT, "Cannot find node with id '%s'", iNodeId);

    return doc;
  }

  @Override
  public ODocument getLocalNodeConfiguration() {
    final ODocument nodeCfg = new ODocument();

    nodeCfg.field("id", getLocalNodeId());
    nodeCfg.field("name", nodeName);
    nodeCfg.field("startedOn", startedOn);
    nodeCfg.field("status", getNodeStatus());
    nodeCfg.field("connections", serverInstance.getClientConnectionManager().getTotal());

    List<Map<String, Object>> listeners = new ArrayList<Map<String, Object>>();
    nodeCfg.field("listeners", listeners, OType.EMBEDDEDLIST);

    for (OServerNetworkListener listener : serverInstance.getNetworkListeners()) {
      final Map<String, Object> listenerCfg = new HashMap<String, Object>();
      listeners.add(listenerCfg);

      listenerCfg.put("protocol", listener.getProtocolType().getSimpleName());
      listenerCfg.put("listen", listener.getListeningAddress(true));
    }
    nodeCfg.field("databases", getManagedDatabases());

    final long maxMem = Runtime.getRuntime().maxMemory();
    final long totMem = Runtime.getRuntime().totalMemory();
    final long freeMem = Runtime.getRuntime().freeMemory();
    final long usedMem = totMem - freeMem;

    nodeCfg.field("usedMemory", usedMem);
    nodeCfg.field("freeMemory", freeMem);
    nodeCfg.field("maxMemory", maxMem);

    onLocalNodeConfigurationRequest(nodeCfg);

    return nodeCfg;
  }

  public boolean isEnabled() {
    return enabled;
  }

  public NODE_STATUS getNodeStatus() {
    return status;
  }

  @Override
  public void setNodeStatus(final NODE_STATUS iStatus) {
    if (status.equals(iStatus))
      // NO CHANGE
      return;

    status = iStatus;

    ODistributedServerLog.warn(this, nodeName, null, DIRECTION.NONE, "updated node status to '%s'", status);
  }

  public boolean checkNodeStatus(final NODE_STATUS iStatus2Check) {
    return status.equals(iStatus2Check);
  }

  @Override
  public DB_STATUS getDatabaseStatus(final String iNode, final String iDatabaseName) {
    final DB_STATUS status = (DB_STATUS) getConfigurationMap()
        .get(OHazelcastPlugin.CONFIG_DBSTATUS_PREFIX + iNode + "." + iDatabaseName);
    return status != null ? status : DB_STATUS.OFFLINE;
  }

  @Override
  public void setDatabaseStatus(final String iNode, final String iDatabaseName, final DB_STATUS iStatus) {
    getConfigurationMap().put(OHazelcastPlugin.CONFIG_DBSTATUS_PREFIX + iNode + "." + iDatabaseName, iStatus);

    // NOTIFY DB/NODE IS CHANGING STATUS
    for (ODistributedLifecycleListener l : listeners) {
      l.onDatabaseChangeStatus(iNode, iDatabaseName, iStatus);
    }
  }

  @Override
  public Object sendRequest(final String iDatabaseName, final Collection<String> iClusterNames,
      final Collection<String> iTargetNodes, final OAbstractRemoteTask iTask, final EXECUTION_MODE iExecutionMode) {

    checkForClusterRebalance(iDatabaseName);

    final OHazelcastDistributedRequest req = new OHazelcastDistributedRequest(nodeName, iDatabaseName, iTask, iExecutionMode);

    final ODatabaseDocument currentDatabase = ODatabaseRecordThreadLocal.INSTANCE.getIfDefined();
    if (currentDatabase != null && currentDatabase.getUser() != null)
      // SET CURRENT DATABASE NAME
      req.setUserRID(currentDatabase.getUser().getIdentity().getIdentity());

    final OHazelcastDistributedDatabase db = messageService.getDatabase(iDatabaseName);

    if (iTargetNodes == null || iTargetNodes.isEmpty()) {
      ODistributedServerLog.error(this, nodeName, null, DIRECTION.OUT, "No nodes configured for partition '%s.%s' request: %s",
          iDatabaseName, iClusterNames, req);
      throw new ODistributedException(
          "No nodes configured for partition '" + iDatabaseName + "." + iClusterNames + "' request: " + req);
    }

    if (db == null) {
      ODistributedServerLog.error(this, nodeName, null, DIRECTION.OUT, "Distributed database '%s' not found", iDatabaseName);
      throw new ODistributedException("Distributed database '" + iDatabaseName + "' not found on server '" + nodeName + "'");
    }

    final ODistributedResponse response = db.send2Nodes(req, iClusterNames, iTargetNodes, iExecutionMode);
    if (response != null)
      return response.getPayload();

    return null;
  }

  public Set<String> getManagedDatabases() {
    return messageService != null ? messageService.getDatabases() : Collections.EMPTY_SET;
  }

  public String getLocalNodeName() {
    return nodeName;
  }

  @Override
  public String getLocalNodeId() {
    return nodeId;
  }

  @Override
  public void onCreate(final ODatabaseInternal iDatabase) {
    final String dbUrl = OSystemVariableResolver.resolveSystemVariables(iDatabase.getURL());
    if (dbUrl.startsWith("plocal:")) {
      // CHECK SPECIAL CASE WITH MULTIPLE SERVER INSTANCES ON THE SAME JVM
      final String dbDirectory = serverInstance.getDatabaseDirectory();
      if (!dbUrl.substring("plocal:".length()).startsWith(dbDirectory))
        // SKIP IT: THIS HAPPENS ONLY ON MULTIPLE SERVER INSTANCES ON THE SAME JVM
        return;
    } else if (dbUrl.startsWith("remote:"))
      return;

    final ODatabaseDocumentInternal currDb = ODatabaseRecordThreadLocal.INSTANCE.getIfDefined();
    try {

      if (getConfigurationMap().containsKey(OHazelcastPlugin.CONFIG_DATABASE_PREFIX + iDatabase.getName()))
        throw new ODistributedException("Cannot create a new database with the same name of one available distributed");

      final OHazelcastDistributedDatabase distribDatabase = messageService.registerDatabase(iDatabase.getName());
      distribDatabase.configureDatabase(null, true).setOnline();
      onOpen(iDatabase);

    } finally {
      // RESTORE ORIGINAL DATABASE INSTANCE IN TL
      ODatabaseRecordThreadLocal.INSTANCE.set(currDb);
    }
  }

  @Override
  public void onLocalNodeConfigurationRequest(final ODocument iConfiguration) {
  }

  /**
   * Auto register myself as hook.
   */
  @Override
  public void onOpen(final ODatabaseInternal iDatabase) {
    final String dbUrl = OSystemVariableResolver.resolveSystemVariables(iDatabase.getURL());

    if (dbUrl.startsWith("plocal:")) {
      // CHECK SPECIAL CASE WITH MULTIPLE SERVER INSTANCES ON THE SAME JVM
      final String dbDirectory = serverInstance.getDatabaseDirectory();
      if (!dbUrl.substring("plocal:".length()).startsWith(dbDirectory))
        // SKIP IT: THIS HAPPENS ONLY ON MULTIPLE SERVER INSTANCES ON THE SAME JVM
        return;
    } else if (dbUrl.startsWith("remote:"))
      return;

    final ODatabaseDocumentInternal currDb = ODatabaseRecordThreadLocal.INSTANCE.getIfDefined();
    try {
      synchronized (cachedDatabaseConfiguration) {
        final ODistributedConfiguration cfg = getDatabaseConfiguration(iDatabase.getName());
        if (cfg == null)
          return;

        if (iDatabase instanceof ODatabase<?> && (!(iDatabase.getStorage() instanceof ODistributedStorage)
            || ((ODistributedStorage) iDatabase.getStorage()).getDistributedManager().isOffline())) {
          ODistributedStorage storage = storages.get(iDatabase.getURL());
          if (storage == null) {
            storage = new ODistributedStorage(serverInstance, (OAbstractPaginatedStorage) iDatabase.getStorage());
            final ODistributedStorage oldStorage = storages.putIfAbsent(iDatabase.getURL(), storage);
            if (oldStorage != null)
              storage = oldStorage;
          }

          iDatabase.replaceStorage(storage);

          installDbClustersLocalStrategy(iDatabase);
        }

      }
    } finally {
      // RESTORE ORIGINAL DATABASE INSTANCE IN TL
      ODatabaseRecordThreadLocal.INSTANCE.set(currDb);
    }
  }

  @Override
  public void onCreateClass(final ODatabaseInternal iDatabase, final OClass iClass) {
    if (OScenarioThreadLocal.INSTANCE.get() == OScenarioThreadLocal.RUN_MODE.RUNNING_DISTRIBUTED)
      return;

    // RUN ONLY IN NON-DISTRIBUTED MODE
    final String dbUrl = OSystemVariableResolver.resolveSystemVariables(iDatabase.getURL());

    if (dbUrl.startsWith("plocal:")) {
      // CHECK SPECIAL CASE WITH MULTIPLE SERVER INSTANCES ON THE SAME JVM
      final String dbDirectory = serverInstance.getDatabaseDirectory();
      if (!dbUrl.substring("plocal:".length()).startsWith(dbDirectory))
        // SKIP IT: THIS HAPPENS ONLY ON MULTIPLE SERVER INSTANCES ON THE SAME JVM
        return;
    } else if (dbUrl.startsWith("remote:"))
      return;

    final ODistributedConfiguration cfg = getDatabaseConfiguration(iDatabase.getName());
    if (cfg == null)
      return;

    installClustersOfClass(iDatabase, iClass);
  }

  @Override
  public void onDrop(final ODatabaseInternal iDatabase) {
    super.onDrop(iDatabase);

    final String dbName = iDatabase.getName();

    getConfigurationMap().remove(OHazelcastPlugin.CONFIG_DBSTATUS_PREFIX + nodeName + "." + dbName);

    final int availableNodes = getAvailableNodes(dbName);
    if (availableNodes == 0)
      // LAST NODE HOLDING THE DATABASE, DELETE DISTRIBUTED CFG TOO
      getConfigurationMap().remove(OHazelcastPlugin.CONFIG_DATABASE_PREFIX + dbName);
  }

  @SuppressWarnings("unchecked")
  public ODocument getStats() {
    final ODocument doc = new ODocument();

    final Map<String, HashMap<String, Object>> nodes = new HashMap<String, HashMap<String, Object>>();
    doc.field("nodes", nodes);

    Map<String, Object> localNode = new HashMap<String, Object>();
    doc.field("localNode", localNode);

    localNode.put("name", nodeName);
    localNode.put("averageResponseTime", messageService.getAverageResponseTime());

    Map<String, Object> databases = new HashMap<String, Object>();
    localNode.put("databases", databases);
    for (String dbName : messageService.getDatabases()) {
      Map<String, Object> db = new HashMap<String, Object>();
      databases.put(dbName, db);
    }

    for (Entry<String, QueueConfig> entry : hazelcastInstance.getConfig().getQueueConfigs().entrySet()) {
      final String queueName = entry.getKey();

      if (!queueName.startsWith(OHazelcastDistributedMessageService.NODE_QUEUE_PREFIX))
        continue;

      final IQueue queue = hazelcastInstance.getQueue(queueName);

      final String[] names = queueName.split("\\.");

      HashMap<String, Object> node = nodes.get(names[2]);
      if (node == null) {
        node = new HashMap<String, Object>();
        nodes.put(names[2], node);
      }

      if (names[3].equals("response")) {
        node.put("responses", queue.size());
      } else {
        final String dbName = names[3];

        Map<String, Object> db = (HashMap<String, Object>) node.get(dbName);
        if (db == null) {
          db = new HashMap<String, Object>(2);
          node.put(dbName, db);
        }

        db.put("requests", queue.size());
        final Object lastMessage = queue.peek();
        if (lastMessage != null)
          db.put("lastMessage", lastMessage.toString());
      }
    }

    return doc;
  }

  public String getNodeName(final Member iMember) {
    if (iMember == null)
      return "?";

    final ODocument cfg = getNodeConfigurationById(iMember.getUuid());
    if (cfg != null)
      return cfg.field("name");

    return "ext:" + iMember.getUuid();
  }

  public Set<String> getRemoteNodeIds() {
    return activeNodes.keySet();
  }

  @Override
  public void memberAdded(final MembershipEvent iEvent) {
    updateLastClusterChange();
    ODistributedServerLog.warn(this, nodeName, null, DIRECTION.NONE, "added new node id=%s name=%s", iEvent.getMember(),
        getNodeName(iEvent.getMember()));
  }

  @Override
  public void updateLastClusterChange() {
    lastClusterChangeOn = System.currentTimeMillis();
  }

  /**
   * Removes the node map entry.
   */
  @Override
  public void memberRemoved(final MembershipEvent iEvent) {
    updateLastClusterChange();

    final Member member = iEvent.getMember();
    final String nodeLeftName = getNodeName(member);
    if (nodeLeftName != null) {
      // NOTIFY NODE LEFT
      for (ODistributedLifecycleListener l : listeners)
        l.onNodeLeft(nodeLeftName);

      // UNLOCK ANY PENDING LOCKS
      if (messageService != null)
        for (String dbName : messageService.getDatabases())
          messageService.getDatabase(dbName).unlockRecords(nodeLeftName);

      // UNREGISTER DB STATUSES
      for (Iterator<String> it = getConfigurationMap().keySet().iterator(); it.hasNext();) {
        final String n = it.next();

        if (n.startsWith(CONFIG_DBSTATUS_PREFIX))
          if (n.substring(CONFIG_DBSTATUS_PREFIX.length()).equals(nodeLeftName)) {
            ODistributedServerLog.debug(this, nodeName, null, DIRECTION.NONE,
                "removing dbstatus for the node %s that just left: %s", nodeLeftName, n);
            it.remove();
          }
      }

      activeNodes.remove(nodeLeftName);

      // REMOVE NODE IN DB CFG
      if (messageService != null)
        messageService.handleUnreachableNode(nodeLeftName);

      ODistributedServerLog.warn(this, nodeLeftName, null, DIRECTION.NONE, "node removed id=%s name=%s", member, nodeLeftName);

      if (nodeLeftName.startsWith("ext:")) {
        final List<String> registeredNodes = getRegisteredNodes();

        ODistributedServerLog.error(this, nodeName, null, DIRECTION.NONE,
            "removed node id=%s name=%s has not being recognized. Remove the node manually (registeredNodes=%s)", member,
            nodeLeftName, registeredNodes);
      }
    }

    serverInstance.getClientConnectionManager().pushDistribCfg2Clients(getClusterConfiguration());
  }

  @Override
  public void memberAttributeChanged(final MemberAttributeEvent memberAttributeEvent) {
  }

  @Override
  public void entryAdded(final EntryEvent<String, Object> iEvent) {
    if (iEvent.getMember() == null)
      // IGNORE IT
      return;

    final String key = iEvent.getKey();
    if (key.startsWith(CONFIG_NODE_PREFIX)) {
      if (!iEvent.getMember().equals(hazelcastInstance.getCluster().getLocalMember())) {
        final ODocument cfg = (ODocument) iEvent.getValue();
        final String joinedNodeName = (String) cfg.field("name");

        if (this.nodeName.equals(joinedNodeName)) {
          ODistributedServerLog.error(this, joinedNodeName, getNodeName(iEvent.getMember()), DIRECTION.IN,
              "Found a new node with the same name as current: '" + joinedNodeName
                  + "'. The node has been excluded. Change the name in its config/orientdb-dserver-config.xml file");

          throw new ODistributedException("Found a new node with the same name as current: '" + joinedNodeName
              + "'. The node has been excluded. Change the name in its config/orientdb-dserver-config.xml file");
        }

        // NOTIFY NODE IS GOING TO BE ADDED. EVERYBODY IS OK?
        for (ODistributedLifecycleListener l : listeners) {
          if (!l.onNodeJoining(joinedNodeName)) {
            // DENY JOIN
            ODistributedServerLog.info(this, nodeName, getNodeName(iEvent.getMember()), DIRECTION.IN,
                "denied node to join the cluster id=%s name=%s", iEvent.getMember(), getNodeName(iEvent.getMember()));
            return;
          }
        }

        activeNodes.put(joinedNodeName, (Member) iEvent.getMember());

        ODistributedServerLog.info(this, nodeName, getNodeName(iEvent.getMember()), DIRECTION.IN,
            "added node configuration id=%s name=%s, now %d nodes are configured", iEvent.getMember(),
            getNodeName(iEvent.getMember()), activeNodes.size());

        installNewDatabases(false);

        // NOTIFY NODE WAS ADDED SUCCESSFULLY
        for (ODistributedLifecycleListener l : listeners)
          l.onNodeJoined(joinedNodeName);
      }

    } else if (key.startsWith(CONFIG_DATABASE_PREFIX)) {
      // SYNCHRONIZE ADDING OF CLUSTERS TO AVOID DEADLOCKS
      final String databaseName = key.substring(CONFIG_DATABASE_PREFIX.length());

      checkDatabaseEvent(iEvent, databaseName);

      if (!iEvent.getMember().equals(hazelcastInstance.getCluster().getLocalMember()))
        installNewDatabases(false);
    } else if (key.startsWith(CONFIG_DBSTATUS_PREFIX)) {
      ODistributedServerLog.info(this, nodeName, getNodeName(iEvent.getMember()), DIRECTION.IN, "received new status %s=%s",
          key.substring(CONFIG_DBSTATUS_PREFIX.length()), iEvent.getValue());
    }
  }

  @Override
  public void entryUpdated(final EntryEvent<String, Object> iEvent) {
    final String key = iEvent.getKey();
    final String eventNodeName = getNodeName(iEvent.getMember());

    if (key.startsWith(CONFIG_NODE_PREFIX)) {
      ODistributedServerLog.debug(this, nodeName, eventNodeName, DIRECTION.NONE, "updated node configuration id=%s name=%s",
          iEvent.getMember(), eventNodeName);

      final ODocument cfg = (ODocument) iEvent.getValue();

      if (!activeNodes.containsKey((String) cfg.field("name")))
        updateLastClusterChange();

      activeNodes.put((String) cfg.field("name"), (Member) iEvent.getMember());

    } else if (key.startsWith(CONFIG_DATABASE_PREFIX)) {
      if (!iEvent.getMember().equals(hazelcastInstance.getCluster().getLocalMember())) {
        final String databaseName = key.substring(CONFIG_DATABASE_PREFIX.length());

        ODistributedServerLog.info(this, nodeName, eventNodeName, DIRECTION.NONE, "update configuration db=%s", databaseName);

        checkDatabaseEvent(iEvent, databaseName);
      }
    } else if (key.startsWith(CONFIG_DBSTATUS_PREFIX)) {
      ODistributedServerLog.info(this, nodeName, eventNodeName, DIRECTION.IN, "received updated status %s=%s",
          key.substring(CONFIG_DBSTATUS_PREFIX.length()), iEvent.getValue());

      updateLastClusterChange();
    }
  }

  @Override
  public void entryRemoved(final EntryEvent<String, Object> iEvent) {
    final String key = iEvent.getKey();
    if (key.startsWith(CONFIG_NODE_PREFIX)) {
      final String nName = getNodeName(iEvent.getMember());
      if (nName != null) {
        ODistributedServerLog.info(this, nodeName, null, DIRECTION.NONE, "removed node configuration id=%s name=%s",
            iEvent.getMember(), nName);
        activeNodes.remove(nName);
      }

      updateLastClusterChange();

    } else if (key.startsWith(CONFIG_DATABASE_PREFIX)) {
      synchronized (cachedDatabaseConfiguration) {
        cachedDatabaseConfiguration.remove(key.substring(CONFIG_DATABASE_PREFIX.length()));
      }
      updateLastClusterChange();

    } else if (key.startsWith(CONFIG_DBSTATUS_PREFIX)) {
      ODistributedServerLog.info(this, nodeName, getNodeName(iEvent.getMember()), DIRECTION.IN, "received removed status %s=%s",
          key.substring(CONFIG_DBSTATUS_PREFIX.length()), iEvent.getValue());
      updateLastClusterChange();
    }
  }

  @Override
  public void entryEvicted(EntryEvent<String, Object> iEvent) {
  }

  @Override
  public void mapEvicted(MapEvent event) {
  }

  @Override
  public void mapCleared(MapEvent event) {
  }

  @Override
  public boolean isNodeAvailable(final String iNodeName, final String iDatabaseName) {
    return getDatabaseStatus(iNodeName, iDatabaseName) != DB_STATUS.OFFLINE;
  }

  @Override
  public boolean isNodeOnline(final String iNodeName, final String iDatabaseName) {
    return getDatabaseStatus(iNodeName, iDatabaseName) == DB_STATUS.ONLINE;
  }

  public boolean isOffline() {
    return status != NODE_STATUS.ONLINE;
  }

  public void waitUntilOnline() throws InterruptedException {
    while (!status.equals(NODE_STATUS.ONLINE))
      Thread.sleep(100);
  }

  public HazelcastInstance getHazelcastInstance() {
    while (hazelcastInstance == null) {
      // WAIT UNTIL THE INSTANCE IS READY
      try {
        Thread.sleep(100);
      } catch (InterruptedException e) {
        Thread.currentThread().interrupt();
        break;
      }
    }
    return hazelcastInstance;
  }

  public Lock getLock(final String iName) {
    return getHazelcastInstance().getLock(iName);
  }

  @Override
  public String toString() {
    return nodeName;
  }

  /**
   * Executes the request on local node. In case of error returns the Exception itself
   */
  public Serializable executeOnLocalNode(final ODistributedRequest req, final ODatabaseDocumentTx database) {
    if (database != null && !(database.getStorage() instanceof ODistributedStorage))
      throw new ODistributedException("Distributed storage was not installed for database '" + database.getName()
          + "'. Implementation found: " + database.getStorage().getClass().getName());

    final OAbstractRemoteTask task = req.getTask();

    try {
      if (database != null)
        ((ODistributedStorage) database.getStorage()).setLastOperationId(req.getId());

      final Serializable result = (Serializable) task.execute(serverInstance, this, database);

      if (result instanceof Throwable && !(result instanceof OException))
        ODistributedServerLog.error(this, nodeName, req.getSenderNodeName(), DIRECTION.IN,
            "error on executing request %d (%s) on local node: ", (Throwable) result, req.getId(), req.getTask());

      return result;

    } catch (Throwable e) {
      if (!(e instanceof OException))
        ODistributedServerLog.error(this, nodeName, req.getSenderNodeName(), DIRECTION.IN,
            "error on executing distributed request %d on local node: %s", e, req.getId(), req.getTask());

      return e;
    }
  }

  @Override
  public OHazelcastDistributedMessageService getMessageService() {
    return messageService;
  }

  public void updateCachedDatabaseConfiguration(String iDatabaseName, ODocument cfg, boolean iSaveToDisk,
      boolean iDeployToCluster) {
    final boolean updated = super.updateCachedDatabaseConfiguration(iDatabaseName, cfg, iSaveToDisk);

    if (updated && iDeployToCluster) {
      // DEPLOY THE CONFIGURATION TO THE CLUSTER
      ORecordInternal.setRecordSerializer(cfg, ODatabaseDocumentTx.getDefaultSerializer());
      getConfigurationMap().put(OHazelcastPlugin.CONFIG_DATABASE_PREFIX + iDatabaseName, cfg);
    }
  }

  public long getLastClusterChangeOn() {
    return lastClusterChangeOn;
  }

  @Override
  public void onMessage(String iText) {
    if (iText.startsWith("\r\n"))
      iText = iText.substring(2);
    else if (iText.startsWith("\n"))
      iText = iText.substring(1);

    OLogManager.instance().info(this, iText);
  }

  public int getAvailableNodes(final String iDatabaseName) {
    int availableNodes = 0;
    for (Map.Entry<String, Member> entry : activeNodes.entrySet()) {
      if (isNodeAvailable(entry.getKey(), iDatabaseName))
        availableNodes++;
    }
    return availableNodes;
  }

  @Override
  public Map<String, Object> getConfigurationMap() {
    return getHazelcastInstance().getMap("orientdb");
  }

  public boolean installDatabase(boolean iStartup, final String databaseName, final ODocument config) {

    final Boolean hotAlignment = config.field("hotAlignment");
    final boolean backupDatabase = iStartup && hotAlignment != null && !hotAlignment;

    final Set<String> configuredDatabases = serverInstance.getAvailableStorageNames().keySet();
    if (configuredDatabases.contains(databaseName)) {
      if (!backupDatabase)
        // HOT ALIGNMENT RUNNING, DON'T INSTALL THE DB FROM SCRATCH BUT RATHER LET TO THE NODE TO ALIGN BY READING THE QUEUE
        return false;
    }

    final OHazelcastDistributedDatabase distrDatabase = messageService.registerDatabase(databaseName);

    // CREATE THE DISTRIBUTED QUEUE
    String queueName = OHazelcastDistributedMessageService.getRequestQueueName(messageService.manager.nodeName, databaseName);
    messageService.getQueue(queueName);

    if (distrDatabase.getSyncConfiguration().isEmpty()) {
      // FIRST TIME, ASK FOR FULL REPLICA

      return requestFullDatabase(databaseName, backupDatabase, distrDatabase);

    } else {
      try {

        // TRY WITH DELTA
        // return requestDatabaseDelta(distrDatabase, databaseName);
        return requestFullDatabase(databaseName, backupDatabase, distrDatabase);

      } catch (ODistributedDatabaseDeltaSyncException e) {
        // SWITCH TO FULL
        return requestFullDatabase(databaseName, backupDatabase, distrDatabase);
      }
    }

  }

  protected boolean requestFullDatabase(String databaseName, boolean backupDatabase, OHazelcastDistributedDatabase distrDatabase) {
    for (int retry = 0; retry < DEPLOY_DB_MAX_RETRIES; ++retry) {
      // ASK DATABASE TO THE FIRST NODE, THE FIRST ATTEMPT, OTHERWISE ASK TO EVERYONE
      if (requestDatabaseFullSync(distrDatabase, backupDatabase, databaseName, retry > 0))
        // DEPLOYED
        return true;
    }
    // RETRY COUNTER EXCEED
    return false;
  }

  protected boolean requestDatabaseDelta(final OHazelcastDistributedDatabase distrDatabase, final String databaseName) {
    final ODistributedConfiguration cfg = getDatabaseConfiguration(databaseName);

    // GET ALL THE OTHER SERVERS
    final Collection<String> nodes = cfg.getServers(null, nodeName);

    filterAvailableNodes(nodes, databaseName);

    ODistributedServerLog.warn(this, nodeName, nodes.toString(), DIRECTION.OUT,
        "requesting delta database sync for '%s' on local server...", databaseName);

    // CREATE A MAP OF NODE/LSN BY READING LAST LSN SAVED
    final Map<String, OLogSequenceNumber> selectedNodes = new HashMap<String, OLogSequenceNumber>(nodes.size());
    for (String node : nodes) {
      final OLogSequenceNumber lsn = distrDatabase.getSyncConfiguration().getLSN(node);
      if (lsn != null) {
        selectedNodes.put(node, lsn);
      } else
        ODistributedServerLog.info(this, nodeName, node, DIRECTION.OUT,
            "Last LSN not found for database '%s', skip delta database sync", databaseName);
    }

    if (selectedNodes.isEmpty()) {
      // FORCE FULL DATABASE SYNC
      ODistributedServerLog.error(this, nodeName, null, DIRECTION.NONE,
          "No LSN found for delta sync for database %s. Asking for full database sync...", databaseName);
      throw new ODistributedDatabaseDeltaSyncException("Requested database delta sync but no LSN was found");
    }

    for (Map.Entry<String, OLogSequenceNumber> entry : selectedNodes.entrySet()) {

      final OAbstractReplicatedTask deployTask = new OSyncDatabaseDeltaTask(entry.getValue());

      final List<String> targetNodes = new ArrayList<String>(1);
      targetNodes.add(entry.getKey());

      ODistributedServerLog.info(this, nodeName, entry.getKey(), DIRECTION.OUT, "Requesting database delta sync for '%s' LSN=%s...",
          databaseName, entry.getValue());

      final Map<String, Object> results = (Map<String, Object>) sendRequest(databaseName, null, targetNodes, deployTask,
          EXECUTION_MODE.RESPONSE);

      ODistributedServerLog.info(this, nodeName, entry.getKey(), DIRECTION.IN, "Receiving delta delta sync for '%s'...",
          databaseName);

      ODistributedServerLog.debug(this, nodeName, selectedNodes.toString(), DIRECTION.OUT, "Database delta sync returned: %s",
          results);

      final String dbPath = serverInstance.getDatabaseDirectory() + databaseName;

      // EXTRACT THE REAL RESULT
      for (Entry<String, Object> r : results.entrySet()) {
        final Object value = r.getValue();

        if (value instanceof Boolean)
          continue;
        else if (value instanceof ODiscardedResponse) {
          // RETRY WITH NEXT NODE, IF ANY
          ODistributedServerLog.warn(this, nodeName, selectedNodes.toString(), DIRECTION.OUT,
              "Requesting sync of delta database '%s' on local server failed, retrying...", databaseName);
          return false;
        } else if (value instanceof ODistributedDatabaseDeltaSyncException) {
          ODistributedServerLog.error(this, nodeName, r.getKey(), DIRECTION.IN,
              "Error on installing database delta %s, requesting full database sync...", databaseName, dbPath);
          throw (ODistributedDatabaseDeltaSyncException) value;
        } else if (value instanceof Throwable) {
          ODistributedServerLog.error(this, nodeName, r.getKey(), DIRECTION.IN, "Error on installing database delta %s in %s (%s)",
              (Exception) value, databaseName, dbPath, value);
        } else if (value instanceof ODistributedDatabaseChunk) {

          final Set<String> toSyncClusters = installDatabaseFromNetwork(dbPath, databaseName, distrDatabase, r.getKey(),
              (ODistributedDatabaseChunk) value, true);

          // SYNC ALL THE CLUSTERS
          for (String cl : toSyncClusters) {
            // FILTER CLUSTER CHECKING IF ANY NODE IS ACTIVE
            OCommandExecutorSQLSyncCluster.replaceCluster(this, serverInstance, databaseName, cl);
          }

          ODistributedServerLog.info(this, nodeName, entry.getKey(), DIRECTION.IN, "Installed delta of database '%s'...",
              databaseName);

        } else
          throw new IllegalArgumentException("Type " + value + " not supported");
      }
    }

    return true;
  }

  protected boolean requestDatabaseFullSync(final OHazelcastDistributedDatabase distrDatabase, final boolean backupDatabase,
      final String databaseName, final boolean iAskToAllNodes) {
    final ODistributedConfiguration cfg = getDatabaseConfiguration(databaseName);

    // GET ALL THE OTHER SERVERS
    final Collection<String> nodes = cfg.getServers(null, nodeName);

    final List<String> selectedNodes = new ArrayList<String>();

    if (!iAskToAllNodes) {
      // GET THE FIRST ONE TO ASK FOR DATABASE. THIS FORCES TO HAVE ONE NODE TO DO BACKUP SAVING RESOURCES IN CASE BACKUP IS STILL
      // VALID FOR FURTHER NODES
      final Iterator<String> it = nodes.iterator();
      while (it.hasNext()) {
        final String f = it.next();
        if (isNodeAvailable(f, databaseName)) {
          selectedNodes.add(f);
          break;
        }
      }
    }

    if (selectedNodes.isEmpty())
      // NO NODE ONLINE, SEND THE MESSAGE TO EVERYONE
      selectedNodes.addAll(nodes);

    ODistributedServerLog.warn(this, nodeName, selectedNodes.toString(), DIRECTION.OUT,
        "requesting deploy of database '%s' on local server...", databaseName);

    // final OAbstractReplicatedTask deployTask = new OSyncDatabaseDeltaTask(lastLSN);
    final OAbstractReplicatedTask deployTask = new OSyncDatabaseTask();

    final Map<String, Object> results = (Map<String, Object>) sendRequest(databaseName, null, selectedNodes, deployTask,
        EXECUTION_MODE.RESPONSE);

    ODistributedServerLog.debug(this, nodeName, selectedNodes.toString(), DIRECTION.OUT, "deploy returned: %s", results);

    final String dbPath = serverInstance.getDatabaseDirectory() + databaseName;

    // EXTRACT THE REAL RESULT
    for (Entry<String, Object> r : results.entrySet()) {
      final Object value = r.getValue();

      if (value instanceof Boolean)
        continue;
      else if (value instanceof ODiscardedResponse) {
        // RETRY WITH NEXT NODE, IF ANY
        ODistributedServerLog.warn(this, nodeName, selectedNodes.toString(), DIRECTION.OUT,
            "requesting deploy of database '%s' on local server failed, retrying...", databaseName);
        return false;
      } else if (value instanceof Throwable) {
        ODistributedServerLog.error(this, nodeName, r.getKey(), DIRECTION.IN, "error on installing database %s in %s",
            (Exception) value, databaseName, dbPath);
      } else if (value instanceof ODistributedDatabaseChunk) {
        if (backupDatabase)
          backupCurrentDatabase(databaseName);

        final Set<String> toSyncClusters = installDatabaseFromNetwork(dbPath, databaseName, distrDatabase, r.getKey(),
            (ODistributedDatabaseChunk) value, false);

        // SYNC ALL THE CLUSTERS
        for (String cl : toSyncClusters) {
          // FILTER CLUSTER CHECKING IF ANY NODE IS ACTIVE
          OCommandExecutorSQLSyncCluster.replaceCluster(this, serverInstance, databaseName, cl);
        }

        return true;

      } else
        throw new IllegalArgumentException("Type " + value + " not supported");
    }

    throw new ODistributedException("No response received from remote nodes for auto-deploy of database");
  }

  protected void backupCurrentDatabase(final String iDatabaseName) {
    Orient.instance().unregisterStorageByName(iDatabaseName);

    // MOVE DIRECTORY TO ../backup/databases/<db-name>
    final String backupDirectory = OGlobalConfiguration.DISTRIBUTED_BACKUP_DIRECTORY.getValueAsString();
    if (backupDirectory == null || OIOUtils.getStringContent(backupDirectory).trim().isEmpty())
      // SKIP BACKUP
      return;

    final String backupPath = serverInstance.getDatabaseDirectory() + "/" + backupDirectory + "/" + iDatabaseName;
    final File backupFullPath = new File(backupPath);
    final File f = new File(backupDirectory);
    if (f.exists())
      OFileUtils.deleteRecursively(backupFullPath);
    else
      f.mkdirs();

    final String dbPath = serverInstance.getDatabaseDirectory() + iDatabaseName;

    // MOVE THE DATABASE ON CURRENT NODE
    ODistributedServerLog.warn(this, nodeName, null, DIRECTION.NONE,
        "moving existent database '%s' in '%s' to '%s' and get a fresh copy from a remote node...", iDatabaseName, dbPath,
        backupPath);

    final File oldDirectory = new File(dbPath);
    if (!oldDirectory.renameTo(backupFullPath)) {
      ODistributedServerLog.error(this, nodeName, null, DIRECTION.NONE,
          "error on moving existent database '%s' located in '%s' to '%s'. Deleting old database...", iDatabaseName, dbPath,
          backupFullPath);

      OFileUtils.deleteRecursively(oldDirectory);
    }
  }

  /**
   * Returns the clusters where sync is required.
   */
  protected Set<String> installDatabaseFromNetwork(final String dbPath, final String databaseName,
      final OHazelcastDistributedDatabase distrDatabase, final String iNode, final ODistributedDatabaseChunk value,
      final boolean delta) {
    // DISCARD ALL THE MESSAGES BEFORE THE BACKUP
    distrDatabase.setWaitForMessage(value.getLastOperationId());

    final String fileName = Orient.getTempPath() + "install_" + databaseName + ".zip";

    final String localNodeName = nodeName;

    ODistributedServerLog.info(this, localNodeName, iNode, DIRECTION.IN, "copying remote database '%s' to: %s", databaseName,
        fileName);

    final File file = new File(fileName);
    if (file.exists())
      file.delete();

    try {
      file.getParentFile().mkdirs();
      file.createNewFile();
    } catch (IOException e) {
      throw OException.wrapException(new ODistributedException("Error on creating temp database file to install locally"), e);
    }

    // DELETE ANY PREVIOUS .COMPLETED FILE
    final File completedFile = new File(file.getAbsolutePath() + ".completed");
    if (completedFile.exists())
      completedFile.delete();

    final AtomicReference<OLogSequenceNumber> lsn = new AtomicReference<OLogSequenceNumber>();

    try {
      new Thread(new Runnable() {
        @Override
        public void run() {
          try {
            Thread.currentThread().setName("OrientDB installDatabase node=" + nodeName + " db=" + databaseName);
            ODistributedDatabaseChunk chunk = value;

            lsn.set(chunk.lsn);

            final OutputStream fOut = new FileOutputStream(fileName, false);

            try {

              long fileSize = writeDatabaseChunk(1, chunk, fOut);
              for (int chunkNum = 2; !chunk.last; chunkNum++) {
                final Object result = sendRequest(databaseName, null, Collections.singleton(iNode),
                    new OCopyDatabaseChunkTask(chunk.filePath, chunkNum, chunk.offset + chunk.buffer.length),
                    EXECUTION_MODE.RESPONSE);

                if (result instanceof Boolean)
                  continue;
                else if (result instanceof Exception) {
                  ODistributedServerLog.error(this, nodeName, iNode, DIRECTION.IN,
                      "error on installing database %s in %s (chunk #%d)", (Exception) result, databaseName, dbPath, chunkNum);
                } else if (result instanceof ODistributedDatabaseChunk) {
                  chunk = (ODistributedDatabaseChunk) result;
                  fileSize += writeDatabaseChunk(chunkNum, chunk, fOut);
                }
              }

              fOut.flush();

              // CREATE THE .COMPLETED FILE TO SIGNAL EOF
              new File(file.getAbsolutePath() + ".completed").createNewFile();

              if (lsn.get() != null) {
                // UPDATE LSN VERSUS THE TARGET NODE
                try {
                  final ODistributedDatabase distrDatabase = getMessageService().getDatabase(databaseName);

                  distrDatabase.getSyncConfiguration().setLSN(iNode, lsn.get());

                } catch (IOException e) {
                  ODistributedServerLog.error(this, nodeName, iNode, DIRECTION.IN,
                      "Error on updating distributed-sync.json file for database '%s'. Next request of delta of changes will contains old records too",
                      e, databaseName);
                }
              } else
                ODistributedServerLog.warn(this, nodeName, iNode, DIRECTION.IN,
                    "LSN not found in database from network, database delta sync will be not available for database '%s'",
                    databaseName);

              ODistributedServerLog.info(this, nodeName, null, DIRECTION.NONE, "database copied correctly, size=%s",
                  OFileUtils.getSizeAsString(fileSize));
            } finally {
              try {
                fOut.flush();
                fOut.close();
              } catch (IOException e) {
              }
            }

          } catch (Exception e) {
            ODistributedServerLog.error(this, nodeName, null, DIRECTION.NONE, "error on transferring database '%s' to '%s'", e,
                databaseName, fileName);
            throw OException.wrapException(new ODistributedException("Error on transferring database"), e);
          }
        }
      }).start();

    } catch (Exception e) {
      ODistributedServerLog.error(this, nodeName, null, DIRECTION.NONE, "error on transferring database '%s' to '%s'", e,
          databaseName, fileName);
      throw OException.wrapException(new ODistributedException("Error on transferring database"), e);
    }

    final ODatabaseDocumentTx db = installDatabaseOnLocalNode(distrDatabase, databaseName, dbPath, iNode, fileName, delta);

    if (db != null) {
      db.activateOnCurrentThread();
      db.close();
      final OStorage stg = Orient.instance().getStorage(databaseName);
      if (stg != null)
        stg.close();

      final Lock lock = getLock("orientdb." + databaseName + ".cfg");
      lock.lock();
      try {
        // GET LAST VERSION IN LOCK
        final ODistributedConfiguration cfg = getDatabaseConfiguration(db.getName());

        distrDatabase.configureDatabase(new Callable<Void>() {

          @Override
          public Void call() throws Exception {
            final boolean distribCfgDirty = installDbClustersForLocalNode(db, cfg);
            if (distribCfgDirty) {
              OLogManager.instance().warn(this, "Distributed configuration modified");
              updateCachedDatabaseConfiguration(db.getName(), cfg.serialize(), true, true);
            }
            return null;
          }
        }, false);
      } finally {
        lock.unlock();
      }

      db.activateOnCurrentThread();
      db.close();
    }

    final ODistributedConfiguration cfg = getDatabaseConfiguration(db.getName());

    // ASK FOR INDIVIDUAL CLUSTERS IN CASE OF SHARDING AND NO LOCAL COPY
    final Set<String> localManagedClusters = cfg.getClustersOnServer(localNodeName);
    final Set<String> sourceNodeClusters = cfg.getClustersOnServer(iNode);
    localManagedClusters.removeAll(sourceNodeClusters);

    final HashSet<String> toSynchClusters = new HashSet<String>();
    for (String cl : localManagedClusters)

    {
      // FILTER CLUSTER CHECKING IF ANY NODE IS ACTIVE
      if (!cfg.getServers(cl, localNodeName).isEmpty())
        toSynchClusters.add(cl);
    }

    return toSynchClusters;

  }

  /**
   * Guarantees, foreach class, that has own master cluster.
   */
  @Override
  public void propagateSchemaChanges(final ODatabaseInternal iDatabase) {
    final ODistributedConfiguration cfg = getDatabaseConfiguration(iDatabase.getName());
    if (cfg == null)
      return;

    for (OClass c : iDatabase.getMetadata().getSchema().getClasses()) {
      if (!(c.getClusterSelection() instanceof OLocalClusterStrategy))
        // INSTALL ONLY ON NON-ENHANCED CLASSES
        installClustersOfClass(iDatabase, c);
    }
  }

  /**
   * Guarantees that each class has own master cluster.
   */
  public synchronized void installClustersOfClass(final ODatabaseInternal iDatabase, final OClass iClass) {

    final String databaseName = iDatabase.getName();

    if (!(iClass.getClusterSelection() instanceof OLocalClusterStrategy))
      // INJECT LOCAL CLUSTER STRATEGY
      ((OClassImpl) iClass).setClusterSelectionInternal(new OLocalClusterStrategy(this, databaseName, iClass));

    if (iClass.isAbstract())
      return;

    final int[] clusterIds = iClass.getClusterIds();
    final List<String> clusterNames = new ArrayList<String>(clusterIds.length);
    for (int clusterId : clusterIds)
      clusterNames.add(iDatabase.getClusterNameById(clusterId));

    boolean distributedCfgDirty = false;

    final Lock lock = getLock("orientdb." + databaseName + ".cfg");
    lock.lock();
    try {
      // GET LAST VERSION IN LOCK
      final ODistributedConfiguration cfg = getDatabaseConfiguration(iDatabase.getName());

      // CHECK IF EACH NODE HAS IS MASTER OF ONE CLUSTER
      final Set<String> servers = cfg.getServers(null);
      for (String server : servers) {
        final String bestCluster = cfg.getLocalCluster(clusterNames, server);
        if (bestCluster == null) {
          // TRY TO FIND A CLUSTER PREVIOUSLY ASSIGNED TO THE LOCAL NODE
          final String newClusterName = (iClass.getName() + "_" + server).toLowerCase();

          final Set<String> cfgClusterNames = new HashSet<String>();
          for (String cl : cfg.getClusterNames())
            cfgClusterNames.add(cl);

          if (cfgClusterNames.contains(newClusterName)) {
            // FOUND A CLUSTER PREVIOUSLY ASSIGNED TO THE LOCAL ONE: CHANGE ASSIGNMENT TO LOCAL NODE AGAIN
            ODistributedServerLog.info(this, nodeName, null, DIRECTION.NONE,
                "class %s, change mastership of cluster '%s' (id=%d) to node '%s'", iClass, newClusterName,
                iDatabase.getClusterIdByName(newClusterName), server);
            cfg.setMasterServer(newClusterName, server);
            distributedCfgDirty = true;
          } else {

            // CREATE A NEW CLUSTER WHERE CURRENT NODE IS THE MASTER
            ODistributedServerLog.info(this, nodeName, null, DIRECTION.NONE, "class %s, creation of new cluster '%s' (id=%d)",
                iClass, newClusterName, iDatabase.getClusterIdByName(newClusterName));

            final OScenarioThreadLocal.RUN_MODE currentDistributedMode = OScenarioThreadLocal.INSTANCE.get();
            if (currentDistributedMode != OScenarioThreadLocal.RUN_MODE.DEFAULT)
              OScenarioThreadLocal.INSTANCE.set(OScenarioThreadLocal.RUN_MODE.DEFAULT);

            try {
              iClass.addCluster(newClusterName);
            } catch (OCommandSQLParsingException e) {
              if (!e.getMessage().endsWith("already exists"))
                throw e;
            } catch (Exception e) {
              ODistributedServerLog.error(this, nodeName, null, DIRECTION.NONE, "error on creating cluster '%s' in class '%s'",
                  newClusterName, iClass);
              throw OException.wrapException(
                  new ODistributedException("Error on creating cluster '" + newClusterName + "' in class '" + iClass + "'"), e);
            } finally {
              if (currentDistributedMode != OScenarioThreadLocal.RUN_MODE.DEFAULT)
                // RESTORE PREVIOUS MODE
                OScenarioThreadLocal.INSTANCE.set(OScenarioThreadLocal.RUN_MODE.RUNNING_DISTRIBUTED);
            }

            ODistributedServerLog.info(this, nodeName, null, DIRECTION.NONE,
                "class '%s', set mastership of cluster '%s' (id=%d) to '%s'", iClass, newClusterName,
                iDatabase.getClusterIdByName(newClusterName), server);
            cfg.setMasterServer(newClusterName, server);
            distributedCfgDirty = true;
          }
        }
      }

      if (distributedCfgDirty) {
        final boolean deployToCluster = isNodeOnline(nodeName, databaseName);

        updateCachedDatabaseConfiguration(databaseName, cfg.serialize(), true, deployToCluster);
      }

    } finally {
      lock.unlock();
    }
  }

  protected void checkDatabaseEvent(final EntryEvent<String, Object> iEvent, final String databaseName) {
    updateLastClusterChange();

    installNewDatabases(false);
    updateCachedDatabaseConfiguration(databaseName, (ODocument) iEvent.getValue(), true, false);
    serverInstance.getClientConnectionManager().pushDistribCfg2Clients(getClusterConfiguration());

    updateLastClusterChange();
  }

  protected boolean installDbClustersForLocalNode(final ODatabaseInternal iDatabase, final ODistributedConfiguration cfg) {
    final ODistributedConfiguration.ROLES role = cfg.getServerRole(nodeName);
    if (role != ODistributedConfiguration.ROLES.MASTER)
      // NO MASTER, DON'T CREATE LOCAL CLUSTERS
      return false;

    if (iDatabase.isClosed())
      getServerInstance().openDatabase(iDatabase);

    // OVERWRITE CLUSTER SELECTION STRATEGY
    final OSchema schema = ((ODatabaseInternal<?>) iDatabase).getDatabaseOwner().getMetadata().getSchema();

    boolean distribCfgDirty = false;
    for (final OClass c : schema.getClasses())
      if (installLocalClusterPerClass(iDatabase, cfg, c))
        distribCfgDirty = true;

    return distribCfgDirty;
  }

  protected void installDbClustersLocalStrategy(final ODatabaseInternal iDatabase) {
    if (iDatabase.isClosed())
      getServerInstance().openDatabase(iDatabase);

    // OVERWRITE CLUSTER SELECTION STRATEGY
    final OSchema schema = ((ODatabaseInternal<?>) iDatabase).getDatabaseOwner().getMetadata().getSchema();

    for (OClass c : schema.getClasses()) {
      ((OClassImpl) c).setClusterSelectionInternal(new OLocalClusterStrategy(this, iDatabase.getName(), c));
    }
  }

  protected void assignNodeName() {
    // ORIENTDB_NODE_NAME ENV VARIABLE OR JVM SETTING
    nodeName = OSystemVariableResolver.resolveVariable(NODE_NAME_ENV);

    if (nodeName != null) {
      nodeName = nodeName.trim();
      if (nodeName.isEmpty())
        nodeName = null;
    }

    if (nodeName == null) {
      try {
        // WAIT ANY LOG IS PRINTED
        Thread.sleep(1000);
      } catch (InterruptedException e) {
      }

      System.out.println();
      System.out.println();
      System.out.println(OAnsiCode.format("$ANSI{yellow +---------------------------------------------------------------+}"));
      System.out.println(OAnsiCode.format("$ANSI{yellow |         WARNING: FIRST DISTRIBUTED RUN CONFIGURATION          |}"));
      System.out.println(OAnsiCode.format("$ANSI{yellow +---------------------------------------------------------------+}"));
      System.out.println(OAnsiCode.format("$ANSI{yellow | This is the first time that the server is running as          |}"));
      System.out.println(OAnsiCode.format("$ANSI{yellow | distributed. Please type the name you want to assign to the   |}"));
      System.out.println(OAnsiCode.format("$ANSI{yellow | current server node.                                          |}"));
      System.out.println(OAnsiCode.format("$ANSI{yellow |                                                               |}"));
      System.out.println(OAnsiCode.format("$ANSI{yellow | To avoid this message set the environment variable or JVM     |}"));
      System.out.println(OAnsiCode.format("$ANSI{yellow | setting ORIENTDB_NODE_NAME to the server node name to use.    |}"));
      System.out.println(OAnsiCode.format("$ANSI{yellow +---------------------------------------------------------------+}"));
      System.out.print(OAnsiCode.format("\n$ANSI{yellow Node name [BLANK=auto generate it]: }"));

      OConsoleReader reader = new ODefaultConsoleReader();
      try {
        nodeName = reader.readLine();
      } catch (IOException e) {
      }
      if (nodeName != null) {
        nodeName = nodeName.trim();
        if (nodeName.isEmpty())
          nodeName = null;
      }
    }

    if (nodeName == null)
      // GENERATE NODE NAME
      this.nodeName = "node" + System.currentTimeMillis();

    OLogManager.instance().warn(this, "Assigning distributed node name: %s", this.nodeName);

    // SALVE THE NODE NAME IN CONFIGURATION
    boolean found = false;
    final OServerConfiguration cfg = serverInstance.getConfiguration();
    for (OServerHandlerConfiguration h : cfg.handlers) {
      if (h.clazz.equals(getClass().getName())) {
        for (OServerParameterConfiguration p : h.parameters) {
          if (p.name.equals("nodeName")) {
            found = true;
            p.value = this.nodeName;
            break;
          }
        }

        if (!found) {
          h.parameters = OArrays.copyOf(h.parameters, h.parameters.length + 1);
          h.parameters[h.parameters.length - 1] = new OServerParameterConfiguration("nodeName", this.nodeName);
        }

        try {
          serverInstance.saveConfiguration();
        } catch (IOException e) {
          throw OException.wrapException(new OConfigurationException("Cannot save server configuration"), e);
        }
        break;
      }
    }
  }

  protected HazelcastInstance configureHazelcast() throws FileNotFoundException {
    FileSystemXmlConfig config = new FileSystemXmlConfig(hazelcastConfigFile);
    config.setClassLoader(this.getClass().getClassLoader());
    return Hazelcast.newHazelcastInstance(config);
  }

  /**
   * Initializes all the available server's databases as distributed.
   */
  protected void loadDistributedDatabases() {
    for (Entry<String, String> storageEntry : serverInstance.getAvailableStorageNames().entrySet()) {
      final String databaseName = storageEntry.getKey();

      if (messageService.getDatabase(databaseName) == null) {
        ODistributedServerLog.info(this, nodeName, null, DIRECTION.NONE, "opening database '%s'...", databaseName);

        ODistributedConfiguration cfg = getDatabaseConfiguration(databaseName);

        boolean publishCfg = !getConfigurationMap().containsKey(CONFIG_DATABASE_PREFIX + databaseName);

        if (activeNodes.size() == 1 && !cfg.isHotAlignment()) {
          // REMOVE DEAD NODES
          final Set<String> cfgServers = cfg.getAllConfiguredServers();
          for (String cfgServer : cfgServers) {
            if (!isNodeAvailable(cfgServer, databaseName)) {
              ODistributedServerLog.info(this, nodeName, null, DIRECTION.NONE,
                  "Removing offline server '%s' for database '%s' in distributed configuration", cfgServer, databaseName);
              cfg.removeNodeInServerList(cfgServer, true);
              publishCfg = true;
            }
          }
        }

        if (publishCfg) {
          // PUBLISH CFG FIRST TIME
          ODocument cfgDoc = cfg.serialize();
          ORecordInternal.setRecordSerializer(cfgDoc, ODatabaseDocumentTx.getDefaultSerializer());
          getConfigurationMap().put(CONFIG_DATABASE_PREFIX + databaseName, cfgDoc);
        }

        final OHazelcastDistributedDatabase db = messageService.registerDatabase(databaseName).configureDatabase(null, true);

        final ODatabaseDocumentTx database = (ODatabaseDocumentTx) serverInstance.openDatabase(databaseName, "internal", "internal",
            null, true);
        try {
          // ASSIGN CLUSTERS AT STARTUP
          cfg = getDatabaseConfiguration(databaseName);
          final boolean distribCfgDirty = installDbClustersForLocalNode(database, cfg);
          if (distribCfgDirty) {
            OLogManager.instance().info(this, "Distributed configuration modified");
            updateCachedDatabaseConfiguration(databaseName, cfg.serialize(), true, true);
          }
        } finally {
          database.close();
        }
      }
    }
  }

  protected void installNewDatabases(final boolean iStartup) {
    if (activeNodes.size() <= 1)
      // NO OTHER NODES WHERE ALIGN
      return;

    // LOCKING THIS RESOURCE PREVENT CONCURRENT INSTALL OF THE SAME DB
    for (Entry<String, Object> entry : getConfigurationMap().entrySet()) {
      if (entry.getKey().startsWith(CONFIG_DATABASE_PREFIX)) {
        final String databaseName = entry.getKey().substring(CONFIG_DATABASE_PREFIX.length());

        final ODocument config = (ODocument) entry.getValue();
        final Boolean autoDeploy = config.field("autoDeploy");

        if (autoDeploy != null && autoDeploy) {
          installDatabase(iStartup, databaseName, config);
        }
      }
    }
  }

  protected long writeDatabaseChunk(final int iChunkId, final ODistributedDatabaseChunk chunk, final OutputStream out)
      throws IOException {

    ODistributedServerLog.info(this, nodeName, null, DIRECTION.NONE, "- writing chunk #%d offset=%d size=%s", iChunkId,
        chunk.offset, OFileUtils.getSizeAsString(chunk.buffer.length));
    out.write(chunk.buffer);

    return chunk.buffer.length;
  }

  protected ODatabaseDocumentTx installDatabaseOnLocalNode(final OHazelcastDistributedDatabase distrDatabase,
      final String databaseName, final String dbPath, final String iNode, final String iDatabaseCompressedFile,
      final boolean delta) {
    ODistributedServerLog.info(this, nodeName, iNode, DIRECTION.IN, "installing database '%s' to: %s...", databaseName, dbPath);

    try {
      final File f = new File(iDatabaseCompressedFile);
      final File fCompleted = new File(iDatabaseCompressedFile + ".completed");

      new File(dbPath).mkdirs();
      final ODatabaseDocumentTx db = new ODatabaseDocumentTx("plocal:" + dbPath);

      // USES A CUSTOM WRAPPER OF IS TO WAIT FOR FILE IS WRITTEN (ASYNCH)
      final FileInputStream in = new FileInputStream(f) {
        @Override
        public int read(final byte[] b, final int off, final int len) throws IOException {
          while (true) {
            final int read = super.read(b, off, len);
            if (read > 0)
              return read;

            if (fCompleted.exists())
              return 0;

            try {
              Thread.sleep(100);
            } catch (InterruptedException e) {
            }
          }
        }

        @Override
        public int available() throws IOException {
          while (true) {
            final int avail = super.available();
            if (avail > 0)
              return avail;

            if (fCompleted.exists())
              return 0;

            try {
              Thread.sleep(100);
            } catch (InterruptedException e) {
            }
          }
        }
      };

      try {
        if (delta) {

          importDelta(db, in);

        } else {

          // IMPORT FULL DATABASE
          db.restore(in, null, null, this);

        }
      } finally {
        in.close();
      }

      db.close();

      ODistributedServerLog.info(this, nodeName, null, DIRECTION.NONE, "installed database '%s'", databaseName);

      return db;

    } catch (IOException e) {
      ODistributedServerLog.warn(this, nodeName, null, DIRECTION.IN, "error on copying database '%s' on local server", e,
          databaseName);
    }
    return null;
  }

  /**
   * Deleted records are written in output stream first, then created/updated records. All records are sorted by record id.
   *
   * Each record in output stream is written using following format:
   * <ol>
   * <li>Record's cluster id - 4 bytes</li>
   * <li>Record's cluster position - 8 bytes</li>
   * <li>Delete flag, 1 if record is deleted - 1 byte</li>
   * <li>Record version , only if record is not deleted - 4 bytes</li>
   * <li>Record type, only if record is not deleted - 1 byte</li>
   * <li>Length of binary presentation of record, only if record is not deleted - 4 bytes</li>
   * <li>Binary presentation of the record, only if record is not deleted - length of content is provided in above entity</li>
   * </ol>
   * 
   * @param in
   */
  private void importDelta(final ODatabaseDocumentTx db, final FileInputStream in) throws IOException {
    try {
      serverInstance.openDatabase(db);

      OScenarioThreadLocal.executeAsDistributed(new Callable<Object>() {
        @Override
        public Object call() throws Exception {
          db.activateOnCurrentThread();

          long total = 0;

          final GZIPInputStream gzipInput = new GZIPInputStream(in);
          try {

            final DataInputStream input = new DataInputStream(gzipInput);
            try {

              final long records = input.readLong();

              for (long i = 0; i < records; ++i) {
                final int clusterId = input.readInt();
                final long clusterPos = input.readLong();
                final boolean deleted = input.readBoolean();

                final ORecordId rid = new ORecordId(clusterId, clusterPos);

                total++;

                if (deleted) {
                  OLogManager.instance().info(this, "DELTA <- deleted " + rid);

                  // DELETE
                  db.delete(rid);

                } else {
                  final int recordVersion = input.readInt();
                  final int recordType = input.readByte();
                  final int recordSize = input.readInt();
                  final byte[] recordContent = new byte[recordSize];
                  input.read(recordContent);

                  OLogManager.instance().info(this,
                      "DELTA <- other rid=" + rid + " type=" + recordType + " size=" + recordSize + " v=" + recordVersion);

                  final int forcedVersion = ORecordVersionHelper.setRollbackMode(recordVersion);

                  final ORecord record;
                  if (recordVersion == 1) {
                    // CREATE
                    record = Orient.instance().getRecordFactoryManager().newInstance((byte) recordType);

                    ORecordInternal.fill(record, rid, forcedVersion, recordContent, true);
                  } else {
                    // UPDATE
                    record = rid.getRecord();
                    ORecordInternal.fill(record, rid, forcedVersion, recordContent, true);
                  }

                  record.save();
                }
              }

              db.getMetadata().reload();

            } finally {
              input.close();
            }

          } catch (Exception e) {
            ODistributedServerLog.error(this, nodeName, null, DIRECTION.IN,
                "Error on installing database delta '%s' on local server", e, db.getName());
            throw OException.wrapException(
                new ODistributedException("Error on installing database delta '" + db.getName() + "' on local server"), e);
          } finally {
            gzipInput.close();
          }

          ODistributedServerLog.info(this, nodeName, null, DIRECTION.IN, "Installed database delta for '%s', %d total records",
              db.getName(), total);

          return null;
        }
      });

      db.activateOnCurrentThread();

    } catch (Exception e) {
      // FORCE FULL DATABASE SYNC
      ODistributedServerLog.error(this, nodeName, null, DIRECTION.NONE,
          "Error while applying changes of database delta sync on '%s': forcing full database sync...", e, db.getName());
      throw OException
          .wrapException(
              new ODistributedDatabaseDeltaSyncException(
                  "Error while applying changes of database delta sync on '" + db.getName() + "': forcing full database sync..."),
              e);
    }
  }

  @Override
  protected ODocument loadDatabaseConfiguration(final String iDatabaseName, final File file) {
    // FIRST LOOK IN THE CLUSTER
    if (hazelcastInstance != null) {
      final ODocument cfg = (ODocument) getConfigurationMap().get(CONFIG_DATABASE_PREFIX + iDatabaseName);
      if (cfg != null) {
        ODistributedServerLog.info(this, nodeName, null, DIRECTION.NONE, "loaded database configuration from active cluster");
        updateCachedDatabaseConfiguration(iDatabaseName, cfg, false, false);
        return cfg;
      }
    }

    // NO NODE IN CLUSTER, LOAD FROM FILE
    return super.loadDatabaseConfiguration(iDatabaseName, file);
  }

  /**
   * Pauses the request if the distributed cluster need to be rebalanced because change of shape (add/remove nodes) or a node that
   * is much slower than the average.
   *
   * @param iDatabaseName
   */
  protected void checkForClusterRebalance(final String iDatabaseName) {
    if (activeNodes.size() <= 1)
      return;

    if (getAvailableNodes(iDatabaseName) <= 1)
      return;

    // TODO: SEPARATE METRICS PER DATABASE
    final long averageResponseTime = messageService.getAverageResponseTime();

    // TODO: SELECT THE RIGHT TIMEOUT
    final long timeout = OGlobalConfiguration.DISTRIBUTED_CRUD_TASK_SYNCH_TIMEOUT.getValueAsLong();

    if (averageResponseTime > timeout * 75 / 100) {
      long sleep = Math.abs(timeout - averageResponseTime);
      if (sleep > 3000)
        sleep = 3000;

      ODistributedServerLog.debug(this, nodeName, null, DIRECTION.NONE,
          "slowing down request to avoid to fill queues. Wait for %dms (timeout=%d, averageResponseTime=%d)...", sleep, timeout,
          averageResponseTime);
      try {
        Thread.sleep(sleep);
      } catch (InterruptedException e) {
      }
    }
  }

  private synchronized boolean installLocalClusterPerClass(final ODatabaseInternal iDatabase, final ODistributedConfiguration cfg,
      final OClass iClass) {
    ((OClassImpl) iClass).setClusterSelectionInternal(new OLocalClusterStrategy(this, iDatabase.getName(), iClass));
    if (iClass.isAbstract())
      return false;

    final int[] clusterIds = iClass.getClusterIds();
    final List<String> clusterNames = new ArrayList<String>(clusterIds.length);
    for (int clusterId : clusterIds)
      clusterNames.add(iDatabase.getClusterNameById(clusterId));

    String bestCluster = cfg.getLocalCluster(clusterNames, nodeName);
    if (bestCluster == null) {
      // TRY TO FIND A CLUSTER PREVIOUSLY ASSIGNED TO THE LOCAL NODE
      final String newClusterName = (iClass.getName() + "_" + nodeName).toLowerCase();

      final Set<String> cfgClusterNames = new HashSet<String>();
      for (String cl : cfg.getClusterNames())
        cfgClusterNames.add(cl.toLowerCase());

      if (cfgClusterNames.contains(newClusterName)) {

        // FOUND A CLUSTER PREVIOUSLY ASSIGNED TO THE LOCAL ONE: CHANGE ASSIGNMENT TO LOCAL NODE AGAIN
        ODistributedServerLog.info(this, nodeName, null, DIRECTION.NONE,
            "class '%s', change mastership of cluster '%s' (id=%d) to local node '%s'", iClass, newClusterName,
            iDatabase.getClusterIdByName(newClusterName), nodeName);
        cfg.setMasterServer(newClusterName, nodeName);

      } else {

        // TRY TO AUTO ASSIGN ANY CLUSTER WHERE THE LEADER IS OFFLINE, AVOIDING TO CREATE A NEW ONE, IF POSSIBLE
        final Set<String> clustersManagedOnLocalNode = cfg.getClustersOnServer(nodeName);
        for (String cl : clustersManagedOnLocalNode) {
          final String leaderNode = cfg.getLeaderServer(cl);
          if (!isNodeAvailable(leaderNode, iDatabase.getName())) {

            // ASSIGN CLUSTER WHERE LEADER IS OFFLINE
            ODistributedServerLog.info(this, nodeName, null, DIRECTION.NONE,
                "class '%s', change mastership of cluster '%s' (id=%d) to local node '%s'", iClass, cl,
                iDatabase.getClusterIdByName(newClusterName), nodeName);
            cfg.setMasterServer(cl, nodeName);

            return true;
          }
        }

        // CREATE A NEW CLUSTER WHERE LOCAL NODE IS THE MASTER
        ODistributedServerLog.info(this, nodeName, null, DIRECTION.NONE, "class '%s', creation of new local cluster '%s' (id=%d)",
            iClass, newClusterName, iDatabase.getClusterIdByName(newClusterName));

        final OScenarioThreadLocal.RUN_MODE currentDistributedMode = OScenarioThreadLocal.INSTANCE.get();
        if (currentDistributedMode != OScenarioThreadLocal.RUN_MODE.DEFAULT)
          OScenarioThreadLocal.INSTANCE.set(OScenarioThreadLocal.RUN_MODE.DEFAULT);

        try {
          iClass.addCluster(newClusterName);
        } catch (OCommandSQLParsingException e) {
          if (!e.getMessage().endsWith("already exists"))
            throw e;
        } catch (Exception e) {
          ODistributedServerLog.error(this, nodeName, null, DIRECTION.NONE, "error on creating cluster '%s' in class '%s': ",
              newClusterName, iClass, e);
          throw OException.wrapException(
              new ODistributedException("Error on creating cluster '" + newClusterName + "' in class '" + iClass + "'"), e);
        } finally {

          if (currentDistributedMode != OScenarioThreadLocal.RUN_MODE.DEFAULT)
            // RESTORE PREVIOUS MODE
            OScenarioThreadLocal.INSTANCE.set(OScenarioThreadLocal.RUN_MODE.RUNNING_DISTRIBUTED);
        }

        ODistributedServerLog.info(this, nodeName, null, DIRECTION.NONE,
            "class '%s', set mastership of cluster '%s' (id=%d) to '%s'", iClass, newClusterName,
            iDatabase.getClusterIdByName(newClusterName), nodeName);
        cfg.setMasterServer(newClusterName, nodeName);
      }

      return true;
    }

    return false;
  }

  @Override
  public OHazelcastPlugin registerLifecycleListener(final ODistributedLifecycleListener iListener) {
    listeners.add(iListener);
    return this;
  }

  @Override
  public OHazelcastPlugin unregisterLifecycleListener(final ODistributedLifecycleListener iListener) {
    listeners.remove(iListener);
    return this;
  }

  public void disconnectNode(final String iNode) {
    final Set<String> databases = new HashSet<String>();

    for (Map.Entry<String, Object> entry : getConfigurationMap().entrySet()) {
      if (entry.getKey().toString().startsWith(CONFIG_DBSTATUS_PREFIX)) {

        final String nodeDb = entry.getKey().toString().substring(CONFIG_DBSTATUS_PREFIX.length());

        if (nodeDb.startsWith(iNode))
          databases.add(entry.getKey());
      }
    }

    // PUT DATABASES OFFLINE
    for (String k : databases)
      getConfigurationMap().put(k, DB_STATUS.OFFLINE);

    // GET THE SENDER'S RESPONSE QUEUE
    final IQueue queue = messageService.getQueue(OHazelcastDistributedMessageService.getResponseQueueName(iNode));

    ODistributedServerLog.warn(this, nodeName, null, DIRECTION.NONE, "sending request of restarting node '%s'...", iNode);

    final OHazelcastDistributedResponse response = new OHazelcastDistributedResponse(-1, nodeName, iNode, new ORestartNodeTask());

    try {
      if (!queue.offer(response, OGlobalConfiguration.DISTRIBUTED_QUEUE_TIMEOUT.getValueAsLong(), TimeUnit.MILLISECONDS))
        throw new ODistributedException("Timeout on dispatching restart node request to node '" + iNode + "'");
    } catch (InterruptedException e) {
      ODistributedServerLog.error(this, nodeName, null, DIRECTION.NONE, "Interrupted request to restart node '%s'", iNode);
    }

  }

  private List<String> getRegisteredNodes() {
    final List<String> registeredNodes = new ArrayList<String>();

    for (Map.Entry entry : getConfigurationMap().entrySet()) {
      if (entry.getKey().toString().startsWith(CONFIG_NODE_PREFIX))
        registeredNodes.add(entry.getKey().toString().substring(CONFIG_NODE_PREFIX.length()));
    }

    return registeredNodes;
  }

  public Set<String> getAvailableNodeNames(final String iDatabaseName) {
    final Set<String> nodes = new HashSet<String>();

    for (Map.Entry<String, Member> entry : activeNodes.entrySet()) {
      if (isNodeAvailable(entry.getKey(), iDatabaseName))
        nodes.add(entry.getKey());
    }
    return nodes;
  }

  public void filterAvailableNodes(Collection<String> iNodes, final String databaseName) {
    for (Iterator<String> it = iNodes.iterator(); it.hasNext();) {
      final String nodeName = it.next();
      if (!isNodeAvailable(nodeName, databaseName))
        it.remove();
    }
  }
}
>>>>>>> 39ea2f84
<|MERGE_RESOLUTION|>--- conflicted
+++ resolved
@@ -1,4 +1,3 @@
-<<<<<<< HEAD
 /*
  *
  *  *  Copyright 2014 Orient Technologies LTD (info(at)orientechnologies.com)
@@ -185,7 +184,7 @@
       if (!configurationMap.containsKey(CONFIG_NODE_PREFIX + nodeId)) {
         // NODE NOT REGISTERED, FORCING SHUTTING DOWN
         ODistributedServerLog.error(this, localNodeName, null, DIRECTION.NONE, "Error on registering local node on cluster");
-        System.exit(1);
+        throw  new ODistributedStartupException("Error on registering local node on cluster");
       }
 
       messageService = new OHazelcastDistributedMessageService(this);
@@ -210,7 +209,7 @@
 
     } catch (Exception e) {
       ODistributedServerLog.error(this, localNodeName, null, DIRECTION.NONE, "Error on starting distributed plugin", e);
-      System.exit(1);
+      throw OException.wrapException(new ODistributedStartupException("Error on starting distributed plugin"),e);
     }
   }
 
@@ -2054,2062 +2053,4 @@
         it.remove();
     }
   }
-}
-=======
-/*
- *
- *  *  Copyright 2014 Orient Technologies LTD (info(at)orientechnologies.com)
- *  *
- *  *  Licensed under the Apache License, Version 2.0 (the "License");
- *  *  you may not use this file except in compliance with the License.
- *  *  You may obtain a copy of the License at
- *  *
- *  *       http://www.apache.org/licenses/LICENSE-2.0
- *  *
- *  *  Unless required by applicable law or agreed to in writing, software
- *  *  distributed under the License is distributed on an "AS IS" BASIS,
- *  *  WITHOUT WARRANTIES OR CONDITIONS OF ANY KIND, either express or implied.
- *  *  See the License for the specific language governing permissions and
- *  *  limitations under the License.
- *  *
- *  * For more information: http://www.orientechnologies.com
- *
- */
-package com.orientechnologies.orient.server.hazelcast;
-
-import com.hazelcast.config.FileSystemXmlConfig;
-import com.hazelcast.config.QueueConfig;
-import com.hazelcast.core.*;
-import com.orientechnologies.common.console.OConsoleReader;
-import com.orientechnologies.common.console.ODefaultConsoleReader;
-import com.orientechnologies.common.exception.OException;
-import com.orientechnologies.common.io.OFileUtils;
-import com.orientechnologies.common.io.OIOUtils;
-import com.orientechnologies.common.log.OAnsiCode;
-import com.orientechnologies.common.log.OLogManager;
-import com.orientechnologies.common.parser.OSystemVariableResolver;
-import com.orientechnologies.common.util.OArrays;
-import com.orientechnologies.orient.core.Orient;
-import com.orientechnologies.orient.core.command.OCommandOutputListener;
-import com.orientechnologies.orient.core.config.OGlobalConfiguration;
-import com.orientechnologies.orient.core.db.ODatabase;
-import com.orientechnologies.orient.core.db.ODatabaseDocumentInternal;
-import com.orientechnologies.orient.core.db.ODatabaseInternal;
-import com.orientechnologies.orient.core.db.ODatabaseRecordThreadLocal;
-import com.orientechnologies.orient.core.db.OScenarioThreadLocal;
-import com.orientechnologies.orient.core.db.document.ODatabaseDocument;
-import com.orientechnologies.orient.core.db.document.ODatabaseDocumentTx;
-import com.orientechnologies.orient.core.exception.OConfigurationException;
-import com.orientechnologies.orient.core.id.ORecordId;
-import com.orientechnologies.orient.core.metadata.schema.OClass;
-import com.orientechnologies.orient.core.metadata.schema.OClassImpl;
-import com.orientechnologies.orient.core.metadata.schema.OSchema;
-import com.orientechnologies.orient.core.metadata.schema.OType;
-import com.orientechnologies.orient.core.record.ORecord;
-import com.orientechnologies.orient.core.record.ORecordInternal;
-import com.orientechnologies.orient.core.record.ORecordVersionHelper;
-import com.orientechnologies.orient.core.record.impl.ODocument;
-import com.orientechnologies.orient.core.sql.OCommandSQLParsingException;
-import com.orientechnologies.orient.core.storage.OStorage;
-import com.orientechnologies.orient.core.storage.impl.local.OAbstractPaginatedStorage;
-import com.orientechnologies.orient.core.storage.impl.local.paginated.wal.OLogSequenceNumber;
-import com.orientechnologies.orient.server.OServer;
-import com.orientechnologies.orient.server.config.OServerConfiguration;
-import com.orientechnologies.orient.server.config.OServerHandlerConfiguration;
-import com.orientechnologies.orient.server.config.OServerParameterConfiguration;
-import com.orientechnologies.orient.server.distributed.*;
-import com.orientechnologies.orient.server.distributed.ODistributedRequest.EXECUTION_MODE;
-import com.orientechnologies.orient.server.distributed.ODistributedServerLog.DIRECTION;
-import com.orientechnologies.orient.server.distributed.sql.OCommandExecutorSQLSyncCluster;
-import com.orientechnologies.orient.server.distributed.task.OAbstractRemoteTask;
-import com.orientechnologies.orient.server.distributed.task.OAbstractReplicatedTask;
-import com.orientechnologies.orient.server.distributed.task.OCopyDatabaseChunkTask;
-import com.orientechnologies.orient.server.distributed.task.ODistributedDatabaseDeltaSyncException;
-import com.orientechnologies.orient.server.distributed.task.ORestartNodeTask;
-import com.orientechnologies.orient.server.distributed.task.OSyncDatabaseDeltaTask;
-import com.orientechnologies.orient.server.distributed.task.OSyncDatabaseTask;
-import com.orientechnologies.orient.server.network.OServerNetworkListener;
-
-import java.io.DataInputStream;
-import java.io.File;
-import java.io.FileInputStream;
-import java.io.FileNotFoundException;
-import java.io.FileOutputStream;
-import java.io.IOException;
-import java.io.OutputStream;
-import java.io.Serializable;
-import java.util.*;
-import java.util.Map.Entry;
-import java.util.concurrent.Callable;
-import java.util.concurrent.ConcurrentHashMap;
-import java.util.concurrent.TimeUnit;
-import java.util.concurrent.atomic.AtomicReference;
-import java.util.concurrent.locks.Lock;
-import java.util.zip.GZIPInputStream;
-
-/**
- * Hazelcast implementation for clustering.
- *
- * @author Luca Garulli (l.garulli--at--orientechnologies.com)
- */
-public class OHazelcastPlugin extends ODistributedAbstractPlugin
-    implements MembershipListener, EntryListener<String, Object>, OCommandOutputListener {
-
-  public static final String CONFIG_DATABASE_PREFIX = "database.";
-
-  protected static final String                 NODE_NAME_ENV          = "ORIENTDB_NODE_NAME";
-  protected static final String                 CONFIG_NODE_PREFIX     = "node.";
-  protected static final String                 CONFIG_DBSTATUS_PREFIX = "dbstatus.";
-  protected static final int                    DEPLOY_DB_MAX_RETRIES  = 10;
-  protected String                              nodeId;
-  protected String                              hazelcastConfigFile    = "hazelcast.xml";
-  protected Map<String, Member>                 activeNodes            = new ConcurrentHashMap<String, Member>();
-  protected OHazelcastDistributedMessageService messageService;
-  protected long                                timeOffset             = 0;
-  protected Date                                startedOn              = new Date();
-
-  protected volatile NODE_STATUS status = NODE_STATUS.OFFLINE;
-
-  protected String membershipListenerRegistration;
-
-  protected volatile HazelcastInstance          hazelcastInstance;
-  protected long                                lastClusterChangeOn;
-  protected List<ODistributedLifecycleListener> listeners = new ArrayList<ODistributedLifecycleListener>();
-
-  public OHazelcastPlugin() {
-  }
-
-  @Override
-  public void config(final OServer iServer, final OServerParameterConfiguration[] iParams) {
-    super.config(iServer, iParams);
-
-    if (nodeName == null)
-      assignNodeName();
-
-    for (OServerParameterConfiguration param : iParams) {
-      if (param.name.equalsIgnoreCase("configuration.hazelcast"))
-        hazelcastConfigFile = OSystemVariableResolver.resolveSystemVariables(param.value);
-    }
-  }
-
-  @Override
-  public void startup() {
-    if (!enabled)
-      return;
-
-    OGlobalConfiguration.RID_BAG_EMBEDDED_TO_SBTREEBONSAI_THRESHOLD.setValue(Integer.MAX_VALUE);
-    OGlobalConfiguration.RID_BAG_SBTREEBONSAI_TO_EMBEDDED_THRESHOLD.setValue(-1);
-    OGlobalConfiguration.STORAGE_TRACK_CHANGED_RECORDS_IN_WAL.setValue(true);
-
-    super.startup();
-
-    status = NODE_STATUS.STARTING;
-
-    final String localNodeName = nodeName;
-
-    activeNodes.clear();
-
-    try {
-      hazelcastInstance = configureHazelcast();
-
-      nodeId = hazelcastInstance.getCluster().getLocalMember().getUuid();
-
-      OLogManager.instance().info(this, "Starting distributed server '%s' (hzID=%s)...", localNodeName, nodeId);
-
-      timeOffset = System.currentTimeMillis() - hazelcastInstance.getCluster().getClusterTime();
-      activeNodes.put(localNodeName, hazelcastInstance.getCluster().getLocalMember());
-
-      membershipListenerRegistration = hazelcastInstance.getCluster().addMembershipListener(this);
-
-      OServer.registerServerInstance(localNodeName, serverInstance);
-
-      final IMap<String, Object> configurationMap = (IMap<String, Object>) getConfigurationMap();
-      configurationMap.addEntryListener(this, true);
-
-      // REGISTER CURRENT NODES
-      for (Member m : hazelcastInstance.getCluster().getMembers()) {
-        if (!m.getUuid().equals(getLocalNodeId())) {
-          final String memberName = getNodeName(m);
-          if (memberName != null)
-            activeNodes.put(memberName, m);
-          else if (!m.equals(hazelcastInstance.getCluster().getLocalMember()))
-            ODistributedServerLog.warn(this, localNodeName, null, DIRECTION.NONE, "Cannot find configuration for member: %s", m);
-        }
-      }
-
-      publishLocalNodeConfiguration();
-
-      if (!configurationMap.containsKey(CONFIG_NODE_PREFIX + nodeId)) {
-        // NODE NOT REGISTERED, FORCING SHUTTING DOWN
-        ODistributedServerLog.error(this, localNodeName, null, DIRECTION.NONE, "Error on registering local node on cluster");
-        throw  new ODistributedStartupException("Error on registering local node on cluster");
-      }
-
-      messageService = new OHazelcastDistributedMessageService(this);
-
-      installNewDatabases(true);
-
-      loadDistributedDatabases();
-
-      // REGISTER CURRENT MEMBERS
-      setNodeStatus(NODE_STATUS.ONLINE);
-
-      publishLocalNodeConfiguration();
-
-      final long delay = OGlobalConfiguration.DISTRIBUTED_PUBLISH_NODE_STATUS_EVERY.getValueAsLong();
-      if (delay > 0)
-        Orient.instance().scheduleTask(new TimerTask() {
-          @Override
-          public void run() {
-            publishLocalNodeConfiguration();
-          }
-        }, delay, delay);
-
-    } catch (Exception e) {
-      ODistributedServerLog.error(this, localNodeName, null, DIRECTION.NONE, "Error on starting distributed plugin", e);
-      throw OException.wrapException(new ODistributedStartupException("Error on starting distributed plugin"),e);
-    }
-  }
-
-  protected void publishLocalNodeConfiguration() {
-    final ODocument cfg = getLocalNodeConfiguration();
-    ORecordInternal.setRecordSerializer(cfg, ODatabaseDocumentTx.getDefaultSerializer());
-    getConfigurationMap().put(CONFIG_NODE_PREFIX + nodeId, cfg);
-  }
-
-  @Override
-  public Throwable convertException(final Throwable original) {
-    if (original instanceof HazelcastException || original instanceof HazelcastInstanceNotActiveException)
-      return new IOException("Hazelcast wrapped exception: " + original.getMessage(), original.getCause());
-
-    if (original instanceof IllegalMonitorStateException)
-      // THIS IS RAISED WHEN INTERNAL LOCKING IS BROKEN BECAUSE HARD SHUTDOWN
-      return new IOException("Illegal monitor state: " + original.getMessage(), original.getCause());
-
-    return original;
-  }
-
-  @Override
-  public long getDistributedTime(final long iTime) {
-    return iTime - timeOffset;
-  }
-
-  @Override
-  public void sendShutdown() {
-    shutdown();
-  }
-
-  @Override
-  public void shutdown() {
-    if (!enabled)
-      return;
-
-    OLogManager.instance().warn(this, "Shutting down node %s...", nodeName);
-
-    super.shutdown();
-
-    setNodeStatus(NODE_STATUS.SHUTTINGDOWN);
-
-    if (messageService != null)
-      messageService.shutdown();
-
-    activeNodes.clear();
-    if (membershipListenerRegistration != null) {
-      hazelcastInstance.getCluster().removeMembershipListener(membershipListenerRegistration);
-    }
-
-    if (hazelcastInstance != null)
-      try {
-        hazelcastInstance.shutdown();
-      } catch (Exception e) {
-        OLogManager.instance().error(this, "Error on shutting down Hazelcast instance", e);
-      } finally {
-        hazelcastInstance = null;
-      }
-
-    setNodeStatus(NODE_STATUS.OFFLINE);
-  }
-
-  @Override
-  public ODocument getClusterConfiguration() {
-    if (!enabled)
-      return null;
-
-    final HazelcastInstance instance = getHazelcastInstance();
-    if (instance == null)
-      return null;
-
-    final ODocument cluster = new ODocument();
-
-    cluster.field("localName", instance.getName());
-    cluster.field("localId", instance.getCluster().getLocalMember().getUuid());
-
-    // INSERT MEMBERS
-    final List<ODocument> members = new ArrayList<ODocument>();
-    cluster.field("members", members, OType.EMBEDDEDLIST);
-    // members.add(getLocalNodeConfiguration());
-    for (Member member : activeNodes.values()) {
-      members.add(getNodeConfigurationById(member.getUuid()));
-    }
-
-    return cluster;
-  }
-
-  public ODocument getNodeConfigurationById(final String iNodeId) {
-    final ODocument doc = (ODocument) getConfigurationMap().get(CONFIG_NODE_PREFIX + iNodeId);
-    if (doc == null)
-      ODistributedServerLog.error(this, nodeName, null, DIRECTION.OUT, "Cannot find node with id '%s'", iNodeId);
-
-    return doc;
-  }
-
-  @Override
-  public ODocument getLocalNodeConfiguration() {
-    final ODocument nodeCfg = new ODocument();
-
-    nodeCfg.field("id", getLocalNodeId());
-    nodeCfg.field("name", nodeName);
-    nodeCfg.field("startedOn", startedOn);
-    nodeCfg.field("status", getNodeStatus());
-    nodeCfg.field("connections", serverInstance.getClientConnectionManager().getTotal());
-
-    List<Map<String, Object>> listeners = new ArrayList<Map<String, Object>>();
-    nodeCfg.field("listeners", listeners, OType.EMBEDDEDLIST);
-
-    for (OServerNetworkListener listener : serverInstance.getNetworkListeners()) {
-      final Map<String, Object> listenerCfg = new HashMap<String, Object>();
-      listeners.add(listenerCfg);
-
-      listenerCfg.put("protocol", listener.getProtocolType().getSimpleName());
-      listenerCfg.put("listen", listener.getListeningAddress(true));
-    }
-    nodeCfg.field("databases", getManagedDatabases());
-
-    final long maxMem = Runtime.getRuntime().maxMemory();
-    final long totMem = Runtime.getRuntime().totalMemory();
-    final long freeMem = Runtime.getRuntime().freeMemory();
-    final long usedMem = totMem - freeMem;
-
-    nodeCfg.field("usedMemory", usedMem);
-    nodeCfg.field("freeMemory", freeMem);
-    nodeCfg.field("maxMemory", maxMem);
-
-    onLocalNodeConfigurationRequest(nodeCfg);
-
-    return nodeCfg;
-  }
-
-  public boolean isEnabled() {
-    return enabled;
-  }
-
-  public NODE_STATUS getNodeStatus() {
-    return status;
-  }
-
-  @Override
-  public void setNodeStatus(final NODE_STATUS iStatus) {
-    if (status.equals(iStatus))
-      // NO CHANGE
-      return;
-
-    status = iStatus;
-
-    ODistributedServerLog.warn(this, nodeName, null, DIRECTION.NONE, "updated node status to '%s'", status);
-  }
-
-  public boolean checkNodeStatus(final NODE_STATUS iStatus2Check) {
-    return status.equals(iStatus2Check);
-  }
-
-  @Override
-  public DB_STATUS getDatabaseStatus(final String iNode, final String iDatabaseName) {
-    final DB_STATUS status = (DB_STATUS) getConfigurationMap()
-        .get(OHazelcastPlugin.CONFIG_DBSTATUS_PREFIX + iNode + "." + iDatabaseName);
-    return status != null ? status : DB_STATUS.OFFLINE;
-  }
-
-  @Override
-  public void setDatabaseStatus(final String iNode, final String iDatabaseName, final DB_STATUS iStatus) {
-    getConfigurationMap().put(OHazelcastPlugin.CONFIG_DBSTATUS_PREFIX + iNode + "." + iDatabaseName, iStatus);
-
-    // NOTIFY DB/NODE IS CHANGING STATUS
-    for (ODistributedLifecycleListener l : listeners) {
-      l.onDatabaseChangeStatus(iNode, iDatabaseName, iStatus);
-    }
-  }
-
-  @Override
-  public Object sendRequest(final String iDatabaseName, final Collection<String> iClusterNames,
-      final Collection<String> iTargetNodes, final OAbstractRemoteTask iTask, final EXECUTION_MODE iExecutionMode) {
-
-    checkForClusterRebalance(iDatabaseName);
-
-    final OHazelcastDistributedRequest req = new OHazelcastDistributedRequest(nodeName, iDatabaseName, iTask, iExecutionMode);
-
-    final ODatabaseDocument currentDatabase = ODatabaseRecordThreadLocal.INSTANCE.getIfDefined();
-    if (currentDatabase != null && currentDatabase.getUser() != null)
-      // SET CURRENT DATABASE NAME
-      req.setUserRID(currentDatabase.getUser().getIdentity().getIdentity());
-
-    final OHazelcastDistributedDatabase db = messageService.getDatabase(iDatabaseName);
-
-    if (iTargetNodes == null || iTargetNodes.isEmpty()) {
-      ODistributedServerLog.error(this, nodeName, null, DIRECTION.OUT, "No nodes configured for partition '%s.%s' request: %s",
-          iDatabaseName, iClusterNames, req);
-      throw new ODistributedException(
-          "No nodes configured for partition '" + iDatabaseName + "." + iClusterNames + "' request: " + req);
-    }
-
-    if (db == null) {
-      ODistributedServerLog.error(this, nodeName, null, DIRECTION.OUT, "Distributed database '%s' not found", iDatabaseName);
-      throw new ODistributedException("Distributed database '" + iDatabaseName + "' not found on server '" + nodeName + "'");
-    }
-
-    final ODistributedResponse response = db.send2Nodes(req, iClusterNames, iTargetNodes, iExecutionMode);
-    if (response != null)
-      return response.getPayload();
-
-    return null;
-  }
-
-  public Set<String> getManagedDatabases() {
-    return messageService != null ? messageService.getDatabases() : Collections.EMPTY_SET;
-  }
-
-  public String getLocalNodeName() {
-    return nodeName;
-  }
-
-  @Override
-  public String getLocalNodeId() {
-    return nodeId;
-  }
-
-  @Override
-  public void onCreate(final ODatabaseInternal iDatabase) {
-    final String dbUrl = OSystemVariableResolver.resolveSystemVariables(iDatabase.getURL());
-    if (dbUrl.startsWith("plocal:")) {
-      // CHECK SPECIAL CASE WITH MULTIPLE SERVER INSTANCES ON THE SAME JVM
-      final String dbDirectory = serverInstance.getDatabaseDirectory();
-      if (!dbUrl.substring("plocal:".length()).startsWith(dbDirectory))
-        // SKIP IT: THIS HAPPENS ONLY ON MULTIPLE SERVER INSTANCES ON THE SAME JVM
-        return;
-    } else if (dbUrl.startsWith("remote:"))
-      return;
-
-    final ODatabaseDocumentInternal currDb = ODatabaseRecordThreadLocal.INSTANCE.getIfDefined();
-    try {
-
-      if (getConfigurationMap().containsKey(OHazelcastPlugin.CONFIG_DATABASE_PREFIX + iDatabase.getName()))
-        throw new ODistributedException("Cannot create a new database with the same name of one available distributed");
-
-      final OHazelcastDistributedDatabase distribDatabase = messageService.registerDatabase(iDatabase.getName());
-      distribDatabase.configureDatabase(null, true).setOnline();
-      onOpen(iDatabase);
-
-    } finally {
-      // RESTORE ORIGINAL DATABASE INSTANCE IN TL
-      ODatabaseRecordThreadLocal.INSTANCE.set(currDb);
-    }
-  }
-
-  @Override
-  public void onLocalNodeConfigurationRequest(final ODocument iConfiguration) {
-  }
-
-  /**
-   * Auto register myself as hook.
-   */
-  @Override
-  public void onOpen(final ODatabaseInternal iDatabase) {
-    final String dbUrl = OSystemVariableResolver.resolveSystemVariables(iDatabase.getURL());
-
-    if (dbUrl.startsWith("plocal:")) {
-      // CHECK SPECIAL CASE WITH MULTIPLE SERVER INSTANCES ON THE SAME JVM
-      final String dbDirectory = serverInstance.getDatabaseDirectory();
-      if (!dbUrl.substring("plocal:".length()).startsWith(dbDirectory))
-        // SKIP IT: THIS HAPPENS ONLY ON MULTIPLE SERVER INSTANCES ON THE SAME JVM
-        return;
-    } else if (dbUrl.startsWith("remote:"))
-      return;
-
-    final ODatabaseDocumentInternal currDb = ODatabaseRecordThreadLocal.INSTANCE.getIfDefined();
-    try {
-      synchronized (cachedDatabaseConfiguration) {
-        final ODistributedConfiguration cfg = getDatabaseConfiguration(iDatabase.getName());
-        if (cfg == null)
-          return;
-
-        if (iDatabase instanceof ODatabase<?> && (!(iDatabase.getStorage() instanceof ODistributedStorage)
-            || ((ODistributedStorage) iDatabase.getStorage()).getDistributedManager().isOffline())) {
-          ODistributedStorage storage = storages.get(iDatabase.getURL());
-          if (storage == null) {
-            storage = new ODistributedStorage(serverInstance, (OAbstractPaginatedStorage) iDatabase.getStorage());
-            final ODistributedStorage oldStorage = storages.putIfAbsent(iDatabase.getURL(), storage);
-            if (oldStorage != null)
-              storage = oldStorage;
-          }
-
-          iDatabase.replaceStorage(storage);
-
-          installDbClustersLocalStrategy(iDatabase);
-        }
-
-      }
-    } finally {
-      // RESTORE ORIGINAL DATABASE INSTANCE IN TL
-      ODatabaseRecordThreadLocal.INSTANCE.set(currDb);
-    }
-  }
-
-  @Override
-  public void onCreateClass(final ODatabaseInternal iDatabase, final OClass iClass) {
-    if (OScenarioThreadLocal.INSTANCE.get() == OScenarioThreadLocal.RUN_MODE.RUNNING_DISTRIBUTED)
-      return;
-
-    // RUN ONLY IN NON-DISTRIBUTED MODE
-    final String dbUrl = OSystemVariableResolver.resolveSystemVariables(iDatabase.getURL());
-
-    if (dbUrl.startsWith("plocal:")) {
-      // CHECK SPECIAL CASE WITH MULTIPLE SERVER INSTANCES ON THE SAME JVM
-      final String dbDirectory = serverInstance.getDatabaseDirectory();
-      if (!dbUrl.substring("plocal:".length()).startsWith(dbDirectory))
-        // SKIP IT: THIS HAPPENS ONLY ON MULTIPLE SERVER INSTANCES ON THE SAME JVM
-        return;
-    } else if (dbUrl.startsWith("remote:"))
-      return;
-
-    final ODistributedConfiguration cfg = getDatabaseConfiguration(iDatabase.getName());
-    if (cfg == null)
-      return;
-
-    installClustersOfClass(iDatabase, iClass);
-  }
-
-  @Override
-  public void onDrop(final ODatabaseInternal iDatabase) {
-    super.onDrop(iDatabase);
-
-    final String dbName = iDatabase.getName();
-
-    getConfigurationMap().remove(OHazelcastPlugin.CONFIG_DBSTATUS_PREFIX + nodeName + "." + dbName);
-
-    final int availableNodes = getAvailableNodes(dbName);
-    if (availableNodes == 0)
-      // LAST NODE HOLDING THE DATABASE, DELETE DISTRIBUTED CFG TOO
-      getConfigurationMap().remove(OHazelcastPlugin.CONFIG_DATABASE_PREFIX + dbName);
-  }
-
-  @SuppressWarnings("unchecked")
-  public ODocument getStats() {
-    final ODocument doc = new ODocument();
-
-    final Map<String, HashMap<String, Object>> nodes = new HashMap<String, HashMap<String, Object>>();
-    doc.field("nodes", nodes);
-
-    Map<String, Object> localNode = new HashMap<String, Object>();
-    doc.field("localNode", localNode);
-
-    localNode.put("name", nodeName);
-    localNode.put("averageResponseTime", messageService.getAverageResponseTime());
-
-    Map<String, Object> databases = new HashMap<String, Object>();
-    localNode.put("databases", databases);
-    for (String dbName : messageService.getDatabases()) {
-      Map<String, Object> db = new HashMap<String, Object>();
-      databases.put(dbName, db);
-    }
-
-    for (Entry<String, QueueConfig> entry : hazelcastInstance.getConfig().getQueueConfigs().entrySet()) {
-      final String queueName = entry.getKey();
-
-      if (!queueName.startsWith(OHazelcastDistributedMessageService.NODE_QUEUE_PREFIX))
-        continue;
-
-      final IQueue queue = hazelcastInstance.getQueue(queueName);
-
-      final String[] names = queueName.split("\\.");
-
-      HashMap<String, Object> node = nodes.get(names[2]);
-      if (node == null) {
-        node = new HashMap<String, Object>();
-        nodes.put(names[2], node);
-      }
-
-      if (names[3].equals("response")) {
-        node.put("responses", queue.size());
-      } else {
-        final String dbName = names[3];
-
-        Map<String, Object> db = (HashMap<String, Object>) node.get(dbName);
-        if (db == null) {
-          db = new HashMap<String, Object>(2);
-          node.put(dbName, db);
-        }
-
-        db.put("requests", queue.size());
-        final Object lastMessage = queue.peek();
-        if (lastMessage != null)
-          db.put("lastMessage", lastMessage.toString());
-      }
-    }
-
-    return doc;
-  }
-
-  public String getNodeName(final Member iMember) {
-    if (iMember == null)
-      return "?";
-
-    final ODocument cfg = getNodeConfigurationById(iMember.getUuid());
-    if (cfg != null)
-      return cfg.field("name");
-
-    return "ext:" + iMember.getUuid();
-  }
-
-  public Set<String> getRemoteNodeIds() {
-    return activeNodes.keySet();
-  }
-
-  @Override
-  public void memberAdded(final MembershipEvent iEvent) {
-    updateLastClusterChange();
-    ODistributedServerLog.warn(this, nodeName, null, DIRECTION.NONE, "added new node id=%s name=%s", iEvent.getMember(),
-        getNodeName(iEvent.getMember()));
-  }
-
-  @Override
-  public void updateLastClusterChange() {
-    lastClusterChangeOn = System.currentTimeMillis();
-  }
-
-  /**
-   * Removes the node map entry.
-   */
-  @Override
-  public void memberRemoved(final MembershipEvent iEvent) {
-    updateLastClusterChange();
-
-    final Member member = iEvent.getMember();
-    final String nodeLeftName = getNodeName(member);
-    if (nodeLeftName != null) {
-      // NOTIFY NODE LEFT
-      for (ODistributedLifecycleListener l : listeners)
-        l.onNodeLeft(nodeLeftName);
-
-      // UNLOCK ANY PENDING LOCKS
-      if (messageService != null)
-        for (String dbName : messageService.getDatabases())
-          messageService.getDatabase(dbName).unlockRecords(nodeLeftName);
-
-      // UNREGISTER DB STATUSES
-      for (Iterator<String> it = getConfigurationMap().keySet().iterator(); it.hasNext();) {
-        final String n = it.next();
-
-        if (n.startsWith(CONFIG_DBSTATUS_PREFIX))
-          if (n.substring(CONFIG_DBSTATUS_PREFIX.length()).equals(nodeLeftName)) {
-            ODistributedServerLog.debug(this, nodeName, null, DIRECTION.NONE,
-                "removing dbstatus for the node %s that just left: %s", nodeLeftName, n);
-            it.remove();
-          }
-      }
-
-      activeNodes.remove(nodeLeftName);
-
-      // REMOVE NODE IN DB CFG
-      if (messageService != null)
-        messageService.handleUnreachableNode(nodeLeftName);
-
-      ODistributedServerLog.warn(this, nodeLeftName, null, DIRECTION.NONE, "node removed id=%s name=%s", member, nodeLeftName);
-
-      if (nodeLeftName.startsWith("ext:")) {
-        final List<String> registeredNodes = getRegisteredNodes();
-
-        ODistributedServerLog.error(this, nodeName, null, DIRECTION.NONE,
-            "removed node id=%s name=%s has not being recognized. Remove the node manually (registeredNodes=%s)", member,
-            nodeLeftName, registeredNodes);
-      }
-    }
-
-    serverInstance.getClientConnectionManager().pushDistribCfg2Clients(getClusterConfiguration());
-  }
-
-  @Override
-  public void memberAttributeChanged(final MemberAttributeEvent memberAttributeEvent) {
-  }
-
-  @Override
-  public void entryAdded(final EntryEvent<String, Object> iEvent) {
-    if (iEvent.getMember() == null)
-      // IGNORE IT
-      return;
-
-    final String key = iEvent.getKey();
-    if (key.startsWith(CONFIG_NODE_PREFIX)) {
-      if (!iEvent.getMember().equals(hazelcastInstance.getCluster().getLocalMember())) {
-        final ODocument cfg = (ODocument) iEvent.getValue();
-        final String joinedNodeName = (String) cfg.field("name");
-
-        if (this.nodeName.equals(joinedNodeName)) {
-          ODistributedServerLog.error(this, joinedNodeName, getNodeName(iEvent.getMember()), DIRECTION.IN,
-              "Found a new node with the same name as current: '" + joinedNodeName
-                  + "'. The node has been excluded. Change the name in its config/orientdb-dserver-config.xml file");
-
-          throw new ODistributedException("Found a new node with the same name as current: '" + joinedNodeName
-              + "'. The node has been excluded. Change the name in its config/orientdb-dserver-config.xml file");
-        }
-
-        // NOTIFY NODE IS GOING TO BE ADDED. EVERYBODY IS OK?
-        for (ODistributedLifecycleListener l : listeners) {
-          if (!l.onNodeJoining(joinedNodeName)) {
-            // DENY JOIN
-            ODistributedServerLog.info(this, nodeName, getNodeName(iEvent.getMember()), DIRECTION.IN,
-                "denied node to join the cluster id=%s name=%s", iEvent.getMember(), getNodeName(iEvent.getMember()));
-            return;
-          }
-        }
-
-        activeNodes.put(joinedNodeName, (Member) iEvent.getMember());
-
-        ODistributedServerLog.info(this, nodeName, getNodeName(iEvent.getMember()), DIRECTION.IN,
-            "added node configuration id=%s name=%s, now %d nodes are configured", iEvent.getMember(),
-            getNodeName(iEvent.getMember()), activeNodes.size());
-
-        installNewDatabases(false);
-
-        // NOTIFY NODE WAS ADDED SUCCESSFULLY
-        for (ODistributedLifecycleListener l : listeners)
-          l.onNodeJoined(joinedNodeName);
-      }
-
-    } else if (key.startsWith(CONFIG_DATABASE_PREFIX)) {
-      // SYNCHRONIZE ADDING OF CLUSTERS TO AVOID DEADLOCKS
-      final String databaseName = key.substring(CONFIG_DATABASE_PREFIX.length());
-
-      checkDatabaseEvent(iEvent, databaseName);
-
-      if (!iEvent.getMember().equals(hazelcastInstance.getCluster().getLocalMember()))
-        installNewDatabases(false);
-    } else if (key.startsWith(CONFIG_DBSTATUS_PREFIX)) {
-      ODistributedServerLog.info(this, nodeName, getNodeName(iEvent.getMember()), DIRECTION.IN, "received new status %s=%s",
-          key.substring(CONFIG_DBSTATUS_PREFIX.length()), iEvent.getValue());
-    }
-  }
-
-  @Override
-  public void entryUpdated(final EntryEvent<String, Object> iEvent) {
-    final String key = iEvent.getKey();
-    final String eventNodeName = getNodeName(iEvent.getMember());
-
-    if (key.startsWith(CONFIG_NODE_PREFIX)) {
-      ODistributedServerLog.debug(this, nodeName, eventNodeName, DIRECTION.NONE, "updated node configuration id=%s name=%s",
-          iEvent.getMember(), eventNodeName);
-
-      final ODocument cfg = (ODocument) iEvent.getValue();
-
-      if (!activeNodes.containsKey((String) cfg.field("name")))
-        updateLastClusterChange();
-
-      activeNodes.put((String) cfg.field("name"), (Member) iEvent.getMember());
-
-    } else if (key.startsWith(CONFIG_DATABASE_PREFIX)) {
-      if (!iEvent.getMember().equals(hazelcastInstance.getCluster().getLocalMember())) {
-        final String databaseName = key.substring(CONFIG_DATABASE_PREFIX.length());
-
-        ODistributedServerLog.info(this, nodeName, eventNodeName, DIRECTION.NONE, "update configuration db=%s", databaseName);
-
-        checkDatabaseEvent(iEvent, databaseName);
-      }
-    } else if (key.startsWith(CONFIG_DBSTATUS_PREFIX)) {
-      ODistributedServerLog.info(this, nodeName, eventNodeName, DIRECTION.IN, "received updated status %s=%s",
-          key.substring(CONFIG_DBSTATUS_PREFIX.length()), iEvent.getValue());
-
-      updateLastClusterChange();
-    }
-  }
-
-  @Override
-  public void entryRemoved(final EntryEvent<String, Object> iEvent) {
-    final String key = iEvent.getKey();
-    if (key.startsWith(CONFIG_NODE_PREFIX)) {
-      final String nName = getNodeName(iEvent.getMember());
-      if (nName != null) {
-        ODistributedServerLog.info(this, nodeName, null, DIRECTION.NONE, "removed node configuration id=%s name=%s",
-            iEvent.getMember(), nName);
-        activeNodes.remove(nName);
-      }
-
-      updateLastClusterChange();
-
-    } else if (key.startsWith(CONFIG_DATABASE_PREFIX)) {
-      synchronized (cachedDatabaseConfiguration) {
-        cachedDatabaseConfiguration.remove(key.substring(CONFIG_DATABASE_PREFIX.length()));
-      }
-      updateLastClusterChange();
-
-    } else if (key.startsWith(CONFIG_DBSTATUS_PREFIX)) {
-      ODistributedServerLog.info(this, nodeName, getNodeName(iEvent.getMember()), DIRECTION.IN, "received removed status %s=%s",
-          key.substring(CONFIG_DBSTATUS_PREFIX.length()), iEvent.getValue());
-      updateLastClusterChange();
-    }
-  }
-
-  @Override
-  public void entryEvicted(EntryEvent<String, Object> iEvent) {
-  }
-
-  @Override
-  public void mapEvicted(MapEvent event) {
-  }
-
-  @Override
-  public void mapCleared(MapEvent event) {
-  }
-
-  @Override
-  public boolean isNodeAvailable(final String iNodeName, final String iDatabaseName) {
-    return getDatabaseStatus(iNodeName, iDatabaseName) != DB_STATUS.OFFLINE;
-  }
-
-  @Override
-  public boolean isNodeOnline(final String iNodeName, final String iDatabaseName) {
-    return getDatabaseStatus(iNodeName, iDatabaseName) == DB_STATUS.ONLINE;
-  }
-
-  public boolean isOffline() {
-    return status != NODE_STATUS.ONLINE;
-  }
-
-  public void waitUntilOnline() throws InterruptedException {
-    while (!status.equals(NODE_STATUS.ONLINE))
-      Thread.sleep(100);
-  }
-
-  public HazelcastInstance getHazelcastInstance() {
-    while (hazelcastInstance == null) {
-      // WAIT UNTIL THE INSTANCE IS READY
-      try {
-        Thread.sleep(100);
-      } catch (InterruptedException e) {
-        Thread.currentThread().interrupt();
-        break;
-      }
-    }
-    return hazelcastInstance;
-  }
-
-  public Lock getLock(final String iName) {
-    return getHazelcastInstance().getLock(iName);
-  }
-
-  @Override
-  public String toString() {
-    return nodeName;
-  }
-
-  /**
-   * Executes the request on local node. In case of error returns the Exception itself
-   */
-  public Serializable executeOnLocalNode(final ODistributedRequest req, final ODatabaseDocumentTx database) {
-    if (database != null && !(database.getStorage() instanceof ODistributedStorage))
-      throw new ODistributedException("Distributed storage was not installed for database '" + database.getName()
-          + "'. Implementation found: " + database.getStorage().getClass().getName());
-
-    final OAbstractRemoteTask task = req.getTask();
-
-    try {
-      if (database != null)
-        ((ODistributedStorage) database.getStorage()).setLastOperationId(req.getId());
-
-      final Serializable result = (Serializable) task.execute(serverInstance, this, database);
-
-      if (result instanceof Throwable && !(result instanceof OException))
-        ODistributedServerLog.error(this, nodeName, req.getSenderNodeName(), DIRECTION.IN,
-            "error on executing request %d (%s) on local node: ", (Throwable) result, req.getId(), req.getTask());
-
-      return result;
-
-    } catch (Throwable e) {
-      if (!(e instanceof OException))
-        ODistributedServerLog.error(this, nodeName, req.getSenderNodeName(), DIRECTION.IN,
-            "error on executing distributed request %d on local node: %s", e, req.getId(), req.getTask());
-
-      return e;
-    }
-  }
-
-  @Override
-  public OHazelcastDistributedMessageService getMessageService() {
-    return messageService;
-  }
-
-  public void updateCachedDatabaseConfiguration(String iDatabaseName, ODocument cfg, boolean iSaveToDisk,
-      boolean iDeployToCluster) {
-    final boolean updated = super.updateCachedDatabaseConfiguration(iDatabaseName, cfg, iSaveToDisk);
-
-    if (updated && iDeployToCluster) {
-      // DEPLOY THE CONFIGURATION TO THE CLUSTER
-      ORecordInternal.setRecordSerializer(cfg, ODatabaseDocumentTx.getDefaultSerializer());
-      getConfigurationMap().put(OHazelcastPlugin.CONFIG_DATABASE_PREFIX + iDatabaseName, cfg);
-    }
-  }
-
-  public long getLastClusterChangeOn() {
-    return lastClusterChangeOn;
-  }
-
-  @Override
-  public void onMessage(String iText) {
-    if (iText.startsWith("\r\n"))
-      iText = iText.substring(2);
-    else if (iText.startsWith("\n"))
-      iText = iText.substring(1);
-
-    OLogManager.instance().info(this, iText);
-  }
-
-  public int getAvailableNodes(final String iDatabaseName) {
-    int availableNodes = 0;
-    for (Map.Entry<String, Member> entry : activeNodes.entrySet()) {
-      if (isNodeAvailable(entry.getKey(), iDatabaseName))
-        availableNodes++;
-    }
-    return availableNodes;
-  }
-
-  @Override
-  public Map<String, Object> getConfigurationMap() {
-    return getHazelcastInstance().getMap("orientdb");
-  }
-
-  public boolean installDatabase(boolean iStartup, final String databaseName, final ODocument config) {
-
-    final Boolean hotAlignment = config.field("hotAlignment");
-    final boolean backupDatabase = iStartup && hotAlignment != null && !hotAlignment;
-
-    final Set<String> configuredDatabases = serverInstance.getAvailableStorageNames().keySet();
-    if (configuredDatabases.contains(databaseName)) {
-      if (!backupDatabase)
-        // HOT ALIGNMENT RUNNING, DON'T INSTALL THE DB FROM SCRATCH BUT RATHER LET TO THE NODE TO ALIGN BY READING THE QUEUE
-        return false;
-    }
-
-    final OHazelcastDistributedDatabase distrDatabase = messageService.registerDatabase(databaseName);
-
-    // CREATE THE DISTRIBUTED QUEUE
-    String queueName = OHazelcastDistributedMessageService.getRequestQueueName(messageService.manager.nodeName, databaseName);
-    messageService.getQueue(queueName);
-
-    if (distrDatabase.getSyncConfiguration().isEmpty()) {
-      // FIRST TIME, ASK FOR FULL REPLICA
-
-      return requestFullDatabase(databaseName, backupDatabase, distrDatabase);
-
-    } else {
-      try {
-
-        // TRY WITH DELTA
-        // return requestDatabaseDelta(distrDatabase, databaseName);
-        return requestFullDatabase(databaseName, backupDatabase, distrDatabase);
-
-      } catch (ODistributedDatabaseDeltaSyncException e) {
-        // SWITCH TO FULL
-        return requestFullDatabase(databaseName, backupDatabase, distrDatabase);
-      }
-    }
-
-  }
-
-  protected boolean requestFullDatabase(String databaseName, boolean backupDatabase, OHazelcastDistributedDatabase distrDatabase) {
-    for (int retry = 0; retry < DEPLOY_DB_MAX_RETRIES; ++retry) {
-      // ASK DATABASE TO THE FIRST NODE, THE FIRST ATTEMPT, OTHERWISE ASK TO EVERYONE
-      if (requestDatabaseFullSync(distrDatabase, backupDatabase, databaseName, retry > 0))
-        // DEPLOYED
-        return true;
-    }
-    // RETRY COUNTER EXCEED
-    return false;
-  }
-
-  protected boolean requestDatabaseDelta(final OHazelcastDistributedDatabase distrDatabase, final String databaseName) {
-    final ODistributedConfiguration cfg = getDatabaseConfiguration(databaseName);
-
-    // GET ALL THE OTHER SERVERS
-    final Collection<String> nodes = cfg.getServers(null, nodeName);
-
-    filterAvailableNodes(nodes, databaseName);
-
-    ODistributedServerLog.warn(this, nodeName, nodes.toString(), DIRECTION.OUT,
-        "requesting delta database sync for '%s' on local server...", databaseName);
-
-    // CREATE A MAP OF NODE/LSN BY READING LAST LSN SAVED
-    final Map<String, OLogSequenceNumber> selectedNodes = new HashMap<String, OLogSequenceNumber>(nodes.size());
-    for (String node : nodes) {
-      final OLogSequenceNumber lsn = distrDatabase.getSyncConfiguration().getLSN(node);
-      if (lsn != null) {
-        selectedNodes.put(node, lsn);
-      } else
-        ODistributedServerLog.info(this, nodeName, node, DIRECTION.OUT,
-            "Last LSN not found for database '%s', skip delta database sync", databaseName);
-    }
-
-    if (selectedNodes.isEmpty()) {
-      // FORCE FULL DATABASE SYNC
-      ODistributedServerLog.error(this, nodeName, null, DIRECTION.NONE,
-          "No LSN found for delta sync for database %s. Asking for full database sync...", databaseName);
-      throw new ODistributedDatabaseDeltaSyncException("Requested database delta sync but no LSN was found");
-    }
-
-    for (Map.Entry<String, OLogSequenceNumber> entry : selectedNodes.entrySet()) {
-
-      final OAbstractReplicatedTask deployTask = new OSyncDatabaseDeltaTask(entry.getValue());
-
-      final List<String> targetNodes = new ArrayList<String>(1);
-      targetNodes.add(entry.getKey());
-
-      ODistributedServerLog.info(this, nodeName, entry.getKey(), DIRECTION.OUT, "Requesting database delta sync for '%s' LSN=%s...",
-          databaseName, entry.getValue());
-
-      final Map<String, Object> results = (Map<String, Object>) sendRequest(databaseName, null, targetNodes, deployTask,
-          EXECUTION_MODE.RESPONSE);
-
-      ODistributedServerLog.info(this, nodeName, entry.getKey(), DIRECTION.IN, "Receiving delta delta sync for '%s'...",
-          databaseName);
-
-      ODistributedServerLog.debug(this, nodeName, selectedNodes.toString(), DIRECTION.OUT, "Database delta sync returned: %s",
-          results);
-
-      final String dbPath = serverInstance.getDatabaseDirectory() + databaseName;
-
-      // EXTRACT THE REAL RESULT
-      for (Entry<String, Object> r : results.entrySet()) {
-        final Object value = r.getValue();
-
-        if (value instanceof Boolean)
-          continue;
-        else if (value instanceof ODiscardedResponse) {
-          // RETRY WITH NEXT NODE, IF ANY
-          ODistributedServerLog.warn(this, nodeName, selectedNodes.toString(), DIRECTION.OUT,
-              "Requesting sync of delta database '%s' on local server failed, retrying...", databaseName);
-          return false;
-        } else if (value instanceof ODistributedDatabaseDeltaSyncException) {
-          ODistributedServerLog.error(this, nodeName, r.getKey(), DIRECTION.IN,
-              "Error on installing database delta %s, requesting full database sync...", databaseName, dbPath);
-          throw (ODistributedDatabaseDeltaSyncException) value;
-        } else if (value instanceof Throwable) {
-          ODistributedServerLog.error(this, nodeName, r.getKey(), DIRECTION.IN, "Error on installing database delta %s in %s (%s)",
-              (Exception) value, databaseName, dbPath, value);
-        } else if (value instanceof ODistributedDatabaseChunk) {
-
-          final Set<String> toSyncClusters = installDatabaseFromNetwork(dbPath, databaseName, distrDatabase, r.getKey(),
-              (ODistributedDatabaseChunk) value, true);
-
-          // SYNC ALL THE CLUSTERS
-          for (String cl : toSyncClusters) {
-            // FILTER CLUSTER CHECKING IF ANY NODE IS ACTIVE
-            OCommandExecutorSQLSyncCluster.replaceCluster(this, serverInstance, databaseName, cl);
-          }
-
-          ODistributedServerLog.info(this, nodeName, entry.getKey(), DIRECTION.IN, "Installed delta of database '%s'...",
-              databaseName);
-
-        } else
-          throw new IllegalArgumentException("Type " + value + " not supported");
-      }
-    }
-
-    return true;
-  }
-
-  protected boolean requestDatabaseFullSync(final OHazelcastDistributedDatabase distrDatabase, final boolean backupDatabase,
-      final String databaseName, final boolean iAskToAllNodes) {
-    final ODistributedConfiguration cfg = getDatabaseConfiguration(databaseName);
-
-    // GET ALL THE OTHER SERVERS
-    final Collection<String> nodes = cfg.getServers(null, nodeName);
-
-    final List<String> selectedNodes = new ArrayList<String>();
-
-    if (!iAskToAllNodes) {
-      // GET THE FIRST ONE TO ASK FOR DATABASE. THIS FORCES TO HAVE ONE NODE TO DO BACKUP SAVING RESOURCES IN CASE BACKUP IS STILL
-      // VALID FOR FURTHER NODES
-      final Iterator<String> it = nodes.iterator();
-      while (it.hasNext()) {
-        final String f = it.next();
-        if (isNodeAvailable(f, databaseName)) {
-          selectedNodes.add(f);
-          break;
-        }
-      }
-    }
-
-    if (selectedNodes.isEmpty())
-      // NO NODE ONLINE, SEND THE MESSAGE TO EVERYONE
-      selectedNodes.addAll(nodes);
-
-    ODistributedServerLog.warn(this, nodeName, selectedNodes.toString(), DIRECTION.OUT,
-        "requesting deploy of database '%s' on local server...", databaseName);
-
-    // final OAbstractReplicatedTask deployTask = new OSyncDatabaseDeltaTask(lastLSN);
-    final OAbstractReplicatedTask deployTask = new OSyncDatabaseTask();
-
-    final Map<String, Object> results = (Map<String, Object>) sendRequest(databaseName, null, selectedNodes, deployTask,
-        EXECUTION_MODE.RESPONSE);
-
-    ODistributedServerLog.debug(this, nodeName, selectedNodes.toString(), DIRECTION.OUT, "deploy returned: %s", results);
-
-    final String dbPath = serverInstance.getDatabaseDirectory() + databaseName;
-
-    // EXTRACT THE REAL RESULT
-    for (Entry<String, Object> r : results.entrySet()) {
-      final Object value = r.getValue();
-
-      if (value instanceof Boolean)
-        continue;
-      else if (value instanceof ODiscardedResponse) {
-        // RETRY WITH NEXT NODE, IF ANY
-        ODistributedServerLog.warn(this, nodeName, selectedNodes.toString(), DIRECTION.OUT,
-            "requesting deploy of database '%s' on local server failed, retrying...", databaseName);
-        return false;
-      } else if (value instanceof Throwable) {
-        ODistributedServerLog.error(this, nodeName, r.getKey(), DIRECTION.IN, "error on installing database %s in %s",
-            (Exception) value, databaseName, dbPath);
-      } else if (value instanceof ODistributedDatabaseChunk) {
-        if (backupDatabase)
-          backupCurrentDatabase(databaseName);
-
-        final Set<String> toSyncClusters = installDatabaseFromNetwork(dbPath, databaseName, distrDatabase, r.getKey(),
-            (ODistributedDatabaseChunk) value, false);
-
-        // SYNC ALL THE CLUSTERS
-        for (String cl : toSyncClusters) {
-          // FILTER CLUSTER CHECKING IF ANY NODE IS ACTIVE
-          OCommandExecutorSQLSyncCluster.replaceCluster(this, serverInstance, databaseName, cl);
-        }
-
-        return true;
-
-      } else
-        throw new IllegalArgumentException("Type " + value + " not supported");
-    }
-
-    throw new ODistributedException("No response received from remote nodes for auto-deploy of database");
-  }
-
-  protected void backupCurrentDatabase(final String iDatabaseName) {
-    Orient.instance().unregisterStorageByName(iDatabaseName);
-
-    // MOVE DIRECTORY TO ../backup/databases/<db-name>
-    final String backupDirectory = OGlobalConfiguration.DISTRIBUTED_BACKUP_DIRECTORY.getValueAsString();
-    if (backupDirectory == null || OIOUtils.getStringContent(backupDirectory).trim().isEmpty())
-      // SKIP BACKUP
-      return;
-
-    final String backupPath = serverInstance.getDatabaseDirectory() + "/" + backupDirectory + "/" + iDatabaseName;
-    final File backupFullPath = new File(backupPath);
-    final File f = new File(backupDirectory);
-    if (f.exists())
-      OFileUtils.deleteRecursively(backupFullPath);
-    else
-      f.mkdirs();
-
-    final String dbPath = serverInstance.getDatabaseDirectory() + iDatabaseName;
-
-    // MOVE THE DATABASE ON CURRENT NODE
-    ODistributedServerLog.warn(this, nodeName, null, DIRECTION.NONE,
-        "moving existent database '%s' in '%s' to '%s' and get a fresh copy from a remote node...", iDatabaseName, dbPath,
-        backupPath);
-
-    final File oldDirectory = new File(dbPath);
-    if (!oldDirectory.renameTo(backupFullPath)) {
-      ODistributedServerLog.error(this, nodeName, null, DIRECTION.NONE,
-          "error on moving existent database '%s' located in '%s' to '%s'. Deleting old database...", iDatabaseName, dbPath,
-          backupFullPath);
-
-      OFileUtils.deleteRecursively(oldDirectory);
-    }
-  }
-
-  /**
-   * Returns the clusters where sync is required.
-   */
-  protected Set<String> installDatabaseFromNetwork(final String dbPath, final String databaseName,
-      final OHazelcastDistributedDatabase distrDatabase, final String iNode, final ODistributedDatabaseChunk value,
-      final boolean delta) {
-    // DISCARD ALL THE MESSAGES BEFORE THE BACKUP
-    distrDatabase.setWaitForMessage(value.getLastOperationId());
-
-    final String fileName = Orient.getTempPath() + "install_" + databaseName + ".zip";
-
-    final String localNodeName = nodeName;
-
-    ODistributedServerLog.info(this, localNodeName, iNode, DIRECTION.IN, "copying remote database '%s' to: %s", databaseName,
-        fileName);
-
-    final File file = new File(fileName);
-    if (file.exists())
-      file.delete();
-
-    try {
-      file.getParentFile().mkdirs();
-      file.createNewFile();
-    } catch (IOException e) {
-      throw OException.wrapException(new ODistributedException("Error on creating temp database file to install locally"), e);
-    }
-
-    // DELETE ANY PREVIOUS .COMPLETED FILE
-    final File completedFile = new File(file.getAbsolutePath() + ".completed");
-    if (completedFile.exists())
-      completedFile.delete();
-
-    final AtomicReference<OLogSequenceNumber> lsn = new AtomicReference<OLogSequenceNumber>();
-
-    try {
-      new Thread(new Runnable() {
-        @Override
-        public void run() {
-          try {
-            Thread.currentThread().setName("OrientDB installDatabase node=" + nodeName + " db=" + databaseName);
-            ODistributedDatabaseChunk chunk = value;
-
-            lsn.set(chunk.lsn);
-
-            final OutputStream fOut = new FileOutputStream(fileName, false);
-
-            try {
-
-              long fileSize = writeDatabaseChunk(1, chunk, fOut);
-              for (int chunkNum = 2; !chunk.last; chunkNum++) {
-                final Object result = sendRequest(databaseName, null, Collections.singleton(iNode),
-                    new OCopyDatabaseChunkTask(chunk.filePath, chunkNum, chunk.offset + chunk.buffer.length),
-                    EXECUTION_MODE.RESPONSE);
-
-                if (result instanceof Boolean)
-                  continue;
-                else if (result instanceof Exception) {
-                  ODistributedServerLog.error(this, nodeName, iNode, DIRECTION.IN,
-                      "error on installing database %s in %s (chunk #%d)", (Exception) result, databaseName, dbPath, chunkNum);
-                } else if (result instanceof ODistributedDatabaseChunk) {
-                  chunk = (ODistributedDatabaseChunk) result;
-                  fileSize += writeDatabaseChunk(chunkNum, chunk, fOut);
-                }
-              }
-
-              fOut.flush();
-
-              // CREATE THE .COMPLETED FILE TO SIGNAL EOF
-              new File(file.getAbsolutePath() + ".completed").createNewFile();
-
-              if (lsn.get() != null) {
-                // UPDATE LSN VERSUS THE TARGET NODE
-                try {
-                  final ODistributedDatabase distrDatabase = getMessageService().getDatabase(databaseName);
-
-                  distrDatabase.getSyncConfiguration().setLSN(iNode, lsn.get());
-
-                } catch (IOException e) {
-                  ODistributedServerLog.error(this, nodeName, iNode, DIRECTION.IN,
-                      "Error on updating distributed-sync.json file for database '%s'. Next request of delta of changes will contains old records too",
-                      e, databaseName);
-                }
-              } else
-                ODistributedServerLog.warn(this, nodeName, iNode, DIRECTION.IN,
-                    "LSN not found in database from network, database delta sync will be not available for database '%s'",
-                    databaseName);
-
-              ODistributedServerLog.info(this, nodeName, null, DIRECTION.NONE, "database copied correctly, size=%s",
-                  OFileUtils.getSizeAsString(fileSize));
-            } finally {
-              try {
-                fOut.flush();
-                fOut.close();
-              } catch (IOException e) {
-              }
-            }
-
-          } catch (Exception e) {
-            ODistributedServerLog.error(this, nodeName, null, DIRECTION.NONE, "error on transferring database '%s' to '%s'", e,
-                databaseName, fileName);
-            throw OException.wrapException(new ODistributedException("Error on transferring database"), e);
-          }
-        }
-      }).start();
-
-    } catch (Exception e) {
-      ODistributedServerLog.error(this, nodeName, null, DIRECTION.NONE, "error on transferring database '%s' to '%s'", e,
-          databaseName, fileName);
-      throw OException.wrapException(new ODistributedException("Error on transferring database"), e);
-    }
-
-    final ODatabaseDocumentTx db = installDatabaseOnLocalNode(distrDatabase, databaseName, dbPath, iNode, fileName, delta);
-
-    if (db != null) {
-      db.activateOnCurrentThread();
-      db.close();
-      final OStorage stg = Orient.instance().getStorage(databaseName);
-      if (stg != null)
-        stg.close();
-
-      final Lock lock = getLock("orientdb." + databaseName + ".cfg");
-      lock.lock();
-      try {
-        // GET LAST VERSION IN LOCK
-        final ODistributedConfiguration cfg = getDatabaseConfiguration(db.getName());
-
-        distrDatabase.configureDatabase(new Callable<Void>() {
-
-          @Override
-          public Void call() throws Exception {
-            final boolean distribCfgDirty = installDbClustersForLocalNode(db, cfg);
-            if (distribCfgDirty) {
-              OLogManager.instance().warn(this, "Distributed configuration modified");
-              updateCachedDatabaseConfiguration(db.getName(), cfg.serialize(), true, true);
-            }
-            return null;
-          }
-        }, false);
-      } finally {
-        lock.unlock();
-      }
-
-      db.activateOnCurrentThread();
-      db.close();
-    }
-
-    final ODistributedConfiguration cfg = getDatabaseConfiguration(db.getName());
-
-    // ASK FOR INDIVIDUAL CLUSTERS IN CASE OF SHARDING AND NO LOCAL COPY
-    final Set<String> localManagedClusters = cfg.getClustersOnServer(localNodeName);
-    final Set<String> sourceNodeClusters = cfg.getClustersOnServer(iNode);
-    localManagedClusters.removeAll(sourceNodeClusters);
-
-    final HashSet<String> toSynchClusters = new HashSet<String>();
-    for (String cl : localManagedClusters)
-
-    {
-      // FILTER CLUSTER CHECKING IF ANY NODE IS ACTIVE
-      if (!cfg.getServers(cl, localNodeName).isEmpty())
-        toSynchClusters.add(cl);
-    }
-
-    return toSynchClusters;
-
-  }
-
-  /**
-   * Guarantees, foreach class, that has own master cluster.
-   */
-  @Override
-  public void propagateSchemaChanges(final ODatabaseInternal iDatabase) {
-    final ODistributedConfiguration cfg = getDatabaseConfiguration(iDatabase.getName());
-    if (cfg == null)
-      return;
-
-    for (OClass c : iDatabase.getMetadata().getSchema().getClasses()) {
-      if (!(c.getClusterSelection() instanceof OLocalClusterStrategy))
-        // INSTALL ONLY ON NON-ENHANCED CLASSES
-        installClustersOfClass(iDatabase, c);
-    }
-  }
-
-  /**
-   * Guarantees that each class has own master cluster.
-   */
-  public synchronized void installClustersOfClass(final ODatabaseInternal iDatabase, final OClass iClass) {
-
-    final String databaseName = iDatabase.getName();
-
-    if (!(iClass.getClusterSelection() instanceof OLocalClusterStrategy))
-      // INJECT LOCAL CLUSTER STRATEGY
-      ((OClassImpl) iClass).setClusterSelectionInternal(new OLocalClusterStrategy(this, databaseName, iClass));
-
-    if (iClass.isAbstract())
-      return;
-
-    final int[] clusterIds = iClass.getClusterIds();
-    final List<String> clusterNames = new ArrayList<String>(clusterIds.length);
-    for (int clusterId : clusterIds)
-      clusterNames.add(iDatabase.getClusterNameById(clusterId));
-
-    boolean distributedCfgDirty = false;
-
-    final Lock lock = getLock("orientdb." + databaseName + ".cfg");
-    lock.lock();
-    try {
-      // GET LAST VERSION IN LOCK
-      final ODistributedConfiguration cfg = getDatabaseConfiguration(iDatabase.getName());
-
-      // CHECK IF EACH NODE HAS IS MASTER OF ONE CLUSTER
-      final Set<String> servers = cfg.getServers(null);
-      for (String server : servers) {
-        final String bestCluster = cfg.getLocalCluster(clusterNames, server);
-        if (bestCluster == null) {
-          // TRY TO FIND A CLUSTER PREVIOUSLY ASSIGNED TO THE LOCAL NODE
-          final String newClusterName = (iClass.getName() + "_" + server).toLowerCase();
-
-          final Set<String> cfgClusterNames = new HashSet<String>();
-          for (String cl : cfg.getClusterNames())
-            cfgClusterNames.add(cl);
-
-          if (cfgClusterNames.contains(newClusterName)) {
-            // FOUND A CLUSTER PREVIOUSLY ASSIGNED TO THE LOCAL ONE: CHANGE ASSIGNMENT TO LOCAL NODE AGAIN
-            ODistributedServerLog.info(this, nodeName, null, DIRECTION.NONE,
-                "class %s, change mastership of cluster '%s' (id=%d) to node '%s'", iClass, newClusterName,
-                iDatabase.getClusterIdByName(newClusterName), server);
-            cfg.setMasterServer(newClusterName, server);
-            distributedCfgDirty = true;
-          } else {
-
-            // CREATE A NEW CLUSTER WHERE CURRENT NODE IS THE MASTER
-            ODistributedServerLog.info(this, nodeName, null, DIRECTION.NONE, "class %s, creation of new cluster '%s' (id=%d)",
-                iClass, newClusterName, iDatabase.getClusterIdByName(newClusterName));
-
-            final OScenarioThreadLocal.RUN_MODE currentDistributedMode = OScenarioThreadLocal.INSTANCE.get();
-            if (currentDistributedMode != OScenarioThreadLocal.RUN_MODE.DEFAULT)
-              OScenarioThreadLocal.INSTANCE.set(OScenarioThreadLocal.RUN_MODE.DEFAULT);
-
-            try {
-              iClass.addCluster(newClusterName);
-            } catch (OCommandSQLParsingException e) {
-              if (!e.getMessage().endsWith("already exists"))
-                throw e;
-            } catch (Exception e) {
-              ODistributedServerLog.error(this, nodeName, null, DIRECTION.NONE, "error on creating cluster '%s' in class '%s'",
-                  newClusterName, iClass);
-              throw OException.wrapException(
-                  new ODistributedException("Error on creating cluster '" + newClusterName + "' in class '" + iClass + "'"), e);
-            } finally {
-              if (currentDistributedMode != OScenarioThreadLocal.RUN_MODE.DEFAULT)
-                // RESTORE PREVIOUS MODE
-                OScenarioThreadLocal.INSTANCE.set(OScenarioThreadLocal.RUN_MODE.RUNNING_DISTRIBUTED);
-            }
-
-            ODistributedServerLog.info(this, nodeName, null, DIRECTION.NONE,
-                "class '%s', set mastership of cluster '%s' (id=%d) to '%s'", iClass, newClusterName,
-                iDatabase.getClusterIdByName(newClusterName), server);
-            cfg.setMasterServer(newClusterName, server);
-            distributedCfgDirty = true;
-          }
-        }
-      }
-
-      if (distributedCfgDirty) {
-        final boolean deployToCluster = isNodeOnline(nodeName, databaseName);
-
-        updateCachedDatabaseConfiguration(databaseName, cfg.serialize(), true, deployToCluster);
-      }
-
-    } finally {
-      lock.unlock();
-    }
-  }
-
-  protected void checkDatabaseEvent(final EntryEvent<String, Object> iEvent, final String databaseName) {
-    updateLastClusterChange();
-
-    installNewDatabases(false);
-    updateCachedDatabaseConfiguration(databaseName, (ODocument) iEvent.getValue(), true, false);
-    serverInstance.getClientConnectionManager().pushDistribCfg2Clients(getClusterConfiguration());
-
-    updateLastClusterChange();
-  }
-
-  protected boolean installDbClustersForLocalNode(final ODatabaseInternal iDatabase, final ODistributedConfiguration cfg) {
-    final ODistributedConfiguration.ROLES role = cfg.getServerRole(nodeName);
-    if (role != ODistributedConfiguration.ROLES.MASTER)
-      // NO MASTER, DON'T CREATE LOCAL CLUSTERS
-      return false;
-
-    if (iDatabase.isClosed())
-      getServerInstance().openDatabase(iDatabase);
-
-    // OVERWRITE CLUSTER SELECTION STRATEGY
-    final OSchema schema = ((ODatabaseInternal<?>) iDatabase).getDatabaseOwner().getMetadata().getSchema();
-
-    boolean distribCfgDirty = false;
-    for (final OClass c : schema.getClasses())
-      if (installLocalClusterPerClass(iDatabase, cfg, c))
-        distribCfgDirty = true;
-
-    return distribCfgDirty;
-  }
-
-  protected void installDbClustersLocalStrategy(final ODatabaseInternal iDatabase) {
-    if (iDatabase.isClosed())
-      getServerInstance().openDatabase(iDatabase);
-
-    // OVERWRITE CLUSTER SELECTION STRATEGY
-    final OSchema schema = ((ODatabaseInternal<?>) iDatabase).getDatabaseOwner().getMetadata().getSchema();
-
-    for (OClass c : schema.getClasses()) {
-      ((OClassImpl) c).setClusterSelectionInternal(new OLocalClusterStrategy(this, iDatabase.getName(), c));
-    }
-  }
-
-  protected void assignNodeName() {
-    // ORIENTDB_NODE_NAME ENV VARIABLE OR JVM SETTING
-    nodeName = OSystemVariableResolver.resolveVariable(NODE_NAME_ENV);
-
-    if (nodeName != null) {
-      nodeName = nodeName.trim();
-      if (nodeName.isEmpty())
-        nodeName = null;
-    }
-
-    if (nodeName == null) {
-      try {
-        // WAIT ANY LOG IS PRINTED
-        Thread.sleep(1000);
-      } catch (InterruptedException e) {
-      }
-
-      System.out.println();
-      System.out.println();
-      System.out.println(OAnsiCode.format("$ANSI{yellow +---------------------------------------------------------------+}"));
-      System.out.println(OAnsiCode.format("$ANSI{yellow |         WARNING: FIRST DISTRIBUTED RUN CONFIGURATION          |}"));
-      System.out.println(OAnsiCode.format("$ANSI{yellow +---------------------------------------------------------------+}"));
-      System.out.println(OAnsiCode.format("$ANSI{yellow | This is the first time that the server is running as          |}"));
-      System.out.println(OAnsiCode.format("$ANSI{yellow | distributed. Please type the name you want to assign to the   |}"));
-      System.out.println(OAnsiCode.format("$ANSI{yellow | current server node.                                          |}"));
-      System.out.println(OAnsiCode.format("$ANSI{yellow |                                                               |}"));
-      System.out.println(OAnsiCode.format("$ANSI{yellow | To avoid this message set the environment variable or JVM     |}"));
-      System.out.println(OAnsiCode.format("$ANSI{yellow | setting ORIENTDB_NODE_NAME to the server node name to use.    |}"));
-      System.out.println(OAnsiCode.format("$ANSI{yellow +---------------------------------------------------------------+}"));
-      System.out.print(OAnsiCode.format("\n$ANSI{yellow Node name [BLANK=auto generate it]: }"));
-
-      OConsoleReader reader = new ODefaultConsoleReader();
-      try {
-        nodeName = reader.readLine();
-      } catch (IOException e) {
-      }
-      if (nodeName != null) {
-        nodeName = nodeName.trim();
-        if (nodeName.isEmpty())
-          nodeName = null;
-      }
-    }
-
-    if (nodeName == null)
-      // GENERATE NODE NAME
-      this.nodeName = "node" + System.currentTimeMillis();
-
-    OLogManager.instance().warn(this, "Assigning distributed node name: %s", this.nodeName);
-
-    // SALVE THE NODE NAME IN CONFIGURATION
-    boolean found = false;
-    final OServerConfiguration cfg = serverInstance.getConfiguration();
-    for (OServerHandlerConfiguration h : cfg.handlers) {
-      if (h.clazz.equals(getClass().getName())) {
-        for (OServerParameterConfiguration p : h.parameters) {
-          if (p.name.equals("nodeName")) {
-            found = true;
-            p.value = this.nodeName;
-            break;
-          }
-        }
-
-        if (!found) {
-          h.parameters = OArrays.copyOf(h.parameters, h.parameters.length + 1);
-          h.parameters[h.parameters.length - 1] = new OServerParameterConfiguration("nodeName", this.nodeName);
-        }
-
-        try {
-          serverInstance.saveConfiguration();
-        } catch (IOException e) {
-          throw OException.wrapException(new OConfigurationException("Cannot save server configuration"), e);
-        }
-        break;
-      }
-    }
-  }
-
-  protected HazelcastInstance configureHazelcast() throws FileNotFoundException {
-    FileSystemXmlConfig config = new FileSystemXmlConfig(hazelcastConfigFile);
-    config.setClassLoader(this.getClass().getClassLoader());
-    return Hazelcast.newHazelcastInstance(config);
-  }
-
-  /**
-   * Initializes all the available server's databases as distributed.
-   */
-  protected void loadDistributedDatabases() {
-    for (Entry<String, String> storageEntry : serverInstance.getAvailableStorageNames().entrySet()) {
-      final String databaseName = storageEntry.getKey();
-
-      if (messageService.getDatabase(databaseName) == null) {
-        ODistributedServerLog.info(this, nodeName, null, DIRECTION.NONE, "opening database '%s'...", databaseName);
-
-        ODistributedConfiguration cfg = getDatabaseConfiguration(databaseName);
-
-        boolean publishCfg = !getConfigurationMap().containsKey(CONFIG_DATABASE_PREFIX + databaseName);
-
-        if (activeNodes.size() == 1 && !cfg.isHotAlignment()) {
-          // REMOVE DEAD NODES
-          final Set<String> cfgServers = cfg.getAllConfiguredServers();
-          for (String cfgServer : cfgServers) {
-            if (!isNodeAvailable(cfgServer, databaseName)) {
-              ODistributedServerLog.info(this, nodeName, null, DIRECTION.NONE,
-                  "Removing offline server '%s' for database '%s' in distributed configuration", cfgServer, databaseName);
-              cfg.removeNodeInServerList(cfgServer, true);
-              publishCfg = true;
-            }
-          }
-        }
-
-        if (publishCfg) {
-          // PUBLISH CFG FIRST TIME
-          ODocument cfgDoc = cfg.serialize();
-          ORecordInternal.setRecordSerializer(cfgDoc, ODatabaseDocumentTx.getDefaultSerializer());
-          getConfigurationMap().put(CONFIG_DATABASE_PREFIX + databaseName, cfgDoc);
-        }
-
-        final OHazelcastDistributedDatabase db = messageService.registerDatabase(databaseName).configureDatabase(null, true);
-
-        final ODatabaseDocumentTx database = (ODatabaseDocumentTx) serverInstance.openDatabase(databaseName, "internal", "internal",
-            null, true);
-        try {
-          // ASSIGN CLUSTERS AT STARTUP
-          cfg = getDatabaseConfiguration(databaseName);
-          final boolean distribCfgDirty = installDbClustersForLocalNode(database, cfg);
-          if (distribCfgDirty) {
-            OLogManager.instance().info(this, "Distributed configuration modified");
-            updateCachedDatabaseConfiguration(databaseName, cfg.serialize(), true, true);
-          }
-        } finally {
-          database.close();
-        }
-      }
-    }
-  }
-
-  protected void installNewDatabases(final boolean iStartup) {
-    if (activeNodes.size() <= 1)
-      // NO OTHER NODES WHERE ALIGN
-      return;
-
-    // LOCKING THIS RESOURCE PREVENT CONCURRENT INSTALL OF THE SAME DB
-    for (Entry<String, Object> entry : getConfigurationMap().entrySet()) {
-      if (entry.getKey().startsWith(CONFIG_DATABASE_PREFIX)) {
-        final String databaseName = entry.getKey().substring(CONFIG_DATABASE_PREFIX.length());
-
-        final ODocument config = (ODocument) entry.getValue();
-        final Boolean autoDeploy = config.field("autoDeploy");
-
-        if (autoDeploy != null && autoDeploy) {
-          installDatabase(iStartup, databaseName, config);
-        }
-      }
-    }
-  }
-
-  protected long writeDatabaseChunk(final int iChunkId, final ODistributedDatabaseChunk chunk, final OutputStream out)
-      throws IOException {
-
-    ODistributedServerLog.info(this, nodeName, null, DIRECTION.NONE, "- writing chunk #%d offset=%d size=%s", iChunkId,
-        chunk.offset, OFileUtils.getSizeAsString(chunk.buffer.length));
-    out.write(chunk.buffer);
-
-    return chunk.buffer.length;
-  }
-
-  protected ODatabaseDocumentTx installDatabaseOnLocalNode(final OHazelcastDistributedDatabase distrDatabase,
-      final String databaseName, final String dbPath, final String iNode, final String iDatabaseCompressedFile,
-      final boolean delta) {
-    ODistributedServerLog.info(this, nodeName, iNode, DIRECTION.IN, "installing database '%s' to: %s...", databaseName, dbPath);
-
-    try {
-      final File f = new File(iDatabaseCompressedFile);
-      final File fCompleted = new File(iDatabaseCompressedFile + ".completed");
-
-      new File(dbPath).mkdirs();
-      final ODatabaseDocumentTx db = new ODatabaseDocumentTx("plocal:" + dbPath);
-
-      // USES A CUSTOM WRAPPER OF IS TO WAIT FOR FILE IS WRITTEN (ASYNCH)
-      final FileInputStream in = new FileInputStream(f) {
-        @Override
-        public int read(final byte[] b, final int off, final int len) throws IOException {
-          while (true) {
-            final int read = super.read(b, off, len);
-            if (read > 0)
-              return read;
-
-            if (fCompleted.exists())
-              return 0;
-
-            try {
-              Thread.sleep(100);
-            } catch (InterruptedException e) {
-            }
-          }
-        }
-
-        @Override
-        public int available() throws IOException {
-          while (true) {
-            final int avail = super.available();
-            if (avail > 0)
-              return avail;
-
-            if (fCompleted.exists())
-              return 0;
-
-            try {
-              Thread.sleep(100);
-            } catch (InterruptedException e) {
-            }
-          }
-        }
-      };
-
-      try {
-        if (delta) {
-
-          importDelta(db, in);
-
-        } else {
-
-          // IMPORT FULL DATABASE
-          db.restore(in, null, null, this);
-
-        }
-      } finally {
-        in.close();
-      }
-
-      db.close();
-
-      ODistributedServerLog.info(this, nodeName, null, DIRECTION.NONE, "installed database '%s'", databaseName);
-
-      return db;
-
-    } catch (IOException e) {
-      ODistributedServerLog.warn(this, nodeName, null, DIRECTION.IN, "error on copying database '%s' on local server", e,
-          databaseName);
-    }
-    return null;
-  }
-
-  /**
-   * Deleted records are written in output stream first, then created/updated records. All records are sorted by record id.
-   *
-   * Each record in output stream is written using following format:
-   * <ol>
-   * <li>Record's cluster id - 4 bytes</li>
-   * <li>Record's cluster position - 8 bytes</li>
-   * <li>Delete flag, 1 if record is deleted - 1 byte</li>
-   * <li>Record version , only if record is not deleted - 4 bytes</li>
-   * <li>Record type, only if record is not deleted - 1 byte</li>
-   * <li>Length of binary presentation of record, only if record is not deleted - 4 bytes</li>
-   * <li>Binary presentation of the record, only if record is not deleted - length of content is provided in above entity</li>
-   * </ol>
-   * 
-   * @param in
-   */
-  private void importDelta(final ODatabaseDocumentTx db, final FileInputStream in) throws IOException {
-    try {
-      serverInstance.openDatabase(db);
-
-      OScenarioThreadLocal.executeAsDistributed(new Callable<Object>() {
-        @Override
-        public Object call() throws Exception {
-          db.activateOnCurrentThread();
-
-          long total = 0;
-
-          final GZIPInputStream gzipInput = new GZIPInputStream(in);
-          try {
-
-            final DataInputStream input = new DataInputStream(gzipInput);
-            try {
-
-              final long records = input.readLong();
-
-              for (long i = 0; i < records; ++i) {
-                final int clusterId = input.readInt();
-                final long clusterPos = input.readLong();
-                final boolean deleted = input.readBoolean();
-
-                final ORecordId rid = new ORecordId(clusterId, clusterPos);
-
-                total++;
-
-                if (deleted) {
-                  OLogManager.instance().info(this, "DELTA <- deleted " + rid);
-
-                  // DELETE
-                  db.delete(rid);
-
-                } else {
-                  final int recordVersion = input.readInt();
-                  final int recordType = input.readByte();
-                  final int recordSize = input.readInt();
-                  final byte[] recordContent = new byte[recordSize];
-                  input.read(recordContent);
-
-                  OLogManager.instance().info(this,
-                      "DELTA <- other rid=" + rid + " type=" + recordType + " size=" + recordSize + " v=" + recordVersion);
-
-                  final int forcedVersion = ORecordVersionHelper.setRollbackMode(recordVersion);
-
-                  final ORecord record;
-                  if (recordVersion == 1) {
-                    // CREATE
-                    record = Orient.instance().getRecordFactoryManager().newInstance((byte) recordType);
-
-                    ORecordInternal.fill(record, rid, forcedVersion, recordContent, true);
-                  } else {
-                    // UPDATE
-                    record = rid.getRecord();
-                    ORecordInternal.fill(record, rid, forcedVersion, recordContent, true);
-                  }
-
-                  record.save();
-                }
-              }
-
-              db.getMetadata().reload();
-
-            } finally {
-              input.close();
-            }
-
-          } catch (Exception e) {
-            ODistributedServerLog.error(this, nodeName, null, DIRECTION.IN,
-                "Error on installing database delta '%s' on local server", e, db.getName());
-            throw OException.wrapException(
-                new ODistributedException("Error on installing database delta '" + db.getName() + "' on local server"), e);
-          } finally {
-            gzipInput.close();
-          }
-
-          ODistributedServerLog.info(this, nodeName, null, DIRECTION.IN, "Installed database delta for '%s', %d total records",
-              db.getName(), total);
-
-          return null;
-        }
-      });
-
-      db.activateOnCurrentThread();
-
-    } catch (Exception e) {
-      // FORCE FULL DATABASE SYNC
-      ODistributedServerLog.error(this, nodeName, null, DIRECTION.NONE,
-          "Error while applying changes of database delta sync on '%s': forcing full database sync...", e, db.getName());
-      throw OException
-          .wrapException(
-              new ODistributedDatabaseDeltaSyncException(
-                  "Error while applying changes of database delta sync on '" + db.getName() + "': forcing full database sync..."),
-              e);
-    }
-  }
-
-  @Override
-  protected ODocument loadDatabaseConfiguration(final String iDatabaseName, final File file) {
-    // FIRST LOOK IN THE CLUSTER
-    if (hazelcastInstance != null) {
-      final ODocument cfg = (ODocument) getConfigurationMap().get(CONFIG_DATABASE_PREFIX + iDatabaseName);
-      if (cfg != null) {
-        ODistributedServerLog.info(this, nodeName, null, DIRECTION.NONE, "loaded database configuration from active cluster");
-        updateCachedDatabaseConfiguration(iDatabaseName, cfg, false, false);
-        return cfg;
-      }
-    }
-
-    // NO NODE IN CLUSTER, LOAD FROM FILE
-    return super.loadDatabaseConfiguration(iDatabaseName, file);
-  }
-
-  /**
-   * Pauses the request if the distributed cluster need to be rebalanced because change of shape (add/remove nodes) or a node that
-   * is much slower than the average.
-   *
-   * @param iDatabaseName
-   */
-  protected void checkForClusterRebalance(final String iDatabaseName) {
-    if (activeNodes.size() <= 1)
-      return;
-
-    if (getAvailableNodes(iDatabaseName) <= 1)
-      return;
-
-    // TODO: SEPARATE METRICS PER DATABASE
-    final long averageResponseTime = messageService.getAverageResponseTime();
-
-    // TODO: SELECT THE RIGHT TIMEOUT
-    final long timeout = OGlobalConfiguration.DISTRIBUTED_CRUD_TASK_SYNCH_TIMEOUT.getValueAsLong();
-
-    if (averageResponseTime > timeout * 75 / 100) {
-      long sleep = Math.abs(timeout - averageResponseTime);
-      if (sleep > 3000)
-        sleep = 3000;
-
-      ODistributedServerLog.debug(this, nodeName, null, DIRECTION.NONE,
-          "slowing down request to avoid to fill queues. Wait for %dms (timeout=%d, averageResponseTime=%d)...", sleep, timeout,
-          averageResponseTime);
-      try {
-        Thread.sleep(sleep);
-      } catch (InterruptedException e) {
-      }
-    }
-  }
-
-  private synchronized boolean installLocalClusterPerClass(final ODatabaseInternal iDatabase, final ODistributedConfiguration cfg,
-      final OClass iClass) {
-    ((OClassImpl) iClass).setClusterSelectionInternal(new OLocalClusterStrategy(this, iDatabase.getName(), iClass));
-    if (iClass.isAbstract())
-      return false;
-
-    final int[] clusterIds = iClass.getClusterIds();
-    final List<String> clusterNames = new ArrayList<String>(clusterIds.length);
-    for (int clusterId : clusterIds)
-      clusterNames.add(iDatabase.getClusterNameById(clusterId));
-
-    String bestCluster = cfg.getLocalCluster(clusterNames, nodeName);
-    if (bestCluster == null) {
-      // TRY TO FIND A CLUSTER PREVIOUSLY ASSIGNED TO THE LOCAL NODE
-      final String newClusterName = (iClass.getName() + "_" + nodeName).toLowerCase();
-
-      final Set<String> cfgClusterNames = new HashSet<String>();
-      for (String cl : cfg.getClusterNames())
-        cfgClusterNames.add(cl.toLowerCase());
-
-      if (cfgClusterNames.contains(newClusterName)) {
-
-        // FOUND A CLUSTER PREVIOUSLY ASSIGNED TO THE LOCAL ONE: CHANGE ASSIGNMENT TO LOCAL NODE AGAIN
-        ODistributedServerLog.info(this, nodeName, null, DIRECTION.NONE,
-            "class '%s', change mastership of cluster '%s' (id=%d) to local node '%s'", iClass, newClusterName,
-            iDatabase.getClusterIdByName(newClusterName), nodeName);
-        cfg.setMasterServer(newClusterName, nodeName);
-
-      } else {
-
-        // TRY TO AUTO ASSIGN ANY CLUSTER WHERE THE LEADER IS OFFLINE, AVOIDING TO CREATE A NEW ONE, IF POSSIBLE
-        final Set<String> clustersManagedOnLocalNode = cfg.getClustersOnServer(nodeName);
-        for (String cl : clustersManagedOnLocalNode) {
-          final String leaderNode = cfg.getLeaderServer(cl);
-          if (!isNodeAvailable(leaderNode, iDatabase.getName())) {
-
-            // ASSIGN CLUSTER WHERE LEADER IS OFFLINE
-            ODistributedServerLog.info(this, nodeName, null, DIRECTION.NONE,
-                "class '%s', change mastership of cluster '%s' (id=%d) to local node '%s'", iClass, cl,
-                iDatabase.getClusterIdByName(newClusterName), nodeName);
-            cfg.setMasterServer(cl, nodeName);
-
-            return true;
-          }
-        }
-
-        // CREATE A NEW CLUSTER WHERE LOCAL NODE IS THE MASTER
-        ODistributedServerLog.info(this, nodeName, null, DIRECTION.NONE, "class '%s', creation of new local cluster '%s' (id=%d)",
-            iClass, newClusterName, iDatabase.getClusterIdByName(newClusterName));
-
-        final OScenarioThreadLocal.RUN_MODE currentDistributedMode = OScenarioThreadLocal.INSTANCE.get();
-        if (currentDistributedMode != OScenarioThreadLocal.RUN_MODE.DEFAULT)
-          OScenarioThreadLocal.INSTANCE.set(OScenarioThreadLocal.RUN_MODE.DEFAULT);
-
-        try {
-          iClass.addCluster(newClusterName);
-        } catch (OCommandSQLParsingException e) {
-          if (!e.getMessage().endsWith("already exists"))
-            throw e;
-        } catch (Exception e) {
-          ODistributedServerLog.error(this, nodeName, null, DIRECTION.NONE, "error on creating cluster '%s' in class '%s': ",
-              newClusterName, iClass, e);
-          throw OException.wrapException(
-              new ODistributedException("Error on creating cluster '" + newClusterName + "' in class '" + iClass + "'"), e);
-        } finally {
-
-          if (currentDistributedMode != OScenarioThreadLocal.RUN_MODE.DEFAULT)
-            // RESTORE PREVIOUS MODE
-            OScenarioThreadLocal.INSTANCE.set(OScenarioThreadLocal.RUN_MODE.RUNNING_DISTRIBUTED);
-        }
-
-        ODistributedServerLog.info(this, nodeName, null, DIRECTION.NONE,
-            "class '%s', set mastership of cluster '%s' (id=%d) to '%s'", iClass, newClusterName,
-            iDatabase.getClusterIdByName(newClusterName), nodeName);
-        cfg.setMasterServer(newClusterName, nodeName);
-      }
-
-      return true;
-    }
-
-    return false;
-  }
-
-  @Override
-  public OHazelcastPlugin registerLifecycleListener(final ODistributedLifecycleListener iListener) {
-    listeners.add(iListener);
-    return this;
-  }
-
-  @Override
-  public OHazelcastPlugin unregisterLifecycleListener(final ODistributedLifecycleListener iListener) {
-    listeners.remove(iListener);
-    return this;
-  }
-
-  public void disconnectNode(final String iNode) {
-    final Set<String> databases = new HashSet<String>();
-
-    for (Map.Entry<String, Object> entry : getConfigurationMap().entrySet()) {
-      if (entry.getKey().toString().startsWith(CONFIG_DBSTATUS_PREFIX)) {
-
-        final String nodeDb = entry.getKey().toString().substring(CONFIG_DBSTATUS_PREFIX.length());
-
-        if (nodeDb.startsWith(iNode))
-          databases.add(entry.getKey());
-      }
-    }
-
-    // PUT DATABASES OFFLINE
-    for (String k : databases)
-      getConfigurationMap().put(k, DB_STATUS.OFFLINE);
-
-    // GET THE SENDER'S RESPONSE QUEUE
-    final IQueue queue = messageService.getQueue(OHazelcastDistributedMessageService.getResponseQueueName(iNode));
-
-    ODistributedServerLog.warn(this, nodeName, null, DIRECTION.NONE, "sending request of restarting node '%s'...", iNode);
-
-    final OHazelcastDistributedResponse response = new OHazelcastDistributedResponse(-1, nodeName, iNode, new ORestartNodeTask());
-
-    try {
-      if (!queue.offer(response, OGlobalConfiguration.DISTRIBUTED_QUEUE_TIMEOUT.getValueAsLong(), TimeUnit.MILLISECONDS))
-        throw new ODistributedException("Timeout on dispatching restart node request to node '" + iNode + "'");
-    } catch (InterruptedException e) {
-      ODistributedServerLog.error(this, nodeName, null, DIRECTION.NONE, "Interrupted request to restart node '%s'", iNode);
-    }
-
-  }
-
-  private List<String> getRegisteredNodes() {
-    final List<String> registeredNodes = new ArrayList<String>();
-
-    for (Map.Entry entry : getConfigurationMap().entrySet()) {
-      if (entry.getKey().toString().startsWith(CONFIG_NODE_PREFIX))
-        registeredNodes.add(entry.getKey().toString().substring(CONFIG_NODE_PREFIX.length()));
-    }
-
-    return registeredNodes;
-  }
-
-  public Set<String> getAvailableNodeNames(final String iDatabaseName) {
-    final Set<String> nodes = new HashSet<String>();
-
-    for (Map.Entry<String, Member> entry : activeNodes.entrySet()) {
-      if (isNodeAvailable(entry.getKey(), iDatabaseName))
-        nodes.add(entry.getKey());
-    }
-    return nodes;
-  }
-
-  public void filterAvailableNodes(Collection<String> iNodes, final String databaseName) {
-    for (Iterator<String> it = iNodes.iterator(); it.hasNext();) {
-      final String nodeName = it.next();
-      if (!isNodeAvailable(nodeName, databaseName))
-        it.remove();
-    }
-  }
-}
->>>>>>> 39ea2f84
+}