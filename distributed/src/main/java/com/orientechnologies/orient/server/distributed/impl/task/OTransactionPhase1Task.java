--- conflicted
+++ resolved
@@ -383,10 +383,7 @@
                       index, database.getMetadata().getIndexManagerInternal(), database)
                   .isUnique()) {
 
-<<<<<<< HEAD
-=======
                 quorumType = OCommandDistributedReplicateRequest.QUORUM_TYPE.WRITE_ALL_MASTERS;
->>>>>>> c294e0d1
                 for (Object keyWithChange : changes.changesPerKey.keySet()) {
                   int version = storage.getVersionForKey(index, keyWithChange);
                   uniqueIndexKeys.add(new OTransactionUniqueKey(index, keyWithChange, version));
