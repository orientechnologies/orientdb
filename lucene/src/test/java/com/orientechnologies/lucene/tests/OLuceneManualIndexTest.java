/*
 *
 *  * Copyright 2010-2016 OrientDB LTD (http://orientdb.com)
 *  *
 *  * Licensed under the Apache License, Version 2.0 (the "License");
 *  * you may not use this file except in compliance with the License.
 *  * You may obtain a copy of the License at
 *  *
 *  *      http://www.apache.org/licenses/LICENSE-2.0
 *  *
 *  * Unless required by applicable law or agreed to in writing, software
 *  * distributed under the License is distributed on an "AS IS" BASIS,
 *  * WITHOUT WARRANTIES OR CONDITIONS OF ANY KIND, either express or implied.
 *  * See the License for the specific language governing permissions and
 *  * limitations under the License.
 *  
 */

package com.orientechnologies.lucene.tests;

import com.orientechnologies.lucene.OLuceneIndexFactory;
import com.orientechnologies.orient.core.index.OIndex;
import com.orientechnologies.orient.core.index.OSimpleKeyIndexDefinition;
import com.orientechnologies.orient.core.metadata.schema.OClass;
import com.orientechnologies.orient.core.metadata.schema.OType;
import com.orientechnologies.orient.core.record.impl.ODocument;
import com.orientechnologies.orient.core.sql.executor.OResultSet;
import org.apache.lucene.analysis.standard.StandardAnalyzer;
import org.junit.Assert;
import org.junit.Before;
import org.junit.Ignore;
import org.junit.Test;

import static org.assertj.core.api.Assertions.assertThat;

/**
 * Created by Enrico Risa on 09/07/15.
 */
public class OLuceneManualIndexTest extends OLuceneBaseTest {

  @Before
  public void init() {
    db.command("create index manual FULLTEXT ENGINE LUCENE STRING,STRING");

    db.command("insert into index:manual (key,rid) values(['Enrico','London'],#5:0) ");
    db.command("insert into index:manual (key,rid) values(['Luca','Rome'],#5:0) ");
    db.command("insert into index:manual (key,rid) values(['Luigi','Rome'],#5:0) ");

  }

  @Test
  public void shouldCreateManualIndexWithJavaApi() throws Exception {

    ODocument meta = new ODocument().field("analyzer", StandardAnalyzer.class.getName());
<<<<<<< HEAD
    OIndex<?> index = db.getMetadata().getIndexManager().createIndex("apiManual", OClass.INDEX_TYPE.FULLTEXT.toString(),
        new OSimpleKeyIndexDefinition(1, OType.STRING, OType.STRING), null, null, meta, OLuceneIndexFactory.LUCENE_ALGORITHM);
=======
    OIndex<?> index = db.getMetadata().getIndexManager()
        .createIndex("apiManual", OClass.INDEX_TYPE.FULLTEXT.toString(), new OSimpleKeyIndexDefinition(OType.STRING, OType.STRING),
            null, null, meta, OLuceneIndexFactory.LUCENE_ALGORITHM);
>>>>>>> b3dcf38e

    db.command("insert into index:apiManual (key,rid) values(['Enrico','London'],#5:0) ");
    db.command("insert into index:apiManual (key,rid) values(['Luca','Rome'],#5:0) ");
    db.command("insert into index:apiManual (key,rid) values(['Luigi','Rome'],#5:0) ");

    Assert.assertEquals(index.getSize(), 4);

    OResultSet docs = db.query("select from  index:apiManual  where  key = 'k0:Enrico'");
    assertThat(docs).hasSize(1);
    docs.close();
    docs = db.command("select from index:apiManual where key = '(k0:Luca)'");
    assertThat(docs).hasSize(1);
    docs.close();
    docs = db.command("select from index:apiManual where key ='(k1:Rome)'");
    assertThat(docs).hasSize(2);
    docs.close();
    docs = db.command("select from index:apiManual where key ='(k1:London)'");
    assertThat(docs).hasSize(1);
    docs.close();
  }

  @Test
  public void testManualIndex() {

    OIndex<?> manual = db.getMetadata().getIndexManager().getIndex("manual");

    assertThat(manual.getSize()).isEqualTo(4);

    OResultSet docs = db.query("select from index:manual where key = 'Enrico'");

    assertThat(docs).hasSize(1);
    docs.close();
  }

  @Test
  public void testManualIndexWitKeys() {

    OIndex<?> manual = db.getMetadata().getIndexManager().getIndex("manual");

    Assert.assertEquals(manual.getSize(), 4);

    OResultSet docs = db.query("select from index:manual where key = '(k0:Enrico)'");
    assertThat(docs).hasSize(1);
    docs.close();
    docs = db.query("select from index:manual where key = '(k0:Luca)'");
    assertThat(docs).hasSize(1);
    docs.close();
    docs = db.query("select from index:manual where key = '(k1:Rome)'");
    assertThat(docs).hasSize(2);
    docs.close();
    docs = db.query("select from index:manual where key = '(k1:London)'");
    assertThat(docs).hasSize(1);
    docs.close();
  }

  @Test
  @Ignore
  public void testManualIndexInsideTransaction() throws Exception {

    // refs https://github.com/orientechnologies/orientdb/issues/7255
    OIndex<?> index = db.getMetadata()
        .getIndexManager()
<<<<<<< HEAD
        .createIndex("manualInTransaction", OClass.INDEX_TYPE.FULLTEXT.toString(), new OSimpleKeyIndexDefinition(1, OType.STRING),
=======
        .createIndex("manualInTransaction", OClass.INDEX_TYPE.FULLTEXT.toString(), new OSimpleKeyIndexDefinition(OType.STRING),
>>>>>>> b3dcf38e
            null, null, null,
            OLuceneIndexFactory.LUCENE_ALGORITHM);

    db.begin();
    ODocument document = db.newInstance();
    document.field("name", "Rob");
    db.save(document);

    index.put("Rob", document.getIdentity());
    index.flush();

    OResultSet docs = db.query("select from index:manualInTransaction where key = 'k0:rob'");

    assertThat(docs).hasSize(1);
    docs.close();
    db.commit();
  }

}<|MERGE_RESOLUTION|>--- conflicted
+++ resolved
@@ -52,14 +52,9 @@
   public void shouldCreateManualIndexWithJavaApi() throws Exception {
 
     ODocument meta = new ODocument().field("analyzer", StandardAnalyzer.class.getName());
-<<<<<<< HEAD
-    OIndex<?> index = db.getMetadata().getIndexManager().createIndex("apiManual", OClass.INDEX_TYPE.FULLTEXT.toString(),
-        new OSimpleKeyIndexDefinition(1, OType.STRING, OType.STRING), null, null, meta, OLuceneIndexFactory.LUCENE_ALGORITHM);
-=======
     OIndex<?> index = db.getMetadata().getIndexManager()
         .createIndex("apiManual", OClass.INDEX_TYPE.FULLTEXT.toString(), new OSimpleKeyIndexDefinition(OType.STRING, OType.STRING),
             null, null, meta, OLuceneIndexFactory.LUCENE_ALGORITHM);
->>>>>>> b3dcf38e
 
     db.command("insert into index:apiManual (key,rid) values(['Enrico','London'],#5:0) ");
     db.command("insert into index:apiManual (key,rid) values(['Luca','Rome'],#5:0) ");
@@ -122,11 +117,7 @@
     // refs https://github.com/orientechnologies/orientdb/issues/7255
     OIndex<?> index = db.getMetadata()
         .getIndexManager()
-<<<<<<< HEAD
-        .createIndex("manualInTransaction", OClass.INDEX_TYPE.FULLTEXT.toString(), new OSimpleKeyIndexDefinition(1, OType.STRING),
-=======
         .createIndex("manualInTransaction", OClass.INDEX_TYPE.FULLTEXT.toString(), new OSimpleKeyIndexDefinition(OType.STRING),
->>>>>>> b3dcf38e
             null, null, null,
             OLuceneIndexFactory.LUCENE_ALGORITHM);
 
