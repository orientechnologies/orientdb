--- conflicted
+++ resolved
@@ -44,68 +44,6 @@
 
 public class OLuceneFullTextIndexManager extends OLuceneIndexManagerAbstract {
 
-<<<<<<< HEAD
-    public OLuceneFullTextIndexManager() {
-    }
-
-    @Override
-    public IndexWriter createIndexWriter(Directory directory, ODocument metadata) throws IOException {
-
-        Analyzer analyzer = getAnalyzer(metadata);
-        Version version = getLuceneVersion(metadata);
-        IndexWriterConfig iwc = new IndexWriterConfig(version, analyzer);
-        iwc.setOpenMode(IndexWriterConfig.OpenMode.CREATE_OR_APPEND);
-        return new IndexWriter(directory, iwc);
-    }
-
-    @Override
-    public IndexWriter openIndexWriter(Directory directory, ODocument metadata) throws IOException {
-        Analyzer analyzer = getAnalyzer(metadata);
-        Version version = getLuceneVersion(metadata);
-        IndexWriterConfig iwc = new IndexWriterConfig(version, analyzer);
-        iwc.setOpenMode(IndexWriterConfig.OpenMode.APPEND);
-        return new IndexWriter(directory, iwc);
-    }
-
-    @Override
-    public void init() {
-
-    }
-
-    @Override
-    public void deleteWithoutLoad(String indexName) {
-
-    }
-
-    @Override
-    public boolean contains(Object key) {
-        return false;
-    }
-
-    @Override
-    public boolean remove(Object key) {
-        return false;
-    }
-
-    @Override
-    public ORID getIdentity() {
-        return null;
-    }
-
-    @Override
-    public Object get(Object key) {
-        Query q = null;
-
-        try {
-            q = OLuceneIndexType.createFullQuery(index, key, mgrWriter.getIndexWriter().getAnalyzer(), getLuceneVersion(metadata));
-            OCommandContext context = null;
-            if (key instanceof OFullTextCompositeKey) {
-                context = ((OFullTextCompositeKey) key).getContext();
-            }
-            return getResults(q, context);
-        } catch (ParseException e) {
-            throw new OIndexEngineException("Error parsing lucene query ", e);
-=======
   protected OLuceneFacetManager facetManager;
 
   public OLuceneFullTextIndexManager() {
@@ -189,7 +127,6 @@
           i++;
         } else {
           val = key;
->>>>>>> 0b83cddf
         }
         if (val != null) {
           if (facetManager.supportsFacets() && facetManager.isFacetField(f)) {
