--- conflicted
+++ resolved
@@ -19,14 +19,10 @@
 import com.orientechnologies.common.log.OLogManager;
 import com.orientechnologies.lucene.collections.OSpatialCompositeKey;
 import com.orientechnologies.lucene.shape.OShapeFactory;
-<<<<<<< HEAD
-import com.orientechnologies.orient.core.command.OCommandContext;
-=======
 import com.orientechnologies.orient.core.db.record.OIdentifiable;
 import com.orientechnologies.orient.core.id.ORID;
 import com.orientechnologies.orient.core.id.ORecordId;
 import com.orientechnologies.orient.core.index.OCompositeKey;
->>>>>>> fe2bc6e4
 import com.orientechnologies.orient.core.index.OIndexCursor;
 import com.orientechnologies.orient.core.index.OIndexKeyCursor;
 import com.orientechnologies.orient.core.metadata.schema.OType;
@@ -74,7 +70,6 @@
     super();
     this.ctx = SpatialContext.GEO;
     this.factory = factory;
-
     SpatialPrefixTree grid = new GeohashPrefixTree(ctx, 11);
     this.strategy = new RecursivePrefixTreeStrategy(grid, "location");
   }
@@ -149,7 +144,7 @@
 
     double lat = ((Double) OType.convert(((OCompositeKey) key).getKeys().get(0), Double.class)).doubleValue();
     double lng = ((Double) OType.convert(((OCompositeKey) key).getKeys().get(1), Double.class)).doubleValue();
-    Set<OIdentifiable> result = new LinkedHashSet<OIdentifiable>();
+    Set<OIdentifiable> result = new HashSet<OIdentifiable>();
 
     SpatialOperation operation = SpatialOperation.Intersects;
     Point p = ctx.makePoint(lng, lat);
@@ -176,7 +171,7 @@
 
   public Object searchWithin(OSpatialCompositeKey key) throws IOException {
 
-    Set<OIdentifiable> result = new LinkedHashSet<OIdentifiable>();
+    Set<OIdentifiable> result = new HashSet<OIdentifiable>();
 
     Shape shape = factory.makeShape(key, ctx);
     if (shape == null)
