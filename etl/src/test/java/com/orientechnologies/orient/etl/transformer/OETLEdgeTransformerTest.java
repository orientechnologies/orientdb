/*
 *
 *  * Copyright 2010-2016 OrientDB LTD (info(-at-)orientdb.com)
 *  *
 *  * Licensed under the Apache License, Version 2.0 (the "License");
 *  * you may not use this file except in compliance with the License.
 *  * You may obtain a copy of the License at
 *  *
 *  *      http://www.apache.org/licenses/LICENSE-2.0
 *  *
 *  * Unless required by applicable law or agreed to in writing, software
 *  * distributed under the License is distributed on an "AS IS" BASIS,
 *  * WITHOUT WARRANTIES OR CONDITIONS OF ANY KIND, either express or implied.
 *  * See the License for the specific language governing permissions and
 *  * limitations under the License.
 *
 */

package com.orientechnologies.orient.etl.transformer;

import com.orientechnologies.common.io.OFileUtils;
import com.orientechnologies.orient.core.db.ODatabasePool;
import com.orientechnologies.orient.core.db.document.ODatabaseDocument;
import com.orientechnologies.orient.core.metadata.schema.OClass;
import com.orientechnologies.orient.core.metadata.schema.OType;
import com.orientechnologies.orient.core.record.ODirection;
import com.orientechnologies.orient.core.record.OEdge;
import com.orientechnologies.orient.core.record.OVertex;
import com.orientechnologies.orient.core.sql.executor.OResultSet;
import com.orientechnologies.orient.etl.OETLBaseTest;
import com.orientechnologies.orient.etl.loader.OETLLoader;
import org.junit.After;
import org.junit.Before;
import org.junit.Test;

import java.io.File;
import java.util.Iterator;
import java.util.Set;

import static org.junit.Assert.*;

/**
 * Tests ETL Field Transformer.
 *
 * @author Luca Garulli (l.garulli--(at)--orientdb.com)
 */
public class OETLEdgeTransformerTest extends OETLBaseTest {

  @Before
  public void cleanFs() throws Exception {
    OFileUtils.deleteRecursively(new File("./target/databases/"));

  }

  @After
  public void tearDown() throws Exception {
    closeResources();

    OFileUtils.deleteRecursively(new File("./target/databases/"));
  }

  public void createClasses(ODatabaseDocument db) {
    final OClass v1 = db.createVertexClass("V1");
    final OClass v2 = db.createVertexClass("V2");

    final OClass edgeType = db.createEdgeClass("Friend");
    edgeType.createProperty("in", OType.LINK, v2);
    edgeType.createProperty("out", OType.LINK, v1);

    // ASSURE NOT DUPLICATES
    edgeType.createIndex("out_in", OClass.INDEX_TYPE.UNIQUE, "in", "out");

    OVertex vertex = db.newVertex(v2);

    vertex.setProperty("name", "Luca");
    db.save(vertex);
    db.commit();
  }

  @Test
  public void testNotLightweightEdge() {
    configure("{source: { content: { value: 'name,surname,friend\nJay,Miner,Luca' } }, extractor : { csv: {} },"
        + " transformers: [{vertex: {class:'V1'}}, {edge:{class:'Friend',joinFieldName:'friend',lookup:'V2.name'}},"
        + "], loader: { orientdb: { dbURL: 'memory:" + name.getMethodName() + "', dbType:'graph', useLightweightEdges:false } } }");

    OETLLoader loader = proc.getLoader();
    ODatabasePool pool = loader.getPool();
    ODatabaseDocument db = pool.acquire();
    createClasses(db);
    db.close();

    proc.execute();
    db = pool.acquire();

    assertEquals(1, db.countClass("V1"));
    assertEquals(1, db.countClass("V2"));
    assertEquals(1, db.countClass("Friend"));
    db.close();

  }

  @Test
  public void testLookupMultipleValues() {
    configure("{source: { content: { value: 'name,surname,friend\nJay,Miner,Luca' } }, extractor : { csv: {} },"
        + " transformers: [{vertex: {class:'V1'}}, {edge:{class:'Friend',joinFieldName:'friend',lookup:'V2.name'}},"
        + "], loader: { orientdb: { dbURL: 'memory:" + name.getMethodName() + "', dbType:'graph', useLightweightEdges:false } } }");

    OETLLoader loader = proc.getLoader();
    ODatabasePool pool = loader.getPool();
    ODatabaseDocument db = pool.acquire();
    createClasses(db);
    OVertex vertex = db.newVertex("v2");

    vertex.setProperty("name", "Luca");
    db.save(vertex);
    db.commit();
    db.close();

    proc.execute();
    db = pool.acquire();

    assertEquals(1, db.countClass("V1"));
    assertEquals(2, db.countClass("V2"));
    assertEquals(2, db.countClass("Friend"));
    db.close();
    pool.close();

  }

  @Test
  public void testEdgeWithProperties() {
    configure(
        "{source: { content: { value: 'id,name,surname,friendSince,friendId,friendName,friendSurname\n0,Jay,Miner,1996,1,Luca,Garulli' } }, extractor : { csv: {} },"
            + " transformers: [ {vertex: {class:'V1'}}, "
            + "{edge:{unresolvedLinkAction:'CREATE',class:'Friend',joinFieldName:'friendId',lookup:'V2.fid',targetVertexFields:{name:'${input.friendName}',surname:'${input.friendSurname}'},edgeFields:{since:'${input.friendSince}'}}},"
            + "{field:{fieldNames:['friendSince','friendId','friendName','friendSurname'],operation:'remove'}}"
            + "], loader: { orientdb: { dbURL: 'memory:" + name.getMethodName()
            + "', dbType:'graph', useLightweightEdges:false } } }");

    OETLLoader loader = proc.getLoader();
    ODatabasePool pool = loader.getPool();
    ODatabaseDocument db = pool.acquire();
    createClasses(db);
    db.close();
    proc.execute();
    db = pool.acquire();

    assertEquals(1, db.countClass("V1"));
    assertEquals(2, db.countClass("V2"));
    assertEquals(1, db.countClass("Friend"));

    OResultSet v = db.query("SELECT from V2");

    assertTrue(v.hasNext());
    assertNotNull(v.next());
    assertTrue(v.hasNext());
    final OVertex v1 = v.next().getVertex().get();
    assertNotNull(v1);

    final Set<String> v1Props = v1.getPropertyNames();

    assertEquals(v1.getProperty("name"), "Luca");
    assertEquals(v1.getProperty("surname"), "Garulli");
    assertEquals(v1.<Integer>getProperty("fid"), Integer.valueOf(1));

    final Iterator<OEdge> edge = v1.getEdges(ODirection.IN).iterator();
    assertTrue(edge.hasNext());

    final OEdge e = edge.next();
    assertNotNull(e);
    final Set<String> eProps = e.getPropertyNames();
    assertEquals(e.<Integer>getProperty("since"), Integer.valueOf(1996));

    final OVertex v0 = e.getVertex(ODirection.OUT);
    assertNotNull(v0);

    final Set<String> v0Props = v0.getPropertyNames();

    assertEquals(v0.getProperty("name"), "Jay");
    assertEquals(v0.getProperty("surname"), "Miner");
    assertEquals(v0.<Integer>getProperty("id"), Integer.valueOf(0));
    v.close();
    db.close();
  }

  @Test
  public void testErrorOnDuplicateVertex() {
    configure("{source: { content: { value: 'name,surname,friend\nJay,Miner,Luca\nJay,Miner,Luca' } }, extractor : { csv: {} },"
        + " transformers: [{merge: {joinFieldName:'name',lookup:'V1.name'}}, {vertex: {class:'V1'}}, {edge:{class:'Friend',joinFieldName:'friend',lookup:'V2.name'}},"
        + "], loader: { orientdb: { dbURL: 'memory:" + name.getMethodName() + "', dbType:'graph', useLightweightEdges:false } } }");

    OETLLoader loader = proc.getLoader();
    ODatabasePool pool = loader.getPool();
    ODatabaseDocument db = pool.acquire();
    createClasses(db);
    db.close();
    proc.execute();
    db = pool.acquire();

    assertEquals(1, db.countClass("V1"));
    db.close();
  }

  @Test
  public void testSkipDuplicateVertex() {
    configure("{source: { content: { value: 'name,surname,friend\nJay,Miner,Luca\nJay,Miner,Luca' } }, extractor : { csv: {} },"
        + " transformers: [ {merge: {joinFieldName:'name',lookup:'V1.name'}}, "
        + "{vertex: {class:'V1'}}, {edge:{class:'Friend',skipDuplicates:true, joinFieldName:'friend',lookup:'V2.name'}},"
        + "], loader: { orientdb: { dbURL: 'memory:" + name.getMethodName() + "', dbType:'graph', useLightweightEdges:false } } }");

    OETLLoader loader = proc.getLoader();
    ODatabasePool pool = loader.getPool();

    ODatabaseDocument db = pool.acquire();
    createClasses(db);
    db.close();

    proc.execute();
    db = pool.acquire();
    assertEquals(1, db.countClass("V1"));
    assertEquals(1, db.countClass("V2"));
    assertEquals(1, db.countClass("Friend"));
  }

  @Test
  public void testVertexAndEdgesOnSeparatedFiles() {
    // IMPORT PERSON (VERTICES)
    configure("{source: { content: { value: 'id,name\n1,Luigi\n2,Luca\n3,Enrico\n4,Franco\n5,Gianni' } }, extractor : { csv: {} },"
        + " transformers: [ {merge: {joinFieldName:'id',lookup:'PersonMF.id'}}, {vertex: {class:'PersonMF'}}"
        + "], loader: { orientdb: { dbURL: 'plocal:./target/databases/" + name.getMethodName()
        + "', dbType:'graph', classes: [{name:'PersonMF',extends:'V'}] } } }");

    OETLLoader loader = proc.getLoader();
    ODatabasePool pool = loader.getPool();
    ODatabaseDocument db = pool.acquire();
//    createClasses(db);
    db.close();
    proc.execute();

    db = pool.acquire();
    assertEquals(5, db.countClass("PersonMF"));
    db.close();

    pool.close();
    proc.getLoader().close();

    // IMPORT FRIEND (EDGES)
    configure(
        "{source: { content: { value: 'friend_from,friend_to,since\n" + "1,2,2005\n" + "1,3,2008\n" + "2,3,2008\n" + "1,4,2015\n"
            + "2,5,2008\n" + "3,5,2015\n" + "4,5,2015' } }, extractor : { csv: {} }," + " transformers: ["
            + "{merge: {joinFieldName:'friend_from',lookup:'PersonMF.id'}}," + "{vertex: {class:'PersonMF'}},"
            + "{edge:{class:'FriendMF',joinFieldName:'friend_to',lookup:'PersonMF.id',edgeFields:{since:'${input.since}'} }},"
            + "{field: {operation:'remove', fieldNames:['friend_from','friend_to','since']}}"
            + "], loader: { orientdb: { dbURL: 'plocal:./target/databases/" + name.getMethodName()
            + "', dbType:'graph', classes: [{name:'FriendMF',extends:'E'}] } } }");

    loader = proc.getLoader();
    pool = loader.getPool();
    db = pool.acquire();
//    createClasses(db);
    db.close();

    proc.execute();
    db = pool.acquire();

    assertEquals(5, db.countClass("PersonMF"));
    assertEquals(7, db.countClass("FriendMF"));
    db.close();
    pool.close();
<<<<<<< HEAD
=======
    proc.getLoader().close();
>>>>>>> 54344cb0
  }
}<|MERGE_RESOLUTION|>--- conflicted
+++ resolved
@@ -267,9 +267,6 @@
     assertEquals(7, db.countClass("FriendMF"));
     db.close();
     pool.close();
-<<<<<<< HEAD
-=======
     proc.getLoader().close();
->>>>>>> 54344cb0
   }
 }