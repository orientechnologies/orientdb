name := "orientdb-tp3-test"
organization := "com.michaelpollmeier"
version := "1.0.0-SNAPSHOT"
scalaVersion := "2.11.7"
val orientDBVersion = "2.2.8"

fork := true // if OrientDb version > 2.1-RC5

resolvers ++= Seq(
  Resolver.mavenLocal,
  "Orient Technologies Maven2 Repository" at "http://www.orientechnologies.com/listing/m2",
  "Sonatype OSS Snapshots" at "https://oss.sonatype.org/content/repositories/snapshots"
)

libraryDependencies ++= Seq(
  "org.scalatest" %% "scalatest" % "2.2.4" % Test,
  "com.orientechnologies" % "orientdb-graphdb" % orientDBVersion,
  "com.orientechnologies" % "orientdb-client" % orientDBVersion,
<<<<<<< HEAD
  "com.michaelpollmeier" %% "gremlin-scala" % "3.2.0-incubating.0",
  "com.michaelpollmeier" % "orientdb-gremlin" % "3.2.0-incubating.1-SNAPSHOT"
=======
  "com.michaelpollmeier" %% "gremlin-scala" % "3.2.1.0",
  "com.michaelpollmeier" % "orientdb-gremlin" % "3.2.1.1-SNAPSHOT"
>>>>>>> fcde1801
)

testOptions in Test += Tests.Argument(TestFrameworks.ScalaTest, "-oD")<|MERGE_RESOLUTION|>--- conflicted
+++ resolved
@@ -16,13 +16,8 @@
   "org.scalatest" %% "scalatest" % "2.2.4" % Test,
   "com.orientechnologies" % "orientdb-graphdb" % orientDBVersion,
   "com.orientechnologies" % "orientdb-client" % orientDBVersion,
-<<<<<<< HEAD
-  "com.michaelpollmeier" %% "gremlin-scala" % "3.2.0-incubating.0",
-  "com.michaelpollmeier" % "orientdb-gremlin" % "3.2.0-incubating.1-SNAPSHOT"
-=======
   "com.michaelpollmeier" %% "gremlin-scala" % "3.2.1.0",
   "com.michaelpollmeier" % "orientdb-gremlin" % "3.2.1.1-SNAPSHOT"
->>>>>>> fcde1801
 )
 
 testOptions in Test += Tests.Argument(TestFrameworks.ScalaTest, "-oD")