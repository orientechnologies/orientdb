<div class="row">
    <div class="panel panel-default panel-orient">
        <div class="panel-heading">
            Schema Manager
            <a href="{{ database.getWiki() }}" class="btn btn-trasparent btn-help"
               data-placement="right"
               data-title="Help"
               target="_blank"
               data-trigger="hover"
               data-animation="am-flip-x"
               bs-tooltip>
                <i class="fa fa-question fa-lg"></i>
            </a>

            <div class="panel-actions">
                <div class="btn-toolbar">
                    <div class="btn-group">
                        <button href="javascript:void(0)" class="btn btn-default btn-sm"
                                ng-click="createNewClass()"><i
                                class="icon-plus"></i>
                            New
                            Class
                        </button>
                    </div>

                    <div class="btn-group">
                        <button href="javascript:void(0)" class="btn btn-default btn-sm" ng-click="allIndexes()"><i
                                class="icon-list"></i>
                            All Indexes
                        </button>
                    </div>
                    <div class="btn-group">
                        <button href="javascript:void(0)" class="btn btn-default btn-sm"
                                ng-click="rebuildAllIndexes()">
                            <i
                                    class="icon-refresh"></i>
                            Rebuild All Indexes
                        </button>
                    </div>
                </div>
            </div>
        </div>
        <div class="panel-body class-body">
            <div class="row">

                <div class="col-md-8">
                    <form class="form-search">
                        <div class="input-group">
                            <input type="text" class="input-xxlarge form-control search-query" ng-model="queryy"
                                   placeholder="Search class" focus="true">
                        <span class="input-group-btn">
                        <button type="submit" class="btn" ng-click="">
                            <i class="fa fa-search"></i>
                        </button>
                            </span>
                        </div>
                    </form>
                </div>
                <div class="col-md-4">

                </div>
            </div>
            <div class="row">
                <div class="col-md-12 nomargin">

                    <div class="table-responsive">
                        <table class="table table-striped table-bordered table-hover table-condensed pointer table-schema">
                            <thead>
                            <tr>

<<<<<<< HEAD
                                <th>Name
                                    <a href="javascript:void(0)" tabindex="1"
                                       data-trigger="focus" data-placement="right"
                                       data-container="body"
                                       data-content="{{ 'schema.class' | translate:links }}" bs-popover>
                                        <i class="fa fa-question-circle"></i>
                                    </a>
                                </th>
                                <th>SuperClasses
                                    <a href="javascript:void(0)" tabindex="1"
                                       data-trigger="focus" data-placement="bottom"
                                       data-container="body"
                                       data-content="{{ 'schema.superClass' | translate:links }}" bs-popover>
                                        <i class="fa fa-question-circle"></i>
                                    </a>
                                </th>
                                <th>Alias</th>
                                <th>Abstract</th>
                                <th>Clusters
                                    <a href="javascript:void(0)" tabindex="1"
                                       data-trigger="focus" data-placement="bottom"
                                       data-container="body"
                                       data-content="{{ 'schema.clusters' | translate:links }}" bs-popover>
                                        <i class="fa fa-question-circle"></i>
                                    </a>
                                </th>
                                <th>Default Cluster</th>
                                <th>
                                    Cluster Selection
                                    <a href="javascript:void(0)" tabindex="1"
                                       data-trigger="focus" data-placement="bottom"
                                       data-container="body"
                                       data-content="{{ 'schema.clusterSelection' | translate:links }}" bs-popover>
                                        <i class="fa fa-question-circle"></i>
                                    </a>
                                </th>
                                <th>Records</th>
=======
                <th>Name
                  <a href="javascript:void(0)" tabindex="1"
                     data-trigger="focus" data-placement="right"
                     data-container="body"
                     data-content="{{ 'schema.class' | translate:links }}" bs-popover>
                    <i class="fa fa-question-circle"></i>
                  </a>
                </th>
                <th>Color</th>
                <th>SuperClasses
                  <a href="javascript:void(0)" tabindex="1"
                     data-trigger="focus" data-placement="bottom"
                     data-container="body"
                     data-content="{{ 'schema.superClass' | translate:links }}" bs-popover>
                    <i class="fa fa-question-circle"></i>
                  </a>
                </th>
                <th>Alias</th>
                <th>Abstract</th>
                <th>Clusters
                  <a href="javascript:void(0)" tabindex="1"
                     data-trigger="focus" data-placement="bottom"
                     data-container="body"
                     data-content="{{ 'schema.clusters' | translate:links }}" bs-popover>
                    <i class="fa fa-question-circle"></i>
                  </a>
                </th>
                <th>Default Cluster</th>
                <th>
                  Cluster Selection
                  <a href="javascript:void(0)" tabindex="1"
                     data-trigger="focus" data-placement="bottom"
                     data-container="body"
                     data-content="{{ 'schema.clusterSelection' | translate:links }}" bs-popover>
                    <i class="fa fa-question-circle"></i>
                  </a>
                </th>
                <th>Records</th>
>>>>>>> 3e9849a9

                                <th>Actions</th>
                            </tr>

<<<<<<< HEAD
                            </thead>
                            <tbody>
                            <tr ng-repeat="result in listClassesTotal | filter: queryy ">
                                <td ng-click="openClass(result)">{{result['name']}}</td>
                                <td ng-click="openClass(result)">{{result['superClasses'] | formatArray}}</td>
                                <td ng-click="openClass(result)">{{result['alias']}}</td>
                                <td ng-click="openClass(result)">
                                    <input type="checkbox" ng-model="result['abstract']" ng-disabled="true">
                                </td>
=======
              </thead>
              <tbody>
              <tr ng-repeat="result in listClassesTotal | filter: queryy ">
                <td ng-click="openClass(result)">{{result['name']}}</td>
                <td>

                  <spectrum-colorpicker
                    ng-model="config.config['classes'][result['name']].fill" ng-change="changeColor(result)"
                    options="{preferredFormat: 'hex'}"></spectrum-colorpicker>
                </td>
                <td ng-click="openClass(result)">{{result['superClasses'] | formatArray}}</td>
                <td ng-click="openClass(result)">{{result['alias']}}</td>
                <td ng-click="openClass(result)">
                  <input type="checkbox" ng-model="result['abstract']" ng-disabled="true">
                </td>
>>>>>>> 3e9849a9

                                <td ng-click="openClass(result)">{{result['clusters']}}</td>
                                <td ng-click="openClass(result)">{{result['defaultCluster']}}</td>
                                <td>
                                    <select type="text" ng-options="opt for opt in clusterStrategies"
                                            ng-change="setClusterStrategy(result)"
                                            ng-model="result['clusterSelection']">
                                    </select>
                                </td>
                                <td ng-click="openClass(result)">{{result['records'] | number }}</td>
                                <td>
                                    <button href="javascript:void(0)" class="btn btn-primary btn-xs"
                                            ng-click="rename(result)">
                                        Rename
                                    </button>
                                    <button href="javascript:void(0)" class="btn btn-default btn-xs"
                                            ng-click="queryAll(result['name'])">
                                        <i
                                                class="fa fa-list-alt"></i> Query All
                                    </button>

                                    <button href="javascript:void(0)" class="btn btn-default btn-xs"
                                            ng-click="createRecord(result['name'])">
                                        <i
                                                class="fa fa-plus"></i> New Record
                                    </button>

                                    <button href="javascript:void(0)" ng-disabled="!canDrop(result['name'])"
                                            class="btn btn-danger btn-xs"
                                            ng-click="dropClass(result)">
                                        <i class="fa fa-trash-o"></i> Drop
                                    </button>
                                </td>
                            </tr>
                            </tbody>
                        </table>
                    </div>
                </div>
            </div>
        </div>
    </div>
</div><|MERGE_RESOLUTION|>--- conflicted
+++ resolved
@@ -1,112 +1,80 @@
 <div class="row">
-    <div class="panel panel-default panel-orient">
-        <div class="panel-heading">
-            Schema Manager
-            <a href="{{ database.getWiki() }}" class="btn btn-trasparent btn-help"
-               data-placement="right"
-               data-title="Help"
-               target="_blank"
-               data-trigger="hover"
-               data-animation="am-flip-x"
-               bs-tooltip>
-                <i class="fa fa-question fa-lg"></i>
-            </a>
+  <div class="panel panel-default panel-orient">
+    <div class="panel-heading">
+      Schema Manager
+      <a href="{{ database.getWiki() }}" class="btn btn-trasparent btn-help"
+         data-placement="right"
+         data-title="Help"
+         target="_blank"
+         data-trigger="hover"
+         data-animation="am-flip-x"
+         bs-tooltip>
+        <i class="fa fa-question fa-lg"></i>
+      </a>
 
-            <div class="panel-actions">
-                <div class="btn-toolbar">
-                    <div class="btn-group">
-                        <button href="javascript:void(0)" class="btn btn-default btn-sm"
-                                ng-click="createNewClass()"><i
-                                class="icon-plus"></i>
-                            New
-                            Class
-                        </button>
-                    </div>
+      <div class="panel-actions">
+        <div class="btn-toolbar">
+          <div class="btn-group">
+            <button href="javascript:void(0)" class="btn btn-primary btn-sm"
+                    ng-click="saveColorConfig()"><i
+              class="fa fa-save"></i>
+              Save Colors Config
+            </button>
+          </div>
+          <div class="btn-group">
+            <button href="javascript:void(0)" class="btn btn-default btn-sm"
+                    ng-click="createNewClass()"><i
+              class="icon-plus"></i>
+              New
+              Class
+            </button>
+          </div>
 
-                    <div class="btn-group">
-                        <button href="javascript:void(0)" class="btn btn-default btn-sm" ng-click="allIndexes()"><i
-                                class="icon-list"></i>
-                            All Indexes
-                        </button>
-                    </div>
-                    <div class="btn-group">
-                        <button href="javascript:void(0)" class="btn btn-default btn-sm"
-                                ng-click="rebuildAllIndexes()">
-                            <i
-                                    class="icon-refresh"></i>
-                            Rebuild All Indexes
-                        </button>
-                    </div>
-                </div>
-            </div>
+          <div class="btn-group">
+            <button href="javascript:void(0)" class="btn btn-default btn-sm" ng-click="allIndexes()"><i
+              class="icon-list"></i>
+              All Indexes
+            </button>
+          </div>
+          <div class="btn-group">
+            <button href="javascript:void(0)" class="btn btn-default btn-sm"
+                    ng-click="rebuildAllIndexes()">
+              <i
+                class="icon-refresh"></i>
+              Rebuild All Indexes
+            </button>
+          </div>
         </div>
-        <div class="panel-body class-body">
-            <div class="row">
+      </div>
+    </div>
+    <div class="panel-body class-body">
+      <div class="row">
 
-                <div class="col-md-8">
-                    <form class="form-search">
-                        <div class="input-group">
-                            <input type="text" class="input-xxlarge form-control search-query" ng-model="queryy"
-                                   placeholder="Search class" focus="true">
+        <div class="col-md-8">
+          <form class="form-search">
+            <div class="input-group">
+              <input type="text" class="input-xxlarge form-control search-query" ng-model="queryy"
+                     placeholder="Search class" focus="true">
                         <span class="input-group-btn">
                         <button type="submit" class="btn" ng-click="">
-                            <i class="fa fa-search"></i>
+                          <i class="fa fa-search"></i>
                         </button>
                             </span>
-                        </div>
-                    </form>
-                </div>
-                <div class="col-md-4">
+            </div>
+          </form>
+        </div>
+        <div class="col-md-4">
 
-                </div>
-            </div>
-            <div class="row">
-                <div class="col-md-12 nomargin">
+        </div>
+      </div>
+      <div class="row">
+        <div class="col-md-12 nomargin">
 
-                    <div class="table-responsive">
-                        <table class="table table-striped table-bordered table-hover table-condensed pointer table-schema">
-                            <thead>
-                            <tr>
+          <div class="table-responsive">
+            <table class="table table-striped table-bordered table-hover table-condensed pointer table-schema">
+              <thead>
+              <tr>
 
-<<<<<<< HEAD
-                                <th>Name
-                                    <a href="javascript:void(0)" tabindex="1"
-                                       data-trigger="focus" data-placement="right"
-                                       data-container="body"
-                                       data-content="{{ 'schema.class' | translate:links }}" bs-popover>
-                                        <i class="fa fa-question-circle"></i>
-                                    </a>
-                                </th>
-                                <th>SuperClasses
-                                    <a href="javascript:void(0)" tabindex="1"
-                                       data-trigger="focus" data-placement="bottom"
-                                       data-container="body"
-                                       data-content="{{ 'schema.superClass' | translate:links }}" bs-popover>
-                                        <i class="fa fa-question-circle"></i>
-                                    </a>
-                                </th>
-                                <th>Alias</th>
-                                <th>Abstract</th>
-                                <th>Clusters
-                                    <a href="javascript:void(0)" tabindex="1"
-                                       data-trigger="focus" data-placement="bottom"
-                                       data-container="body"
-                                       data-content="{{ 'schema.clusters' | translate:links }}" bs-popover>
-                                        <i class="fa fa-question-circle"></i>
-                                    </a>
-                                </th>
-                                <th>Default Cluster</th>
-                                <th>
-                                    Cluster Selection
-                                    <a href="javascript:void(0)" tabindex="1"
-                                       data-trigger="focus" data-placement="bottom"
-                                       data-container="body"
-                                       data-content="{{ 'schema.clusterSelection' | translate:links }}" bs-popover>
-                                        <i class="fa fa-question-circle"></i>
-                                    </a>
-                                </th>
-                                <th>Records</th>
-=======
                 <th>Name
                   <a href="javascript:void(0)" tabindex="1"
                      data-trigger="focus" data-placement="right"
@@ -145,22 +113,10 @@
                   </a>
                 </th>
                 <th>Records</th>
->>>>>>> 3e9849a9
 
-                                <th>Actions</th>
-                            </tr>
+                <th>Actions</th>
+              </tr>
 
-<<<<<<< HEAD
-                            </thead>
-                            <tbody>
-                            <tr ng-repeat="result in listClassesTotal | filter: queryy ">
-                                <td ng-click="openClass(result)">{{result['name']}}</td>
-                                <td ng-click="openClass(result)">{{result['superClasses'] | formatArray}}</td>
-                                <td ng-click="openClass(result)">{{result['alias']}}</td>
-                                <td ng-click="openClass(result)">
-                                    <input type="checkbox" ng-model="result['abstract']" ng-disabled="true">
-                                </td>
-=======
               </thead>
               <tbody>
               <tr ng-repeat="result in listClassesTotal | filter: queryy ">
@@ -168,7 +124,7 @@
                 <td>
 
                   <spectrum-colorpicker
-                    ng-model="config.config['classes'][result['name']].fill" ng-change="changeColor(result)"
+                    ng-model="config.config['classes'][result['name']].fill"
                     options="{preferredFormat: 'hex'}"></spectrum-colorpicker>
                 </td>
                 <td ng-click="openClass(result)">{{result['superClasses'] | formatArray}}</td>
@@ -176,46 +132,45 @@
                 <td ng-click="openClass(result)">
                   <input type="checkbox" ng-model="result['abstract']" ng-disabled="true">
                 </td>
->>>>>>> 3e9849a9
 
-                                <td ng-click="openClass(result)">{{result['clusters']}}</td>
-                                <td ng-click="openClass(result)">{{result['defaultCluster']}}</td>
-                                <td>
-                                    <select type="text" ng-options="opt for opt in clusterStrategies"
-                                            ng-change="setClusterStrategy(result)"
-                                            ng-model="result['clusterSelection']">
-                                    </select>
-                                </td>
-                                <td ng-click="openClass(result)">{{result['records'] | number }}</td>
-                                <td>
-                                    <button href="javascript:void(0)" class="btn btn-primary btn-xs"
-                                            ng-click="rename(result)">
-                                        Rename
-                                    </button>
-                                    <button href="javascript:void(0)" class="btn btn-default btn-xs"
-                                            ng-click="queryAll(result['name'])">
-                                        <i
-                                                class="fa fa-list-alt"></i> Query All
-                                    </button>
+                <td ng-click="openClass(result)">{{result['clusters']}}</td>
+                <td ng-click="openClass(result)">{{result['defaultCluster']}}</td>
+                <td>
+                  <select type="text" ng-options="opt for opt in clusterStrategies"
+                          ng-change="setClusterStrategy(result)"
+                          ng-model="result['clusterSelection']">
+                  </select>
+                </td>
+                <td ng-click="openClass(result)">{{result['records'] | number }}</td>
+                <td>
+                  <button href="javascript:void(0)" class="btn btn-primary btn-xs"
+                          ng-click="rename(result)">
+                    Rename
+                  </button>
+                  <button href="javascript:void(0)" class="btn btn-default btn-xs"
+                          ng-click="queryAll(result['name'])">
+                    <i
+                      class="fa fa-list-alt"></i> Query All
+                  </button>
 
-                                    <button href="javascript:void(0)" class="btn btn-default btn-xs"
-                                            ng-click="createRecord(result['name'])">
-                                        <i
-                                                class="fa fa-plus"></i> New Record
-                                    </button>
+                  <button href="javascript:void(0)" class="btn btn-default btn-xs"
+                          ng-click="createRecord(result['name'])">
+                    <i
+                      class="fa fa-plus"></i> New Record
+                  </button>
 
-                                    <button href="javascript:void(0)" ng-disabled="!canDrop(result['name'])"
-                                            class="btn btn-danger btn-xs"
-                                            ng-click="dropClass(result)">
-                                        <i class="fa fa-trash-o"></i> Drop
-                                    </button>
-                                </td>
-                            </tr>
-                            </tbody>
-                        </table>
-                    </div>
-                </div>
-            </div>
+                  <button href="javascript:void(0)" ng-disabled="!canDrop(result['name'])"
+                          class="btn btn-danger btn-xs"
+                          ng-click="dropClass(result)">
+                    <i class="fa fa-trash-o"></i> Drop
+                  </button>
+                </td>
+              </tr>
+              </tbody>
+            </table>
+          </div>
         </div>
+      </div>
     </div>
+  </div>
 </div>