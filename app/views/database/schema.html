--- conflicted
+++ resolved
@@ -1,4 +1,4 @@
-<div class="row-fluid">
+<div class="row-fluid" ng-controller="SchemaController">
 	<div class = "span12 nomargin">
 		<table class="table table-striped table-bordered table-hover table-condensed pointer" ng-show="headers">
 			<thead>
@@ -9,12 +9,7 @@
 						(<a href="">^</a>)
 					</th>
 				</tr>
-<<<<<<< HEAD
-			
-
-=======
 				
->>>>>>> 04ccf478
 			</thead>
 			<tbody>
 				<tr ng-repeat="result in list | orderBy:predicate:reverse" ng-click="openClass(result)">
