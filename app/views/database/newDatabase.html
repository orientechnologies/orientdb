--- conflicted
+++ resolved
@@ -1,70 +1,3 @@
-<<<<<<< HEAD
-<div class="modal" ng-controller="NewDatabaseController">
-    <div class="modal-dialog">
-        <div class="modal-content">
-            <div class="modal-header">
-                <button type="button" class="close" data-dismiss="modal" ng-click="$hide()" aria-hidden="true">×
-                </button>
-                <h3>New Database </h3>
-            </div>
-            <div class="modal-body edge">
-
-
-                <form id="signin" name="newDB" class="form-horizontal" novalidate="">
-                    <fieldset>
-                        <div class="form-group">
-                            <label class="control-label col-md-2">Name</label>
-
-                            <div class="col-md-10">
-                                <input type="text" class="form-control" required ng-model="name"
-                                       placeholder="Database name"/>
-                            </div>
-                        </div>
-                        <div class="form-group">
-                            <label class="control-label col-md-2">Type</label>
-
-                            <div class="col-md-10">
-                                <select class='form-control' ng-model="type" required ng-options="c for c in types">
-                                </select>
-                            </div>
-                        </div>
-                        <div class="form-group">
-                            <label class="control-label col-md-2">Storage Type</label>
-
-                            <div class="col-md-10">
-                                <select class='form-control' ng-model="stype" required ng-options="c for c in stypes">
-                                </select>
-                            </div>
-                        </div>
-                        <div class="form-group">
-                            <label class="control-label col-md-2">User</label>
-
-                            <div class="col-md-10">
-                                <input id="user" class="form-control" type="text" required ng-model="username"
-                                       value=""/>
-                            </div>
-                        </div>
-                        <div class="form-group">
-                            <label class="control-label col-md-2">Password</label>
-
-                            <div class="col-md-10">
-                                <input id="password" type="password" class="form-control" required ng-model="password"
-                                       value=""/>
-                            </div>
-
-                        </div>
-                    </fieldset>
-                </form>
-
-            </div>
-            <div class="modal-footer">
-                <button type="button" class="btn" ng-click="$hide()">Close</button>
-                <button class="btn btn-primary" ng-disabled="newDB.$invalid" ng-click="createNew()">Create database
-                </button>
-            </div>
-        </div>
-    </div>
-=======
 <div class="modal-header">
     <button type="button" class="close" data-dismiss="modal" aria-hidden="true">×</button>
     <h3>New Database </h3>
@@ -126,5 +59,4 @@
 <div class="modal-footer">
     <button type="button" class="btn" ng-click="hide()">Close</button>
     <button class="btn btn-primary" ng-disabled="newDB.$invalid" ng-click="createNew()">Create database</button>
->>>>>>> ee3e448e
 </div>