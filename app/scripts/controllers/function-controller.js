var schemaModule = angular.module('function.controller', ['database.services']);
schemaModule.controller("FunctionController", ['$scope', '$routeParams', '$location', 'Database', 'CommandApi', 'FunctionApi', 'DocumentApi', '$modal', '$q', '$route', function ($scope, $routeParams, $location, Database, CommandApi, FunctionApi, DocumentApi, $modal, $q, $route) {

    $scope.database = Database;
    $scope.listClasses = $scope.database.listClasses();
    $scope.listClasses =
    $scope.functions = new Array;

    $scope.consoleValue = '';                           //code of the function
    $scope.nameFunction = '';                           //name of the function
    $scope.selectedLanguage = '';                       //language of the function
    $scope.languages = ['SQL', 'Javascript'];
    $scope.functionToExecute = undefined;

    $scope.resultExecute = undefined;

    $scope.parametersToExecute = new Array;
    $scope.parametersToExecute1 = {0: '', 1: ''};

    $scope.isNewFunction = false;

<<<<<<< HEAD


    var sqlText = 'select * from oFunction';
=======
    var sqlText = 'select * from oFunction order by name';
>>>>>>> fb064897


    $scope.getListFunction = function () {
        $scope.functions = new Array;
        CommandApi.queryText({database: $routeParams.database, language: 'sql', verbose: false, text: sqlText, limit: $scope.limit, shallow: true}, function (data) {
            if (data.result) {
                for (i in data.result) {
                    $scope.functions.push(data.result[i]);
                }
                if ($scope.functions.length > 0)
                    $scope.showInConsole($scope.functions[0]);
            }
        });

    }
    $scope.clearConsole = function () {
        $scope.functionToExecute['code'] = '';
    }
    $scope.getListFunction();
    $scope.editorOptions = {
        lineWrapping: true,
        lineNumbers: true,
        readOnly: false,
        mode: 'text/x-sql',
        extraKeys: {
            "Ctrl-Enter": function (instance) {
                $scope.executeFunction();

            }
        }
    };

    $scope.removeParam = function (index) {
        console.log('aaa')
        if ($scope.functionToExecute != undefined) {
            var numPar = parseInt($scope.functionToExecute['parameters']);

            var result = numPar - 1

            $scope.functionToExecute['parameters'].splice(index, 1);

        }
        return result;
    }
    $scope.addParam = function () {
        if ($scope.functionToExecute['parameters'] == undefined) {
            $scope.functionToExecute['parameters'] = new Array;
        }
        $scope.functionToExecute['parameters'].push('');
        console.log($scope.functionToExecute['parameters'])
    }
    $scope.
        executeFunction = function () {


        if ($scope.functionToExecute != undefined) {
            var functionNamee = $scope.nameFunction;
            var buildedParams = '';
            for (i in $scope.parametersToExecute) {
                buildedParams = buildedParams.concat($scope.parametersToExecute[i] + '/');
            }
            console.log(buildedParams);

            FunctionApi.executeFunction({database: $routeParams.database, functionName: $scope.nameFunction, parameters: buildedParams, limit: $scope.limit}, function (data) {
                if (data.result) {
                    $scope.resultExecute = JSON.stringify(data.result);
                }
            });
        }
    }
    $scope.refreshPage = function () {

        $route.reload();
    }

    $scope.calculateNumParameters = function () {
        if ($scope.functionToExecute != undefined) {
            console.log($scope.functionToExecute['parameters']);
            var numPar = parseInt($scope.functionToExecute['parameters']);
            var i = 0;
            var result = new Array;
            for (i = 0; i < numPar; i++) {

                result.push(numPar[i]);
            }
        }
        return result;
    }

    //when click on a function in list of functions
    $scope.showInConsole = function (selectedFunction) {
        $scope.consoleValue = selectedFunction['code'];
        $scope.nameFunction = selectedFunction['name'];
        $scope.selectedLanguage = selectedFunction['language'];
        $scope.functionToExecute = selectedFunction;
        $scope.inParams = $scope.functionToExecute['parameters'];
        $scope.parametersToExecute = new Array;


        $scope.$watch('inParams.length', function (data) {
            console.log(data);
            if (data) {
                $scope.parametersToExecute = new Array(data);
            }
            else {

                $scope.parametersToExecute = null;
            }
        });


        $scope.isNewFunction = false;
    }

    $scope.modificataLang = function (lang) {
        console.log(lang);
        $scope.functionToExecute['language'] = lang;
    }
    $scope.createNewFunction = function () {


        var newDoc = DocumentApi.createNewDoc('ofunction');
        $scope.showInConsole(newDoc);
//        console.log(newDoc);
        $scope.isNewFunction = true;

    }
    $scope.saveFunction = function () {

        if ($scope.functionToExecute['language'] != undefined) {

            if ($scope.isNewFunction == true) {
                DocumentApi.createDocument($scope.database.getName(), $scope.functionToExecute['@rid'], $scope.functionToExecute, function (data) {
                        $scope.getListFunction();
                        $scope.refreshPage();

                    }
                );
            }
            else {
                DocumentApi.updateDocument($scope.database.getName(), $scope.functionToExecute['@rid'], $scope.functionToExecute, function (data) {
                    $scope.getListFunction();
                    $scope.refreshPage();
                });
            }
        }
        else {
            Utilities.confirm($scope, $modal, $q, {
                title: 'Warning!',
                body: 'Language can not be empty',
                success: function () {

                }

            });
        }

    }

    $scope.deleteFunction = function () {

        var recordID = $scope.functionToExecute['@rid'];
        var clazz = $scope.functionToExecute['@class'];

        Utilities.confirm($scope, $modal, $q, {
            title: 'Warning!',
            body: 'You are removing ' + $scope.functionToExecute['name'] + '. Are you sure?',
            success: function () {
                DocumentApi.deleteDocument($scope.database.getName(), recordID, function (data) {

                    $scope.getListFunction();
                });
            }

        });

    }
}]);
<|MERGE_RESOLUTION|>--- conflicted
+++ resolved
@@ -3,7 +3,6 @@
 
     $scope.database = Database;
     $scope.listClasses = $scope.database.listClasses();
-    $scope.listClasses =
     $scope.functions = new Array;
 
     $scope.consoleValue = '';                           //code of the function
@@ -19,13 +18,7 @@
 
     $scope.isNewFunction = false;
 
-<<<<<<< HEAD
-
-
-    var sqlText = 'select * from oFunction';
-=======
     var sqlText = 'select * from oFunction order by name';
->>>>>>> fb064897
 
 
     $scope.getListFunction = function () {
