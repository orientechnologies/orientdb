var schemaModule = angular.module('function.controller', ['database.services']);
schemaModule.controller("FunctionController", ['$scope', '$routeParams', '$location', 'Database', 'CommandApi', 'FunctionApi', 'DocumentApi', '$modal', '$q', '$route', function ($scope, $routeParams, $location, Database, CommandApi, FunctionApi, DocumentApi, $modal, $q, $route) {

    $scope.database = Database;
    $scope.listClasses = $scope.database.listClasses();
    $scope.editorOptions = {
        lineWrapping: true,
        lineNumbers: true,
        readOnly: false,
        mode: 'javascript',
        extraKeys: {
            "Ctrl-Enter": function (instance) {
                $scope.executeFunction();

            }
        }
    };

    $scope.functions = new Array;

    $scope.consoleValue = '';                           //code of the function
    $scope.nameFunction = '';                           //name of the function
    $scope.selectedLanguage = '';                       //language of the function
    $scope.languages = ['SQL', 'Javascript'];
    $scope.functionToExecute = undefined;

    $scope.resultExecute = undefined;

    $scope.parametersToExecute = new Array;

    $scope.isNewFunction = false;

    var sqlText = 'select * from oFunction order by name';


    $scope.getListFunction = function () {
        $scope.functions = new Array;
        CommandApi.queryText({database: $routeParams.database, language: 'sql', verbose: false, text: sqlText, limit: $scope.limit, shallow: true}, function (data) {
            if (data.result) {
                for (i in data.result) {
                    $scope.functions.push(data.result[i]);
                }

                if ($scope.functions.length > 0)
                    $scope.showInConsole($scope.functions[0]);

            }
        });

    }
    $scope.clearConsole = function () {
        $scope.functionToExecute['code'] = '';
    }
    $scope.getListFunction();

    $scope.removeParam = function (index) {
        if ($scope.functionToExecute != undefined) {
            var numPar = parseInt($scope.functionToExecute['parameters']);

            var result = numPar - 1

            $scope.functionToExecute['parameters'].splice(index, 1);

        }
        return result;
    }
    $scope.addParam = function () {
        if ($scope.functionToExecute['parameters'] == undefined) {
            $scope.functionToExecute['parameters'] = new Array;
        }

        $scope.inParams = $scope.functionToExecute['parameters'];
        $scope.$watch('inParams.length', function (data) {
            console.log(data);
            if (data) {
                $scope.parametersToExecute = new Array(data);
            }
            else {

                $scope.parametersToExecute = null;
            }
        });

        $scope.functionToExecute['parameters'].push('');
    }
    $scope.
        executeFunction = function () {


        if ($scope.functionToExecute != undefined) {
            var functionNamee = $scope.nameFunction;
            var buildedParams = '';
            for (i in $scope.parametersToExecute) {
                buildedParams = buildedParams.concat($scope.parametersToExecute[i] + '/');
            }

            FunctionApi.executeFunction({database: $routeParams.database, functionName: $scope.nameFunction, parameters: buildedParams, limit: $scope.limit}, function (data) {
                if (data.result) {
                    $scope.resultExecute = JSON.stringify(data.result);
                }
            });
        }
    }
    $scope.refreshPage = function () {

        $route.reload();
    }

    $scope.calculateNumParameters = function () {
        if ($scope.functionToExecute != undefined) {
            var numPar = parseInt($scope.functionToExecute['parameters']);
            var i = 0;
            var result = new Array;
            for (i = 0; i < numPar; i++) {

                result.push(numPar[i]);
            }
        }
        return result;
    }

    //when click on a function in list of functions
    $scope.showInConsole = function (selectedFunction) {
        $scope.consoleValue = selectedFunction['code'];
        $scope.nameFunction = selectedFunction['name'];
        $scope.selectedLanguage = selectedFunction['language'];
        $scope.functionToExecute = selectedFunction;
        $scope.inParams = $scope.functionToExecute['parameters'];
        $scope.parametersToExecute = new Array;


        $scope.$watch('inParams.length', function (data) {
            if (data) {
                $scope.parametersToExecute = new Array(data);
            }
            else {

                $scope.parametersToExecute = null;
            }
        });


        $scope.isNewFunction = false;
    }

    $scope.modificataLang = function (lang) {
        $scope.functionToExecute['language'] = lang;
    }
    $scope.createNewFunction = function () {

        var newDoc = DocumentApi.createNewDoc('ofunction');
        $scope.showInConsole(newDoc);
        $scope.isNewFunction = true;

    }
    $scope.saveFunction = function () {
<<<<<<< HEAD
        if ($scope.functionToExecute['language'] != undefined && $scope.functionToExecute['name'] != undefined && $scope.functionToExecute['name'] != '') {
=======

        if ($scope.functionToExecute['language'] != undefined && $scope.functionToExecute['name']!= undefined && $scope.functionToExecute['name']!= '') {
>>>>>>> cc734aef

            if ($scope.isNewFunction == true) {
                DocumentApi.createDocument($scope.database.getName(), $scope.functionToExecute['@rid'], $scope.functionToExecute, function (data) {
                        $scope.getListFunction();


                    }
                );
            }
            else {
                DocumentApi.updateDocument($scope.database.getName(), $scope.functionToExecute['@rid'], $scope.functionToExecute, function (data) {
                    $scope.getListFunction();
                });
            }
        }
        else {
            Utilities.confirm($scope, $modal, $q, {
                title: 'Warning!',
                body: 'Name and Language can not be empty',
                success: function () {

                }

            });
        }

    }

    $scope.deleteFunction = function () {

        var recordID = $scope.functionToExecute['@rid'];
        var clazz = $scope.functionToExecute['@class'];

        Utilities.confirm($scope, $modal, $q, {
            title: 'Warning!',
            body: 'You are removing ' + $scope.functionToExecute['name'] + '. Are you sure?',
            success: function () {
                DocumentApi.deleteDocument($scope.database.getName(), recordID, function (data) {

                    $scope.getListFunction();
                });
            }

        });

    }
}]);
<|MERGE_RESOLUTION|>--- conflicted
+++ resolved
@@ -154,12 +154,8 @@
 
     }
     $scope.saveFunction = function () {
-<<<<<<< HEAD
-        if ($scope.functionToExecute['language'] != undefined && $scope.functionToExecute['name'] != undefined && $scope.functionToExecute['name'] != '') {
-=======
 
         if ($scope.functionToExecute['language'] != undefined && $scope.functionToExecute['name']!= undefined && $scope.functionToExecute['name']!= '') {
->>>>>>> cc734aef
 
             if ($scope.isNewFunction == true) {
                 DocumentApi.createDocument($scope.database.getName(), $scope.functionToExecute['@rid'], $scope.functionToExecute, function (data) {
