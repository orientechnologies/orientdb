var login = angular.module('login.controller', ['database.services']);
login.controller("LoginController", ['$scope', '$routeParams', '$location', '$modal', '$q', 'Database', 'DatabaseApi', 'Notification', '$rootScope', function ($scope, $routeParams, $location, $modal, $q, Database, DatabaseApi, Notification, $rootScope) {

    $scope.server = "http://localhost:2480"

    if (Database.isConnected()) {
        //$location.path("/database/" + Database.getName() + "/browse");
    }
    DatabaseApi.listDatabases(function (data) {
        $scope.databases = data.databases;
        if ($scope.databases.length > 0) {
            $scope.database = $scope.databases[0];
        }
    });

    $scope.connect = function () {
        $scope.$broadcast("autofill:update");
        Database.connect($scope.database, $scope.username, $scope.password, function () {
            $location.path("/database/" + $scope.database + "/browse");
        }, function () {
            var noti = "Invalid username or password";
            Notification.push({content: noti});
        });
    }
    $rootScope.$on("db:created", function (event, db) {
        $scope.databases.push(db);
    })
    $scope.createNew = function () {
<<<<<<< HEAD

        $modal({template: 'views/database/newDatabase.html', show: true});
    }
}]);

login.controller("NewDatabaseController", function ($scope, DatabaseApi, $rootScope) {


    $scope.stype = "plocal";
    $scope.type = "graph";
    $scope.username = "root";
    $scope.types = ['document', 'graph']
    $scope.stypes = ['local', 'plocal', 'memory']
    $scope.createNew = function () {
        DatabaseApi.createDatabase($scope.name, $scope.type, $scope.stype, $scope.username, $scope.password, function (data) {
            $rootScope.$emit("db:created", $scope.name);
            $scope.$hide();
=======
        modalScope = $scope.$new(true);
        modalScope.creating = false;
        modalScope.stype = "plocal";
        modalScope.type = "graph";
        modalScope.username = "root";
        modalScope.types = ['document', 'graph']
        modalScope.stypes = ['local', 'plocal', 'memory']
        modalScope.createNew = function () {
            modalScope.creating = true;
            DatabaseApi.createDatabase(modalScope.name, modalScope.type, modalScope.stype, modalScope.username, modalScope.password, function (data) {
                $scope.databases.push(modalScope.name);
                modalScope.creating = false;
                modalScope.hide();
                var noti = "Database " + modalScope.name + " created.";
                Notification.push({content: noti});
            }, function (data) {
                modalScope.creating = false;
                modalScope.error = data;
            });
        }
        var modalPromise = $modal({template: 'views/database/newDatabase.html', scope: modalScope});
        $q.when(modalPromise).then(function (modalEl) {
            modalEl.modal('show');
>>>>>>> ee3e448e
        });
    }
});<|MERGE_RESOLUTION|>--- conflicted
+++ resolved
@@ -1,5 +1,4 @@
-var login = angular.module('login.controller', ['database.services']);
-login.controller("LoginController", ['$scope', '$routeParams', '$location', '$modal', '$q', 'Database', 'DatabaseApi', 'Notification', '$rootScope', function ($scope, $routeParams, $location, $modal, $q, Database, DatabaseApi, Notification, $rootScope) {
+angular.module('login.controller', ['database.services']).controller("LoginController", ['$scope', '$routeParams', '$location', '$modal', '$q', 'Database', 'DatabaseApi', 'Notification', function ($scope, $routeParams, $location, $modal, $q, Database, DatabaseApi, Notification) {
 
     $scope.server = "http://localhost:2480"
 
@@ -22,29 +21,7 @@
             Notification.push({content: noti});
         });
     }
-    $rootScope.$on("db:created", function (event, db) {
-        $scope.databases.push(db);
-    })
     $scope.createNew = function () {
-<<<<<<< HEAD
-
-        $modal({template: 'views/database/newDatabase.html', show: true});
-    }
-}]);
-
-login.controller("NewDatabaseController", function ($scope, DatabaseApi, $rootScope) {
-
-
-    $scope.stype = "plocal";
-    $scope.type = "graph";
-    $scope.username = "root";
-    $scope.types = ['document', 'graph']
-    $scope.stypes = ['local', 'plocal', 'memory']
-    $scope.createNew = function () {
-        DatabaseApi.createDatabase($scope.name, $scope.type, $scope.stype, $scope.username, $scope.password, function (data) {
-            $rootScope.$emit("db:created", $scope.name);
-            $scope.$hide();
-=======
         modalScope = $scope.$new(true);
         modalScope.creating = false;
         modalScope.stype = "plocal";
@@ -68,7 +45,6 @@
         var modalPromise = $modal({template: 'views/database/newDatabase.html', scope: modalScope});
         $q.when(modalPromise).then(function (modalEl) {
             modalEl.modal('show');
->>>>>>> ee3e448e
         });
     }
-});+}]);