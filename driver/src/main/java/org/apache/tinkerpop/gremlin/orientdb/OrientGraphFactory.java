package org.apache.tinkerpop.gremlin.orientdb;

import com.orientechnologies.orient.core.db.ODatabaseFactory;
import com.orientechnologies.orient.core.db.OPartitionedDatabasePool;
import com.orientechnologies.orient.core.db.document.ODatabaseDocumentTx;
import com.orientechnologies.orient.core.exception.ODatabaseException;
import com.orientechnologies.orient.core.metadata.schema.OImmutableClass;
import com.orientechnologies.orient.core.metadata.schema.OSchema;
import org.apache.commons.configuration.BaseConfiguration;
import org.apache.commons.configuration.Configuration;
import org.apache.tinkerpop.gremlin.structure.Graph;

public final class OrientGraphFactory {
    public static String ADMIN = "admin";
    protected final String url;
    protected final String user;
    protected final String password;
    protected Configuration configuration;
    protected volatile OPartitionedDatabasePool pool;
    protected boolean labelAsClassName;

    public OrientGraphFactory(String url) {
        this(url, ADMIN, ADMIN);
    }

    public OrientGraphFactory(String url, String user, String password) {
        this.url = url;
        this.user = user;
        this.password = password;
        this.labelAsClassName = false;
    }

    public OrientGraphFactory(Configuration config) {
        this(config.getString(OrientGraph.CONFIG_URL, "memory:test-" + Math.random()));
        this.configuration = config;
    }

    /**
     * Gets transactional graph with the database from pool if pool is
     * configured. Otherwise creates a graph with new db instance. The Graph
     * instance inherits the factory's configuration.
     *
     * @param create
     *            if true automatically creates database if database with given
     *            URL does not exist
     * @param open
     *            if true automatically opens the database
     */
    // TODO: allow to open with these properties
    public OrientGraph getNoTx(boolean create, boolean open) {
        return getGraph(create, open, false);
    }

    public OrientGraph getNoTx() {
        return getNoTx(true, true);
    }

    public OrientGraph getTx(boolean create, boolean open) {
        return getGraph(create, open, true);
    }

    public OrientGraph getTx() {
        return getTx(true, true);
    }

    protected OrientGraph getGraph(boolean create, boolean open, boolean transactional) {
        final OrientGraph g;
        final Configuration config = getConfiguration(create, open, transactional);
        if (pool != null) {
            g = new OrientGraph(pool, config);
        } else {
            g = new OrientGraph(getDatabase(create, open), config);
        }
        initGraph(g);
        return g;
    }

    protected void initGraph(OrientGraph g) {
        final ODatabaseDocumentTx db = g.getRawDatabase();
        boolean txActive = db.getTransaction().isActive();

        if (txActive)
            // COMMIT TX BEFORE ANY SCHEMA CHANGES
            db.commit();

        OSchema schema = db.getMetadata().getSchema();
        if (!schema.existsClass(OImmutableClass.VERTEX_CLASS_NAME))
            schema.createClass(OImmutableClass.VERTEX_CLASS_NAME).setOverSize(2);
        if (!schema.existsClass(OImmutableClass.EDGE_CLASS_NAME))
            schema.createClass(OImmutableClass.EDGE_CLASS_NAME);

        if (txActive) {
            // REOPEN IT AGAIN
            db.begin();
<<<<<<< HEAD
            // db.getTransaction().setUsingLog(settings.isUseLog());
=======
            //            db.getTransaction().setUsingLog(settings.isUseLog());
>>>>>>> 74d54b95
        }
    }

    protected Configuration getConfiguration(boolean create, boolean open, boolean transactional) {
        if (configuration != null)
            return configuration;
        else
            return new BaseConfiguration() {
                {
                    setProperty(Graph.GRAPH, OrientGraph.class.getName());
                    setProperty(OrientGraph.CONFIG_URL, url);
                    setProperty(OrientGraph.CONFIG_USER, user);
                    setProperty(OrientGraph.CONFIG_PASS, password);
                    setProperty(OrientGraph.CONFIG_CREATE, create);
                    setProperty(OrientGraph.CONFIG_OPEN, open);
                    setProperty(OrientGraph.CONFIG_TRANSACTIONAL, transactional);
<<<<<<< HEAD
                    setProperty(OrientGraph.CONFIG_LABEL_AS_CLASSNAME, labelAsClassName);
=======
>>>>>>> 74d54b95
                }
            };
    }

    /**
     * @param create
     *            if true automatically creates database if database with given
     *            URL does not exist
     * @param open
     *            if true automatically opens the database
     */
    protected ODatabaseDocumentTx getDatabase(boolean create, boolean open) {
        final ODatabaseDocumentTx db = new ODatabaseFactory().createDatabase("graph", url);
        if (!db.getURL().startsWith("remote:") && !db.exists()) {
            if (create)
                db.create();
            else if (open) throw new ODatabaseException("Database '" + url + "' not found");
        } else if (open) db.open(user, password);

        return db;
    }

    /**
     * Enable or disable the prefixing of class names with V_<label> for
     * vertices or E_<label> for edges.
     * 
     * @param is
     *            if true classname equals label, if false classname is prefixed
     *            with V_ or E_ (default)
     */
    public OrientGraphFactory setLabelAsClassName(boolean is) {
        this.labelAsClassName = is;
        return this;
    }

    /**
     * Setting up the factory to use database pool instead of creation a new
     * instance of database connection each time.
     */
    public OrientGraphFactory setupPool(final int max) {
        pool = new OPartitionedDatabasePool(url, user, password, max).setAutoCreate(true);
        return this;
    }

    public OPartitionedDatabasePool pool() {
        return pool;
    }

    /**
     * Closes all pooled databases and clear the pool.
     */
    public void close() {
        if (pool != null)
            pool.close();

        pool = null;
    }

}<|MERGE_RESOLUTION|>--- conflicted
+++ resolved
@@ -92,11 +92,7 @@
         if (txActive) {
             // REOPEN IT AGAIN
             db.begin();
-<<<<<<< HEAD
             // db.getTransaction().setUsingLog(settings.isUseLog());
-=======
-            //            db.getTransaction().setUsingLog(settings.isUseLog());
->>>>>>> 74d54b95
         }
     }
 
@@ -113,10 +109,7 @@
                     setProperty(OrientGraph.CONFIG_CREATE, create);
                     setProperty(OrientGraph.CONFIG_OPEN, open);
                     setProperty(OrientGraph.CONFIG_TRANSACTIONAL, transactional);
-<<<<<<< HEAD
                     setProperty(OrientGraph.CONFIG_LABEL_AS_CLASSNAME, labelAsClassName);
-=======
->>>>>>> 74d54b95
                 }
             };
     }
