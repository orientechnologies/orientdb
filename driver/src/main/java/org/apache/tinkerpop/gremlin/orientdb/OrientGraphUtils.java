--- conflicted
+++ resolved
@@ -18,12 +18,7 @@
         try {
             return URLEncoder.encode(iClassName, "UTF-8");
         } catch (UnsupportedEncodingException e) {
-<<<<<<< HEAD
-            // OLogManager.instance().error(null, "Error on encoding class name
-            // using encoding '%s'", e, "UTF-8");
-=======
             //            OLogManager.instance().error(null, "Error on encoding class name using encoding '%s'", e, "UTF-8");
->>>>>>> 74d54b95
             return iClassName;
         }
     }
@@ -38,27 +33,11 @@
         try {
             return URLDecoder.decode(iClassName, "UTF-8");
         } catch (UnsupportedEncodingException e) {
-<<<<<<< HEAD
-            // OLogManager.instance().error(null, "Error on decoding class name
-            // using encoding '%s'", e, "UTF-8");
-=======
             //            OLogManager.instance().error(null, "Error on decoding class name using encoding '%s'", e, "UTF-8");
->>>>>>> 74d54b95
             return iClassName;
         }
     }
 
-<<<<<<< HEAD
-    // public static void getEdgeClassNames(final OrientGraph graph, final
-    // String... iLabels) {
-    // for (int i = 0; i < iLabels.length; ++i) {
-    // final OrientEdgeType edgeType = graph.getEdgeType(iLabels[i]);
-    // if (edgeType != null)
-    // // OVERWRITE CLASS NAME BECAUSE ATTRIBUTES ARE CASE SENSITIVE
-    // iLabels[i] = edgeType.getName();
-    // }
-    // }
-=======
     //    public static void getEdgeClassNames(final OrientGraph graph, final String... iLabels) {
     //        for (int i = 0; i < iLabels.length; ++i) {
     //            final OrientEdgeType edgeType = graph.getEdgeType(iLabels[i]);
@@ -67,6 +46,5 @@
     //                iLabels[i] = edgeType.getName();
     //        }
     //    }
->>>>>>> 74d54b95
 
 }