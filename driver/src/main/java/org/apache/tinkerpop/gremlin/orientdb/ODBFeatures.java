--- conflicted
+++ resolved
@@ -163,14 +163,6 @@
       }
 
       @Override
-<<<<<<< HEAD
-=======
-      public boolean supportsStringIds() {
-           return false;
-      }
-
-      @Override
->>>>>>> 6b7d9357
       public boolean supportsUserSuppliedIds() {
            return false;
       }
