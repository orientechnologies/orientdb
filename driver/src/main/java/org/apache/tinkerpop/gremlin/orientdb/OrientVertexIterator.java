--- conflicted
+++ resolved
@@ -50,18 +50,11 @@
             v = new OrientVertex(vertex.getGraph(), value);
         } else if (immutableClass.isEdgeType()) {
             // EDGE
-<<<<<<< HEAD
             // if (vertex.settings.isUseVertexFieldsForEdgeLabels() ||
-            // OrientEdge.isLabeled(OrientEdge.getRecordLabel(value), iLabels))
-            v = new OrientVertex(vertex.getGraph(), OrientEdge.getConnection(value, connection.getKey().opposite()));
-            // else
-            // v = null;
-=======
             //            if (vertex.settings.isUseVertexFieldsForEdgeLabels() || OrientEdge.isLabeled(OrientEdge.getRecordLabel(value), iLabels))
             v = new OrientVertex(vertex.getGraph(), OrientEdge.getConnection(value, connection.getKey().opposite()));
             //            else
             //                v = null;
->>>>>>> 74d54b95
         } else
             throw new IllegalStateException("Invalid content found between connections:" + value);
 
@@ -84,18 +77,10 @@
             v = value;
         } else if (immutableClass.isEdgeType()) {
             // EDGE
-<<<<<<< HEAD
-            // if (vertex.settings.isUseVertexFieldsForEdgeLabels() ||
-            // OrientEdge.isLabeled(OrientEdge.getRecordLabel(value), iLabels))
-            v = OrientEdge.getConnection(value, connection.getKey().opposite());
-            // else
-            // v = null;
-=======
             //            if (vertex.settings.isUseVertexFieldsForEdgeLabels() || OrientEdge.isLabeled(OrientEdge.getRecordLabel(value), iLabels))
             v = OrientEdge.getConnection(value, connection.getKey().opposite());
             //            else
             //                v = null;
->>>>>>> 74d54b95
         } else
             throw new IllegalStateException("Invalid content found between connections:" + value);
 
