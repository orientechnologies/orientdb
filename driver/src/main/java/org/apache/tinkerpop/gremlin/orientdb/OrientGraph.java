package org.apache.tinkerpop.gremlin.orientdb;

import static org.apache.tinkerpop.gremlin.orientdb.StreamUtils.asStream;

import java.util.Collection;
import java.util.Collections;
import java.util.HashSet;
import java.util.Iterator;
import java.util.NoSuchElementException;
import java.util.Set;
import java.util.function.Function;
import java.util.stream.Stream;
import java.util.stream.StreamSupport;

import org.apache.commons.configuration.Configuration;
import org.apache.commons.lang.NotImplementedException;
import org.apache.tinkerpop.gremlin.orientdb.traversal.strategy.optimization.OrientGraphStepStrategy;
import org.apache.tinkerpop.gremlin.process.computer.GraphComputer;
import org.apache.tinkerpop.gremlin.process.traversal.TraversalStrategies;
import org.apache.tinkerpop.gremlin.structure.Edge;
import org.apache.tinkerpop.gremlin.structure.Element;
import org.apache.tinkerpop.gremlin.structure.Graph;
import org.apache.tinkerpop.gremlin.structure.Transaction;
import org.apache.tinkerpop.gremlin.structure.Vertex;
import org.apache.tinkerpop.gremlin.structure.util.ElementHelper;

import com.orientechnologies.common.exception.OException;
import com.orientechnologies.common.log.OLogManager;
import com.orientechnologies.common.util.OCallable;
import com.orientechnologies.orient.core.command.OCommandRequest;
import com.orientechnologies.orient.core.db.ODatabaseFactory;
import com.orientechnologies.orient.core.db.ODatabaseRecordThreadLocal;
import com.orientechnologies.orient.core.db.document.ODatabaseDocument;
import com.orientechnologies.orient.core.db.document.ODatabaseDocumentTx;
import com.orientechnologies.orient.core.db.record.OIdentifiable;
import com.orientechnologies.orient.core.exception.ODatabaseException;
import com.orientechnologies.orient.core.id.ORecordId;
import com.orientechnologies.orient.core.index.OIndex;
import com.orientechnologies.orient.core.index.OIndexManager;
import com.orientechnologies.orient.core.index.OPropertyIndexDefinition;
import com.orientechnologies.orient.core.iterator.ORecordIteratorClass;
import com.orientechnologies.orient.core.metadata.schema.OClass;
import com.orientechnologies.orient.core.metadata.schema.OImmutableClass;
import com.orientechnologies.orient.core.metadata.schema.OProperty;
import com.orientechnologies.orient.core.metadata.schema.OSchema;
import com.orientechnologies.orient.core.metadata.schema.OSchemaProxy;
import com.orientechnologies.orient.core.metadata.schema.OType;
import com.orientechnologies.orient.core.record.ORecord;
import com.orientechnologies.orient.core.record.impl.ODocument;
import com.orientechnologies.orient.core.record.impl.ODocumentInternal;
import com.orientechnologies.orient.core.sql.OCommandSQL;
import com.orientechnologies.orient.core.storage.OStorage;
import com.orientechnologies.orient.core.storage.impl.local.OAbstractPaginatedStorage;

@Graph.OptIn(Graph.OptIn.SUITE_STRUCTURE_STANDARD)
public final class OrientGraph implements Graph {
    static {
        TraversalStrategies.GlobalCache.registerStrategies(
            OrientGraph.class,
            TraversalStrategies.GlobalCache.getStrategies(Graph.class).clone()
                .addStrategies(OrientGraphStepStrategy.instance()));
    }

    public static String CONFIG_URL = "orient-url";
    public static String CONFIG_USER = "orient-user";
    public static String CONFIG_PASS = "orient-pass";
    public static String CONFIG_CREATE = "orient-create";
    public static String CONFIG_OPEN = "orient-open";

    protected final ODatabaseDocumentTx database;
    protected final String url;

    public static OrientGraph open(final Configuration configuration) {
        return new OrientGraph(configuration);
    }

    public OrientGraph(Configuration config) {
        this.url = config.getString(CONFIG_URL, "memory:test-" + Math.random());
        this.database = getDatabase(url,
            config.getString(CONFIG_USER, "admin"),
            config.getString(CONFIG_PASS, "admin"),
            config.getBoolean(CONFIG_CREATE, true),
            config.getBoolean(CONFIG_OPEN, true));
    }

    public OrientGraph(ODatabaseDocumentTx database) {
        this.url = database.getURL();
        this.database = database;
    }

    @Override
    public Features features() {
        return ODBFeatures.OrientFeatures.INSTANCE;
    }

    public void makeActive() {
//        activeGraph.set(this);

        final ODatabaseDocument tlDb = ODatabaseRecordThreadLocal.INSTANCE.getIfDefined();
        if (database != null && tlDb != database) {
            database.activateOnCurrentThread();
            ODatabaseRecordThreadLocal.INSTANCE.set(database);
        }
    }

    /**
     * @param create if true automatically creates database if database with given URL does not exist
     * @param open   if true automatically opens the database
     */
    protected ODatabaseDocumentTx getDatabase(String url, String user, String password, boolean create, boolean open) {
        final ODatabaseDocumentTx db = new ODatabaseFactory().createDatabase("graph", url);
        if (!db.getURL().startsWith("remote:") && !db.exists()) {
            if (create) db.create();
            else if (open) throw new ODatabaseException("Database '" + url + "' not found");
        } else if (open) db.open(user, password);

        return db;
    }

    @Override
    public Vertex addVertex(Object... keyValues) {
        makeActive();
        ElementHelper.legalPropertyKeyValueArray(keyValues);
        if (ElementHelper.getIdValue(keyValues).isPresent()) throw Vertex.Exceptions.userSuppliedIdsNotSupported();

        String label = ElementHelper.getLabelValue(keyValues).orElse(OImmutableClass.VERTEX_CLASS_NAME);
        String className = label.equals(OImmutableClass.VERTEX_CLASS_NAME) ?
            OImmutableClass.VERTEX_CLASS_NAME :
            OImmutableClass.VERTEX_CLASS_NAME + "_" + label;
        OrientVertex vertex = new OrientVertex(this, className);
        ElementHelper.attachProperties(vertex, keyValues);

        vertex.save();
        return vertex;
    }

    public Object executeSql(String sql) {
        makeActive();
        OCommandRequest command = database.command(new OCommandSQL(sql));
        return command.execute();
    }

    public Object executeCommand(OCommandRequest command) {
        return command.execute();
    }

    @Override
    public <C extends GraphComputer> C compute(Class<C> graphComputerClass) throws IllegalArgumentException {
        throw new NotImplementedException();
    }

    @Override
    public GraphComputer compute() throws IllegalArgumentException {
        throw new NotImplementedException();
    }

    @Override
    public Iterator<Vertex> vertices(Object... vertexIds) {
        makeActive();
        return elements(
            OImmutableClass.VERTEX_CLASS_NAME,
            r -> new OrientVertex(this, getRawDocument(r)),
            vertexIds);
    }

    protected Object convertKey(final OIndex<?> idx, Object iValue) {
        if (iValue != null) {
            final OType[] types = idx.getKeyTypes();
            if (types.length == 0)
                iValue = iValue.toString();
            else
                iValue = OType.convert(iValue, types[0].getDefaultJavaType());
        }
        return iValue;
    }

    public Stream<OrientVertex> getIndexedVertices(OrientIndexQuery indexReference) {
        makeActive();

//        if (iKey.equals("@class"))
//            return getVerticesOfClass(iValue.toString());

        final OIndex<?> idx = database.getMetadata().getIndexManager().getIndex(indexReference.indexName());
        Object iValue = indexReference.value;
        if (idx == null) {
            // NO INDEX
            return Collections.<OrientVertex>emptyList().stream();
        } else {
            iValue = convertKey(idx, iValue);
            Object indexValue = idx.get(iValue);
            if (indexValue == null) {
                return Collections.<OrientVertex>emptyList().stream();
            } else if (!(indexValue instanceof Iterable<?>)) {
                indexValue = Collections.singletonList(indexValue);
            }
            Iterable<ORecordId> iterableIds = (Iterable<ORecordId>) indexValue;
            Stream<ORecordId> ids = StreamSupport.stream(iterableIds.spliterator(), false);
            Stream<ORecord> records = ids.map(id -> (ORecord) id.getRecord()).filter(r -> r != null);
            return records.map(r -> new OrientVertex(this, getRawDocument(r)));
        }
    }

    private OIndexManager getIndexManager() {
        return database.getMetadata().getIndexManager();
    }


    public Set<String> getIndexedKeys(String className) {
        Iterator<OIndex<?>> indexes = getIndexManager().getClassIndexes(className).iterator();
        HashSet<String> indexedKeys = new HashSet<>();
        indexes.forEachRemaining(index -> {
            index.getDefinition().getFields().forEach(indexedKeys::add);
        });
        return indexedKeys;
    }

    public Set<String> getIndexedKeys(final Class<? extends Element> elementClass, String label) {
        if (Vertex.class.isAssignableFrom(elementClass)) {
            return getVertexIndexedKeys(label);
        } else if (Edge.class.isAssignableFrom(elementClass)) {
            return getEdgeIndexedKeys(label);
        } else {
            throw new IllegalArgumentException("Class is not indexable: " + elementClass);
        }
    }

    public Set<String> getIndexedKeys(final Class<? extends Element> elementClass) {
        if (Vertex.class.isAssignableFrom(elementClass)) {
            return getIndexedKeys(OImmutableClass.VERTEX_CLASS_NAME);
        } else if (Edge.class.isAssignableFrom(elementClass)) {
            return getIndexedKeys(OImmutableClass.EDGE_CLASS_NAME);
        } else {
            throw new IllegalArgumentException("Class is not indexable: " + elementClass);
        }
    }

    public Set<String> getVertexIndexedKeys(final String label) {
        return getIndexedKeys(OImmutableClass.VERTEX_CLASS_NAME + "_" + label);
    }

    public Set<String> getEdgeIndexedKeys(final String label) {
        return getIndexedKeys(OImmutableClass.EDGE_CLASS_NAME + "_" + label);
    }

    @Override
    public Iterator<Edge> edges(Object... edgeIds) {
        makeActive();
        return elements(
            OImmutableClass.EDGE_CLASS_NAME,
            r -> new OrientEdge(this, getRawDocument(r)),
            edgeIds);
    }

    protected <A extends Element> Iterator<A> elements(String elementClass, Function<ORecord, A> toA, Object... elementIds) {
        boolean polymorphic = true;
        if (elementIds.length == 0) {
            // return all vertices as stream
            Iterator<ORecord> itty = new ORecordIteratorClass<>(database, database, elementClass, polymorphic);
            return asStream(itty).map(toA).iterator();
        } else {
            Stream<ORecordId> ids = Stream.of(elementIds).map(OrientGraph::createRecordId);
            Stream<ORecord> records = ids.filter(ORecordId::isValid).map(id -> (ORecord) id.getRecord()).filter(r -> r != null);
            return records.map(toA).iterator();
        }
    }

    protected static ORecordId createRecordId(Object id) {
        if (id instanceof ORecordId)
            return (ORecordId) id;
        else if (id instanceof String)
            return new ORecordId((String) id);
        else
            throw new IllegalArgumentException("Orient IDs have to be a String or ORecordId - you provided a " + id.getClass());
    }

    protected ODocument getRawDocument(ORecord record) {
        if (record == null) throw new NoSuchElementException();
        if (record instanceof OIdentifiable)
            record = record.getRecord();
        ODocument currentDocument = (ODocument) record;
        if (currentDocument.getInternalStatus() == ODocument.STATUS.NOT_LOADED)
            currentDocument.load();
        if (ODocumentInternal.getImmutableSchemaClass(currentDocument) == null)
            throw new IllegalArgumentException(
                "Cannot determine the graph element type because the document class is null. Probably this is a projection, use the EXPAND() function");
        return currentDocument;
    }

    @Override
    public Transaction tx() {
        makeActive();
        throw new NotImplementedException();
    }

    @Override
    public Variables variables() {
        makeActive();
        throw new NotImplementedException();
    }

    @Override
    public Configuration configuration() {
        makeActive();
        throw new NotImplementedException();
    }

    @Override
    public void close() throws Exception {
        makeActive();
        boolean commitTx = true;

        try {
            if (!database.isClosed() && commitTx) {
                final OStorage storage = database.getStorage();
                if (storage instanceof OAbstractPaginatedStorage) {
                    if (((OAbstractPaginatedStorage) storage).getWALInstance() != null)
                        database.commit();
                }

            }

        } catch (RuntimeException e) {
            OLogManager.instance().info(this, "Error during context close for db " + url, e);
            throw e;
        } catch (Exception e) {
            OLogManager.instance().error(this, "Error during context close for db " + url, e);
            throw new OException("Error during context close for db " + url, e);
        } finally {
            try {
                database.close();
            } catch (Exception e) {
                OLogManager.instance().error(this, "Error during context close for db " + url, e);
            }
        }
    }

    public void createVertexClass(final String className) {
        makeActive();
        createClass(className, OImmutableClass.VERTEX_CLASS_NAME);
    }

    public void createEdgeClass(final String className) {
        makeActive();
        createClass(className, OImmutableClass.EDGE_CLASS_NAME);
    }

    public void createClass(final String className, final String superClassName) {
        makeActive();
        OClass superClass = database.getMetadata().getSchema().getClass(superClassName);
        if (superClass == null) {
            Collection<OClass> allClasses = database.getMetadata().getSchema().getClasses();
            throw new IllegalArgumentException("unable to find class " + superClassName + ". Available classes: " + allClasses);
        }
        createClass(className, superClass);
    }

    public void createClass(final String className, final OClass superClass) {
        makeActive();
        OSchemaProxy schema = database.getMetadata().getSchema();
        if (schema.getClass(className) == null) {
            try
            {
              schema.createClass(className, superClass);
            }
            catch (OException e)
            {
              throw new IllegalArgumentException(e);
            }
            OLogManager.instance().info(this, "created class '" + className + "' as subclass of '" + superClass + "'");
        }
    }

    public ODatabaseDocumentTx getRawDatabase() {
        makeActive();
        return database;
    }

    /**
     * Returns the persistent class for type iTypeName as OrientEdgeType instance.
     *
     * @param iTypeName Edge class name
     */
    public final OrientEdgeType getEdgeType(final String iTypeName) {
        makeActive();
        final OClass cls = getRawDatabase().getMetadata().getSchema().getClass(iTypeName);
        if (cls == null)
            return null;

        OrientEdgeType.checkType(cls);
        return new OrientEdgeType(this, cls);
    }

    protected <T> String getClassName(final Class<T> elementClass) {
        if (elementClass.isAssignableFrom(Vertex.class))
            return OrientVertexType.CLASS_NAME;
        else if (elementClass.isAssignableFrom(Edge.class))
            return OrientEdgeType.CLASS_NAME;
        throw new IllegalArgumentException("Class '" + elementClass + "' is neither a Vertex, nor an Edge");
    }

    protected void prepareIndexConfiguration(Configuration config) {
        String defaultIndexType = OClass.INDEX_TYPE.NOTUNIQUE.name();
        OType defaultKeyType = OType.STRING;
        String defaultClassName = null;
        String defaultCollate = null;
        ODocument defaultMetadata = null;

        if (!config.containsKey("type"))
            config.setProperty("type", defaultIndexType);
        if (!config.containsKey("keytype"))
            config.setProperty("keytype", defaultKeyType);
        if (!config.containsKey("class"))
            config.setProperty("class", defaultClassName);
        if (!config.containsKey("collate"))
            config.setProperty("collate", defaultCollate);
        if (!config.containsKey("metadata"))
            config.setProperty("metadata", defaultMetadata);
    }

<<<<<<< HEAD
    /**
     * Creates an automatic indexing structure for indexing provided key for element class.
     *
     * @param key           the key to create the index for
     * @param label         the element label
     * @param configuration a collection of parameters for the underlying index implementation:
     *                      <ul>
     *                      <li>"type" is the index type between the supported types (UNIQUE, NOTUNIQUE, FULLTEXT). The default type is NOT_UNIQUE
     *                      <li>"class" is the class to index when it's a custom type derived by Vertex (V) or Edge (E)</li>
     *                      <li>"keytype" to use a key type different by OType.STRING,</li>
     *                      </ul>
     * @param <T>           the element class specification
     */
=======

>>>>>>> 3a10a4d2
    public <T extends Element> void createVertexIndex(final String key, final String label, final Configuration configuration) {
        String className = OrientVertexType.CLASS_NAME + "_" + label;
        createVertexClass(className);
        createIndex(key, className, configuration);
    }

<<<<<<< HEAD
    /**
     * Creates an automatic indexing structure for indexing provided key for element class.
     *
     * @param key           the key to create the index for
     * @param label         the element label
     * @param configuration a collection of parameters for the underlying index implementation:
     *                      <ul>
     *                      <li>"type" is the index type between the supported types (UNIQUE, NOTUNIQUE, FULLTEXT). The default type is NOT_UNIQUE
     *                      <li>"class" is the class to index when it's a custom type derived by Vertex (V) or Edge (E)</li>
     *                      <li>"keytype" to use a key type different by OType.STRING,</li>
     *                      </ul>
     * @param <T>           the element class specification
     */
=======

>>>>>>> 3a10a4d2
    public <T extends Element> void createEdgeIndex(final String key, final String label, final Configuration configuration) {
        String className = OrientEdgeType.CLASS_NAME + "_" + label;
        createEdgeClass(className);
        createIndex(key, className, configuration);
    }

    private <T extends Element> void createIndex(final String key, String className, final Configuration configuration) {
        makeActive();

        prepareIndexConfiguration(configuration);

        OCallable<OClass, OrientGraph> callable = new OCallable<OClass, OrientGraph>() {
            @Override
            public OClass call(final OrientGraph g) {

                String indexType = configuration.getString("type");
                OType keyType = (OType) configuration.getProperty("keytype");
                String collate = configuration.getString("collate");
                ODocument metadata = (ODocument) configuration.getProperty("metadata");


                final ODatabaseDocumentTx db = getRawDatabase();
                final OSchema schema = db.getMetadata().getSchema();

                final OClass cls = schema.getClass(className);
                final OProperty property = cls.getProperty(key);
                if (property != null)
                    keyType = property.getType();

                OPropertyIndexDefinition indexDefinition = new OPropertyIndexDefinition(className, key, keyType);
                if (collate != null)
                    indexDefinition.setCollate(collate);
                db.getMetadata().getIndexManager()
                    .createIndex(className + "." + key, indexType, indexDefinition, cls.getPolymorphicClusterIds(), null, metadata);
                return null;
            }
        };
        execute(callable, "create key index on '", className, ".", key, "'");
    }

    public <RET> RET execute(final OCallable<RET, OrientGraph> iCallable, final String... iOperationStrings) throws RuntimeException {
        makeActive();

        if (OLogManager.instance().isWarnEnabled() && iOperationStrings.length > 0) {
            // COMPOSE THE MESSAGE
            final StringBuilder msg = new StringBuilder(256);
            for (String s : iOperationStrings)
                msg.append(s);

            // ASSURE PENDING TX IF ANY IS COMMITTED
            OLogManager.instance().warn(
                this,
                msg.toString());
        }
        return iCallable.call(this);
    }

}<|MERGE_RESOLUTION|>--- conflicted
+++ resolved
@@ -1,28 +1,4 @@
 package org.apache.tinkerpop.gremlin.orientdb;
-
-import static org.apache.tinkerpop.gremlin.orientdb.StreamUtils.asStream;
-
-import java.util.Collection;
-import java.util.Collections;
-import java.util.HashSet;
-import java.util.Iterator;
-import java.util.NoSuchElementException;
-import java.util.Set;
-import java.util.function.Function;
-import java.util.stream.Stream;
-import java.util.stream.StreamSupport;
-
-import org.apache.commons.configuration.Configuration;
-import org.apache.commons.lang.NotImplementedException;
-import org.apache.tinkerpop.gremlin.orientdb.traversal.strategy.optimization.OrientGraphStepStrategy;
-import org.apache.tinkerpop.gremlin.process.computer.GraphComputer;
-import org.apache.tinkerpop.gremlin.process.traversal.TraversalStrategies;
-import org.apache.tinkerpop.gremlin.structure.Edge;
-import org.apache.tinkerpop.gremlin.structure.Element;
-import org.apache.tinkerpop.gremlin.structure.Graph;
-import org.apache.tinkerpop.gremlin.structure.Transaction;
-import org.apache.tinkerpop.gremlin.structure.Vertex;
-import org.apache.tinkerpop.gremlin.structure.util.ElementHelper;
 
 import com.orientechnologies.common.exception.OException;
 import com.orientechnologies.common.log.OLogManager;
@@ -39,18 +15,27 @@
 import com.orientechnologies.orient.core.index.OIndexManager;
 import com.orientechnologies.orient.core.index.OPropertyIndexDefinition;
 import com.orientechnologies.orient.core.iterator.ORecordIteratorClass;
-import com.orientechnologies.orient.core.metadata.schema.OClass;
-import com.orientechnologies.orient.core.metadata.schema.OImmutableClass;
-import com.orientechnologies.orient.core.metadata.schema.OProperty;
-import com.orientechnologies.orient.core.metadata.schema.OSchema;
-import com.orientechnologies.orient.core.metadata.schema.OSchemaProxy;
-import com.orientechnologies.orient.core.metadata.schema.OType;
+import com.orientechnologies.orient.core.metadata.schema.*;
 import com.orientechnologies.orient.core.record.ORecord;
 import com.orientechnologies.orient.core.record.impl.ODocument;
 import com.orientechnologies.orient.core.record.impl.ODocumentInternal;
 import com.orientechnologies.orient.core.sql.OCommandSQL;
 import com.orientechnologies.orient.core.storage.OStorage;
 import com.orientechnologies.orient.core.storage.impl.local.OAbstractPaginatedStorage;
+import org.apache.commons.configuration.Configuration;
+import org.apache.commons.lang.NotImplementedException;
+import org.apache.tinkerpop.gremlin.orientdb.traversal.strategy.optimization.OrientGraphStepStrategy;
+import org.apache.tinkerpop.gremlin.process.computer.GraphComputer;
+import org.apache.tinkerpop.gremlin.process.traversal.TraversalStrategies;
+import org.apache.tinkerpop.gremlin.structure.*;
+import org.apache.tinkerpop.gremlin.structure.util.ElementHelper;
+
+import java.util.*;
+import java.util.function.Function;
+import java.util.stream.Stream;
+import java.util.stream.StreamSupport;
+
+import static org.apache.tinkerpop.gremlin.orientdb.StreamUtils.asStream;
 
 @Graph.OptIn(Graph.OptIn.SUITE_STRUCTURE_STANDARD)
 public final class OrientGraph implements Graph {
@@ -417,52 +402,21 @@
             config.setProperty("metadata", defaultMetadata);
     }
 
-<<<<<<< HEAD
-    /**
-     * Creates an automatic indexing structure for indexing provided key for element class.
-     *
-     * @param key           the key to create the index for
-     * @param label         the element label
-     * @param configuration a collection of parameters for the underlying index implementation:
-     *                      <ul>
-     *                      <li>"type" is the index type between the supported types (UNIQUE, NOTUNIQUE, FULLTEXT). The default type is NOT_UNIQUE
-     *                      <li>"class" is the class to index when it's a custom type derived by Vertex (V) or Edge (E)</li>
-     *                      <li>"keytype" to use a key type different by OType.STRING,</li>
-     *                      </ul>
-     * @param <T>           the element class specification
-     */
-=======
-
->>>>>>> 3a10a4d2
+
     public <T extends Element> void createVertexIndex(final String key, final String label, final Configuration configuration) {
         String className = OrientVertexType.CLASS_NAME + "_" + label;
         createVertexClass(className);
         createIndex(key, className, configuration);
     }
 
-<<<<<<< HEAD
-    /**
-     * Creates an automatic indexing structure for indexing provided key for element class.
-     *
-     * @param key           the key to create the index for
-     * @param label         the element label
-     * @param configuration a collection of parameters for the underlying index implementation:
-     *                      <ul>
-     *                      <li>"type" is the index type between the supported types (UNIQUE, NOTUNIQUE, FULLTEXT). The default type is NOT_UNIQUE
-     *                      <li>"class" is the class to index when it's a custom type derived by Vertex (V) or Edge (E)</li>
-     *                      <li>"keytype" to use a key type different by OType.STRING,</li>
-     *                      </ul>
-     * @param <T>           the element class specification
-     */
-=======
-
->>>>>>> 3a10a4d2
+
     public <T extends Element> void createEdgeIndex(final String key, final String label, final Configuration configuration) {
         String className = OrientEdgeType.CLASS_NAME + "_" + label;
         createEdgeClass(className);
         createIndex(key, className, configuration);
     }
 
+    @SuppressWarnings({"rawtypes"})
     private <T extends Element> void createIndex(final String key, String className, final Configuration configuration) {
         makeActive();
 
