--- conflicted
+++ resolved
@@ -21,8 +21,7 @@
 import java.util.stream.Stream;
 
 
-<<<<<<< HEAD
-public class OrientElement implements Element {
+public abstract class OrientElement implements Element {
 
     private static final Map<String, String> INTERNAL_CLASSES_TO_TINKERPOP_CLASSES;
     static {
@@ -31,9 +30,6 @@
         INTERNAL_CLASSES_TO_TINKERPOP_CLASSES.put(OImmutableClass.EDGE_CLASS_NAME, Edge.DEFAULT_LABEL);
     }
 
-=======
-public abstract class OrientElement implements Element {
->>>>>>> 3a10a4d2
     protected OIdentifiable rawElement;
     protected OrientGraph graph;
 
