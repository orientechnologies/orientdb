--- conflicted
+++ resolved
@@ -122,17 +122,10 @@
         if (doc == null)
             return null;
 
-<<<<<<< HEAD
         // if (settings != null && settings.isKeepInMemoryReferences())
         // AVOID LAZY RESOLVING+SETTING OF RECORD
         // return doc.rawField(OrientGraphUtils.CONNECTION_OUT);
         // else
-=======
-        //        if (settings != null && settings.isKeepInMemoryReferences())
-        // AVOID LAZY RESOLVING+SETTING OF RECORD
-        //            return doc.rawField(OrientGraphUtils.CONNECTION_OUT);
-        //        else
->>>>>>> 74d54b95
         return doc.field(OrientGraphUtils.CONNECTION_OUT);
     }
 
@@ -148,17 +141,10 @@
         if (doc == null)
             return null;
 
-<<<<<<< HEAD
-        // if (settings != null && settings.isKeepInMemoryReferences())
-        // AVOID LAZY RESOLVING+SETTING OF RECORD
-        // return doc.rawField(OrientGraphUtils.CONNECTION_IN);
-        // else
-=======
         //        if (settings != null && settings.isKeepInMemoryReferences())
         // AVOID LAZY RESOLVING+SETTING OF RECORD
         //            return doc.rawField(OrientGraphUtils.CONNECTION_IN);
         //        else
->>>>>>> 74d54b95
         return doc.field(OrientGraphUtils.CONNECTION_IN);
     }
 
