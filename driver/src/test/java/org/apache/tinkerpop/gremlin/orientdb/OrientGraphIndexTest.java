--- conflicted
+++ resolved
@@ -20,11 +20,7 @@
 public class OrientGraphIndexTest {
 
     public static final String URL = "memory:" + OrientGraphIndexTest.class.getSimpleName();
-<<<<<<< HEAD
-    // public static final String URL = "remote:localhost/test";
-=======
     //    public static final String URL = "remote:localhost/test";
->>>>>>> 74d54b95
 
     private OrientGraph newGraph() {
         return new OrientGraphFactory(URL + UUID.randomUUID(), "root", "root").getNoTx();
@@ -83,58 +79,6 @@
     }
 
     // Indexed edge properties is not yet handled / implemented.
-<<<<<<< HEAD
-    // @Test
-    // public void uniqueIndexOnEdges() {
-    //
-    // String vertexLabel = "SomeVertexLabel";
-    // String edgeLabel1 = "SomeEdgeLabel1";
-    // String edgeLabel2 = "SomeEdgeLabel2";
-    // String indexedKey = "indexedKey";
-    // String value = "value1";
-    //
-    // OrientGraph graph = newGraph();
-    //
-    // Configuration config = new BaseConfiguration();
-    // config.setProperty("type", "UNIQUE");
-    // config.setProperty("keytype", OType.STRING);
-    // graph.createEdgeIndex(indexedKey, edgeLabel1, config);
-    //
-    // Assert.assertEquals(graph.getIndexedKeys(Edge.class, edgeLabel1), new
-    // HashSet<String>(Collections.singletonList(indexedKey)));
-    // Assert.assertEquals(graph.getIndexedKeys(Edge.class, edgeLabel2), new
-    // HashSet<String>(Collections.emptyList()));
-    // Assert.assertEquals(graph.getIndexedKeys(Vertex.class, vertexLabel), new
-    // HashSet<String>(Collections.emptyList()));
-    //
-    // Vertex v1 = graph.addVertex(T.label, vertexLabel);
-    // Vertex v2 = graph.addVertex(T.label, vertexLabel);
-    // Edge e1 = v1.addEdge(edgeLabel1, v2, indexedKey, value);
-    // Edge e2 = v1.addEdge(edgeLabel2, v2, indexedKey, value);
-    //
-    // // Verify that the traversal hits the index via println debugging.
-    // // Should print "index will be queried..." then "not indexed"
-    // Set<Edge> result1 = graph.traversal().E().has(T.label,
-    // P.eq(edgeLabel1)).toSet();
-    // Assert.assertTrue(result1.size() == 1);
-    // Set<Edge> result2 = graph.traversal().E().has(T.label,
-    // P.eq(edgeLabel2)).toSet();
-    // Assert.assertTrue(result2.size() == 1);
-    //
-    // // no duplicates allowed for edge with label1
-    // try {
-    // v2.addEdge(edgeLabel1, v1, indexedKey, value);
-    // Assert.fail("must throw duplicate key here!");
-    // } catch (ORecordDuplicatedException e) {
-    // // ok
-    // }
-    //
-    // // allow duplicate for vertex with label2
-    // v2.addEdge(edgeLabel2, v1, indexedKey, value);
-    // }
-
-    // TODO: fix
-=======
     //    @Test
     //    public void uniqueIndexOnEdges() {
     //
@@ -180,7 +124,6 @@
     //    }
 
     //TODO: fix
->>>>>>> 74d54b95
     @Test
     public void indexCollation() {
         OrientGraph graph = newGraph();
@@ -196,20 +139,10 @@
         graph.createVertexIndex(key, label, config);
 
         graph.addVertex(T.label, label, key, value);
-<<<<<<< HEAD
-        // TODO: test with a "has" traversal, if/when that supports a case
-        // insensitive match predicate
-        // OrientIndexQuery indexRef = new OrientIndexQuery(true,
-        // Optional.of(label), key, value.toUpperCase());
-        // Iterator<OrientVertex> result =
-        // graph.getIndexedVertices(indexRef).iterator();
-        // Assert.assertEquals(result.hasNext(), true);
-=======
         // TODO: test with a "has" traversal, if/when that supports a case insensitive match predicate
         //        OrientIndexQuery indexRef = new OrientIndexQuery(true, Optional.of(label), key, value.toUpperCase());
         //        Iterator<OrientVertex> result = graph.getIndexedVertices(indexRef).iterator();
         //        Assert.assertEquals(result.hasNext(), true);
->>>>>>> 74d54b95
     }
 
     private void createVertexIndexLabel1(OrientGraph graph) {
