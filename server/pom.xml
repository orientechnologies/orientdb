<?xml version="1.0" encoding="UTF-8"?>

<!-- ~ /* ~ * Copyright 2014 Orient Technologies LTD (info(at)orientechnologies.com) 
    ~ * ~ * Licensed under the Apache License, Version 2.0 (the "License"); ~ 
    * you may not use this file except in compliance with the License. ~ * You 
    may obtain a copy of the License at ~ * ~ * http://www.apache.org/licenses/LICENSE-2.0 
    ~ * ~ * Unless required by applicable law or agreed to in writing, software 
    ~ * distributed under the License is distributed on an "AS IS" BASIS, ~ * 
    WITHOUT WARRANTIES OR CONDITIONS OF ANY KIND, either express or implied. 
    ~ * See the License for the specific language governing permissions and ~ 
    * limitations under the License. ~ * ~ * For more information: http://www.orientechnologies.com 
    ~ */ -->

<project xmlns="http://maven.apache.org/POM/4.0.0" xmlns:xsi="http://www.w3.org/2001/XMLSchema-instance"
         xsi:schemaLocation="http://maven.apache.org/POM/4.0.0 http://maven.apache.org/maven-v4_0_0.xsd">
    <modelVersion>4.0.0</modelVersion>

    <parent>
        <groupId>com.orientechnologies</groupId>
        <artifactId>orientdb-parent</artifactId>
<<<<<<< HEAD
        <version>3.2.2-SNAPSHOT</version>
        <relativePath>../pom.xml</relativePath>
=======
        <version>3.2.3-SNAPSHOT</version>
>>>>>>> 5aed83c5
    </parent>

    <artifactId>orientdb-server</artifactId>

    <name>OrientDB Server</name>

    <properties>
        <javac.src.version>${maven.compiler.source}</javac.src.version>
        <javac.target.version>${maven.compiler.target}</javac.target.version>
        <jar.manifest.mainclass>com.orientechnologies.orient.server.OServerMain</jar.manifest.mainclass>
        <project.build.sourceEncoding>UTF-8</project.build.sourceEncoding>
        <argLine>
            -ea
            -Xmx${heapSize}
            -Dstorage.diskCache.bufferSize=4096
            -Dsecurity.userPasswordSaltIterations=10
            -Dmemory.directMemory.trackMode=true
            -Djava.util.logging.manager=com.orientechnologies.common.log.ShutdownLogManager
            -Dstorage.diskCache.checksumMode=storeAndThrow
            -Dindex.allowManualIndexes=false
            -Dsecurity.warningDefaultUsers=false
            -Dsecurity.createDefaultUsers=false
            --add-opens jdk.unsupported/sun.misc=ALL-UNNAMED
            --add-opens java.base/sun.security.x509=ALL-UNNAMED
        </argLine>
    </properties>

    <dependencies>
        <dependency>
            <groupId>com.orientechnologies</groupId>
            <artifactId>orientdb-test-commons</artifactId>
            <version>${project.version}</version>
            <scope>test</scope>
        </dependency>
        <dependency>
            <groupId>com.orientechnologies</groupId>
            <artifactId>orientdb-client</artifactId>
            <version>${project.version}</version>
        </dependency>
        <dependency>
            <groupId>com.orientechnologies</groupId>
            <artifactId>orientdb-tools</artifactId>
            <version>${project.version}</version>
        </dependency>
        <dependency>
            <groupId>com.orientechnologies</groupId>
            <artifactId>orientdb-core</artifactId>
            <version>${project.version}</version>
            <type>test-jar</type>
            <scope>test</scope>
        </dependency>

        <dependency>
            <groupId>org.glassfish.jaxb</groupId>
            <artifactId>jaxb-runtime</artifactId>
            <version>3.0.2</version>
        </dependency>

        <dependency>
            <groupId>org.apache.httpcomponents</groupId>
            <artifactId>httpclient</artifactId>
            <version>4.4</version>
            <scope>test</scope>
        </dependency>
        <dependency>
            <groupId>org.apache.httpcomponents</groupId>
            <artifactId>fluent-hc</artifactId>
            <version>4.4</version>
            <scope>test</scope>
        </dependency>
    </dependencies>

    <profiles>
        <profile>
            <id>development</id>
            <activation>
                <activeByDefault>true</activeByDefault>
            </activation>
            <properties>
                <exclude.test.1>**/AutomaticBackupTest.java</exclude.test.1>
            </properties>
        </profile>

        <profile>
            <id>ci</id>
            <activation>
                <property>
                    <name>orientdb.test.env</name>
                    <value>ci</value>
                </property>
            </activation>
            <properties>
                <exclude.test.1>empty.java</exclude.test.1>
            </properties>

        </profile>
        <profile>
            <id>release</id>
            <activation>
                <property>
                    <name>orientdb.test.env</name>
                    <value>release</value>
                </property>
            </activation>
            <properties>
                <exclude.test.1>empty.java</exclude.test.1>
            </properties>

        </profile>
        <profile>
            <id>localDeploy</id>
            <activation>
                <property>
                    <name>localDeploy</name>
                </property>
            </activation>
        </profile>
        <profile>
            <id>crash-tests</id>
            <build>
                <plugins>
                    <plugin>
                        <groupId>org.apache.maven.plugins</groupId>
                        <artifactId>maven-failsafe-plugin</artifactId>
                        <version>${surefire.version}</version>
                        <configuration>
                            <skipTests>true</skipTests>
                        </configuration>
                    </plugin>
                </plugins>
            </build>
        </profile>
    </profiles>


    <build>
        <plugins>
            <plugin>
                <groupId>org.apache.maven.plugins</groupId>
                <artifactId>maven-surefire-plugin</artifactId>
                <dependencies>
                    <dependency>
                        <groupId>org.apache.maven.surefire</groupId>
                        <artifactId>surefire-junit47</artifactId>
                        <version>${surefire.version}</version>
                    </dependency>
                </dependencies>
                <configuration>
                    <systemPropertyVariables>
                        <buildDirectory>${project.build.directory}</buildDirectory>
                    </systemPropertyVariables>
                    <excludes>
                        <exclude>${exclude.test.1}</exclude>
                    </excludes>
                </configuration>
            </plugin>
            <plugin>
                <groupId>org.apache.maven.plugins</groupId>
                <artifactId>maven-failsafe-plugin</artifactId>
                <dependencies>
                    <dependency>
                        <groupId>org.apache.maven.surefire</groupId>
                        <artifactId>surefire-junit47</artifactId>
                        <version>${surefire.version}</version>
                    </dependency>
                </dependencies>
                <configuration>
                    <systemPropertyVariables>
                        <buildDirectory>${project.build.directory}</buildDirectory>
                    </systemPropertyVariables>
                    <useModulePath>false</useModulePath>
                </configuration>
            </plugin>
            <plugin>
                <artifactId>maven-jar-plugin</artifactId>
                <configuration>
                    <archive>
                        <manifest>
                            <mainClass>${jar.manifest.mainclass}</mainClass>
                        </manifest>
                    </archive>
                </configuration>
                <executions>
                    <execution>
                        <goals>
                            <goal>test-jar</goal>
                        </goals>
                    </execution>
                </executions>
            </plugin>
        </plugins>
    </build>

</project><|MERGE_RESOLUTION|>--- conflicted
+++ resolved
@@ -18,12 +18,8 @@
     <parent>
         <groupId>com.orientechnologies</groupId>
         <artifactId>orientdb-parent</artifactId>
-<<<<<<< HEAD
-        <version>3.2.2-SNAPSHOT</version>
+        <version>3.2.3-SNAPSHOT</version>
         <relativePath>../pom.xml</relativePath>
-=======
-        <version>3.2.3-SNAPSHOT</version>
->>>>>>> 5aed83c5
     </parent>
 
     <artifactId>orientdb-server</artifactId>
