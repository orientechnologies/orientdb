/*
 *
 *  *  Copyright 2016 Orient Technologies LTD (info(at)orientdb.com)
 *  *
 *  *  Licensed under the Apache License, Version 2.0 (the "License");
 *  *  you may not use this file except in compliance with the License.
 *  *  You may obtain a copy of the License at
 *  *
 *  *       http://www.apache.org/licenses/LICENSE-2.0
 *  *
 *  *  Unless required by applicable law or agreed to in writing, software
 *  *  distributed under the License is distributed on an "AS IS" BASIS,
 *  *  WITHOUT WARRANTIES OR CONDITIONS OF ANY KIND, either express or implied.
 *  *  See the License for the specific language governing permissions and
 *  *  limitations under the License.
 *  *
 *  * For more information: http://www.orientdb.com
 *
 */
package com.orientechnologies.orient.server.distributed;

import com.orientechnologies.common.exception.OException;
import com.orientechnologies.common.io.OIOException;
import com.orientechnologies.common.log.OLogManager;
import com.orientechnologies.common.thread.OThreadPoolExecutorWithLogging;
import com.orientechnologies.orient.client.binary.OChannelBinarySynchClient;
import com.orientechnologies.orient.client.remote.message.ODistributedConnectRequest;
import com.orientechnologies.orient.client.remote.message.ODistributedConnectResponse;
import com.orientechnologies.orient.core.config.OContextConfiguration;
import com.orientechnologies.orient.core.config.OGlobalConfiguration;
import com.orientechnologies.orient.core.metadata.security.OToken;
import com.orientechnologies.orient.enterprise.channel.binary.OChannelBinaryProtocol;

import java.io.IOException;
import java.util.Date;
import java.util.concurrent.ExecutorService;
import java.util.concurrent.LinkedBlockingQueue;
import java.util.concurrent.TimeUnit;

/**
 * Remote server channel.
 *
 * @author Luca Garulli
 */
public class ORemoteServerChannel {
  private final ODistributedServerManager manager;
  private final String                    url;
  private final String                    remoteHost;
  private final int                       remotePort;
  private final String                    userName;
  private final String                    userPassword;
  private final String                    server;
  private       OChannelBinarySynchClient channel;
  private       int                       protocolVersion;
  private       ODistributedRequest       prevRequest;
  private       ODistributedResponse      prevResponse;

  private static final int                   MAX_RETRY     = 3;
  private static final String                CLIENT_TYPE   = "OrientDB Server";
  private static final boolean               COLLECT_STATS = false;
  private              int                   sessionId     = -1;
  private              byte[]                sessionToken;
  private              OContextConfiguration contextConfig = new OContextConfiguration();
  private              Date                  createdOn     = new Date();

  private volatile     int             totalConsecutiveErrors = 0;
  private final static int             MAX_CONSECUTIVE_ERRORS = 10;
  private              ExecutorService executor;

  public ORemoteServerChannel(final ODistributedServerManager manager, final String iServer, final String iURL, final String user,
      final String passwd, final int currentProtocolVersion) throws IOException {
    this.manager = manager;
    this.server = iServer;
    this.url = iURL;
    this.userName = user;
    this.userPassword = passwd;

    final int sepPos = iURL.lastIndexOf(":");
    remoteHost = iURL.substring(0, sepPos);
    remotePort = Integer.parseInt(iURL.substring(sepPos + 1));

    protocolVersion = currentProtocolVersion;
<<<<<<< HEAD
    executor = new OThreadPoolExecutorWithLogging(1, 1, 0L, TimeUnit.MILLISECONDS, new LinkedBlockingQueue<>(10));
    connect();

    // half way from expire re-negotiate session
    expireOffset =
        manager.getServerInstance().getContextConfiguration().getValueAsInteger(OGlobalConfiguration.NETWORK_TOKEN_EXPIRE_TIMEOUT)
            * 60000 / 2;
  }

  private synchronized void checkReconnect() {
    long now = System.currentTimeMillis();
    if (token.getExpiry() - expireOffset < now) {
=======
    RejectedExecutionHandler reject = (task, executor) -> {
>>>>>>> 4e6451cf
      try {
        executor.getQueue().put(task);
      } catch (InterruptedException e) {
        Thread.currentThread().interrupt();
      }
    };
    executor = new ThreadPoolExecutor(1, 1, 0L, TimeUnit.MILLISECONDS, new LinkedBlockingQueue<>(10), reject);

    connect();
  }

  public int getDistributedProtocolVersion() {
    return protocolVersion;
  }

  public interface OStorageRemoteOperation<T> {
    T execute() throws IOException;
  }

  public void sendRequest(final ODistributedRequest request) {
    executor.execute(() -> {
      networkOperation(OChannelBinaryProtocol.DISTRIBUTED_REQUEST, () -> {
        request.toStream(channel.getDataOutput());
        channel.flush();
        return null;
      }, "Cannot send distributed request " + request.getClass(), MAX_RETRY, true);
    });
    this.prevRequest = request;

  }

  public void sendResponse(final ODistributedResponse response) {
    executor.execute(() -> {
      networkOperation(OChannelBinaryProtocol.DISTRIBUTED_RESPONSE, () -> {
            response.toStream(channel.getDataOutput());
            channel.flush();
            return null;
          }, "Cannot send response back to the sender node '" + response.getSenderNodeName() + "' " + response.getClass(), MAX_RETRY,
          true);
    });
    this.prevResponse = response;
  }

  public void connect() throws IOException {
    channel = new OChannelBinarySynchClient(remoteHost, remotePort, null, contextConfig,
        OChannelBinaryProtocol.CURRENT_PROTOCOL_VERSION);

    networkOperation(OChannelBinaryProtocol.DISTRIBUTED_CONNECT, () -> {

      ODistributedConnectRequest request = new ODistributedConnectRequest(protocolVersion, userName, userPassword);
      request.write(channel, null);
      channel.flush();

      channel.beginResponse(true);
      ODistributedConnectResponse response = request.createResponse();
      response.read(channel, null);
      sessionId = response.getSessionId();
      sessionToken = response.getToken();

      // SET THE PROTOCOL TO THE MINIMUM NUMBER TO SUPPORT BACKWARD COMPATIBILITY
      protocolVersion = response.getDistributedProtocolVersion();

      return null;
    }, "Cannot connect to the remote server '" + url + "'", MAX_RETRY, false);
  }

  public void close() {
    executor.shutdown();
    try {
      executor.awaitTermination(1, TimeUnit.MINUTES);
    } catch (InterruptedException e) {
      Thread.currentThread().interrupt();
    }
    if (channel != null)
      channel.close();

    sessionId = -1;
    sessionToken = null;
  }

  protected synchronized <T> T networkOperation(final byte operationId, final OStorageRemoteOperation<T> operation,
      final String errorMessage, final int maxRetry, final boolean autoReconnect) {
    Exception lastException = null;
    for (int retry = 1; retry <= maxRetry && totalConsecutiveErrors < MAX_CONSECUTIVE_ERRORS; ++retry) {
      try {
        channel.setWaitResponseTimeout();
        channel.beginRequest(operationId, sessionId, sessionToken);

        T result = operation.execute();

        // RESET ERRORS
        totalConsecutiveErrors = 0;

        return result;

      } catch (Exception e) {
        // DIRTY CONNECTION, CLOSE IT AND RE-ACQUIRE A NEW ONE
        lastException = e;

        OLogManager.instance().error(this,
            " current message: " + operation.getClass() + " previous message: " + this.prevRequest + " prev response"
                + prevResponse, e);
        handleNewError();

        close();

        if (!autoReconnect)
          break;

        if (!manager.isNodeAvailable(server))
          break;

        ODistributedServerLog.warn(this, manager.getLocalNodeName(), server, ODistributedServerLog.DIRECTION.OUT,
            "Error on sending message to distributed node (%s) retrying (%d/%d)", lastException.toString(), retry, maxRetry);

        if (retry > 1)
          try {
            Thread.sleep(100 * (retry * 2));
          } catch (InterruptedException e1) {
            break;
          }

        try {
          connect();

          // RESET ERRORS
          totalConsecutiveErrors = 0;

        } catch (IOException e1) {
          lastException = e1;
          handleNewError();

          ODistributedServerLog.warn(this, manager.getLocalNodeName(), server, ODistributedServerLog.DIRECTION.OUT,
              "Error on reconnecting to distributed node (%s)", lastException.toString());
        }
      }
    }

    if (lastException == null)
      handleNewError();

    ODistributedServerLog
        .error(this, manager.getLocalNodeName(), server, ODistributedServerLog.DIRECTION.OUT, "Error sending message to other node",
            lastException);
    return null;
  }

  public ODistributedServerManager getManager() {
    return manager;
  }

  public String getServer() {
    return server;
  }

  public Date getCreatedOn() {
    return createdOn;
  }

  private void handleNewError() {
    totalConsecutiveErrors++;

    if (totalConsecutiveErrors >= MAX_CONSECUTIVE_ERRORS) {
      ODistributedServerLog.warn(this, manager.getLocalNodeName(), server, ODistributedServerLog.DIRECTION.OUT,
          "Reached %d consecutive errors on connection, remove the server '%s' from the cluster", totalConsecutiveErrors, server);

      try {
        manager.removeServer(server, true);
      } catch (Exception e) {
        ODistributedServerLog.warn(this, manager.getLocalNodeName(), server, ODistributedServerLog.DIRECTION.OUT,
            "Error on removing server '%s' from the cluster", server);
      }
    }
  }
}<|MERGE_RESOLUTION|>--- conflicted
+++ resolved
@@ -35,6 +35,7 @@
 import java.util.Date;
 import java.util.concurrent.ExecutorService;
 import java.util.concurrent.LinkedBlockingQueue;
+import java.util.concurrent.RejectedExecutionHandler;
 import java.util.concurrent.TimeUnit;
 
 /**
@@ -80,29 +81,14 @@
     remotePort = Integer.parseInt(iURL.substring(sepPos + 1));
 
     protocolVersion = currentProtocolVersion;
-<<<<<<< HEAD
-    executor = new OThreadPoolExecutorWithLogging(1, 1, 0L, TimeUnit.MILLISECONDS, new LinkedBlockingQueue<>(10));
-    connect();
-
-    // half way from expire re-negotiate session
-    expireOffset =
-        manager.getServerInstance().getContextConfiguration().getValueAsInteger(OGlobalConfiguration.NETWORK_TOKEN_EXPIRE_TIMEOUT)
-            * 60000 / 2;
-  }
-
-  private synchronized void checkReconnect() {
-    long now = System.currentTimeMillis();
-    if (token.getExpiry() - expireOffset < now) {
-=======
     RejectedExecutionHandler reject = (task, executor) -> {
->>>>>>> 4e6451cf
       try {
         executor.getQueue().put(task);
       } catch (InterruptedException e) {
         Thread.currentThread().interrupt();
       }
     };
-    executor = new ThreadPoolExecutor(1, 1, 0L, TimeUnit.MILLISECONDS, new LinkedBlockingQueue<>(10), reject);
+    executor = new OThreadPoolExecutorWithLogging(1, 1, 0L, TimeUnit.MILLISECONDS, new LinkedBlockingQueue<>(10), reject);
 
     connect();
   }
