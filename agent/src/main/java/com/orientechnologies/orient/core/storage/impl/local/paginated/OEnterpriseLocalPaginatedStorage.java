/*
 * Copyright 2015 OrientDB LTD (info(at)orientdb.com)
 *
 *   Licensed under the Apache License, Version 2.0 (the "License");
 *   you may not use this file except in compliance with the License.
 *   You may obtain a copy of the License at
 *
 *        http://www.apache.org/licenses/LICENSE-2.0
 *
 *   Unless required by applicable law or agreed to in writing, software
 *   distributed under the License is distributed on an "AS IS" BASIS,
 *   WITHOUT WARRANTIES OR CONDITIONS OF ANY KIND, either express or implied.
 *   See the License for the specific language governing permissions and
 *   limitations under the License.
 *
 *   For more information: http://www.orientdb.com
 */

package com.orientechnologies.orient.core.storage.impl.local.paginated;

import com.orientechnologies.agent.Utils;
import com.orientechnologies.common.collection.closabledictionary.OClosableLinkedContainer;
import com.orientechnologies.common.concur.lock.OModificationOperationProhibitedException;
import com.orientechnologies.common.exception.OErrorCode;
import com.orientechnologies.common.exception.OException;
import com.orientechnologies.common.io.OIOUtils;
import com.orientechnologies.common.log.OLogManager;
import com.orientechnologies.common.serialization.types.OByteSerializer;
import com.orientechnologies.common.serialization.types.OIntegerSerializer;
import com.orientechnologies.common.serialization.types.OLongSerializer;
import com.orientechnologies.common.util.OCallable;
import com.orientechnologies.common.util.OPair;
import com.orientechnologies.common.util.OQuarto;
import com.orientechnologies.orient.core.config.OContextConfiguration;
import com.orientechnologies.orient.core.config.OGlobalConfiguration;
import com.orientechnologies.orient.core.db.record.ORecordOperation;
import com.orientechnologies.orient.core.exception.*;
import com.orientechnologies.orient.core.id.ORecordId;
import com.orientechnologies.orient.core.storage.ORawBuffer;
import com.orientechnologies.orient.core.storage.ORecordCallback;
import com.orientechnologies.orient.core.storage.OStorageOperationResult;
import com.orientechnologies.orient.core.storage.cache.OCacheEntry;
import com.orientechnologies.orient.core.storage.cache.OReadCache;
import com.orientechnologies.orient.core.storage.config.OClusterBasedStorageConfiguration;
import com.orientechnologies.orient.core.storage.disk.OLocalPaginatedStorage;
import com.orientechnologies.orient.core.storage.fs.OFile;
import com.orientechnologies.orient.core.storage.impl.local.OStorageConfigurationSegment;
import com.orientechnologies.orient.core.storage.impl.local.paginated.base.ODurablePage;
import com.orientechnologies.orient.core.storage.impl.local.paginated.wal.MetaDataRecord;
import com.orientechnologies.orient.core.storage.impl.local.paginated.wal.OLogSequenceNumber;
import com.orientechnologies.orient.core.storage.impl.local.paginated.wal.OWriteAheadLog;
import com.orientechnologies.orient.core.storage.impl.local.paginated.wal.cas.CASDiskWriteAheadLog;
import com.orientechnologies.orient.core.tx.OTransactionInternal;
import java.io.*;
import java.nio.ByteBuffer;
import java.nio.channels.Channels;
import java.nio.channels.FileChannel;
import java.nio.channels.FileLock;
import java.nio.channels.OverlappingFileLockException;
import java.nio.charset.Charset;
import java.nio.file.Files;
import java.nio.file.Path;
import java.nio.file.StandardOpenOption;
import java.security.InvalidAlgorithmParameterException;
import java.security.InvalidKeyException;
import java.security.NoSuchAlgorithmException;
import java.security.SecureRandom;
import java.text.SimpleDateFormat;
import java.util.*;
import java.util.concurrent.CopyOnWriteArrayList;
import java.util.concurrent.atomic.AtomicBoolean;
import java.util.zip.ZipEntry;
import java.util.zip.ZipInputStream;
import java.util.zip.ZipOutputStream;
import javax.crypto.*;
import javax.crypto.spec.IvParameterSpec;
import javax.crypto.spec.SecretKeySpec;

public class OEnterpriseLocalPaginatedStorage extends OLocalPaginatedStorage {

  private static final String INCREMENTAL_BACKUP_LOCK = "backup.ibl";

  private static final String ALGORITHM_NAME = "AES";
  private static final String TRANSFORMATION = "AES/CTR/NoPadding";

  private static final ThreadLocal<Cipher> CIPHER =
      ThreadLocal.withInitial(OEnterpriseLocalPaginatedStorage::getCipherInstance);

  private static final String IBU_EXTENSION_V3 = ".ibu3";
  private static final int INCREMENTAL_BACKUP_VERSION = 423;
  private static final String CONF_ENTRY_NAME = "database.ocf";
  private static final String INCREMENTAL_BACKUP_DATEFORMAT = "yyyy-MM-dd-HH-mm-ss";
  private static final String CONF_UTF_8_ENTRY_NAME = "database_utf8.ocf";
  private final AtomicBoolean backupInProgress = new AtomicBoolean(false);

  private static final String ENCRYPTION_IV = "encryption.iv";

  private final List<OEnterpriseStorageOperationListener> listeners = new CopyOnWriteArrayList<>();

  public OEnterpriseLocalPaginatedStorage(
      String name,
      String filePath,
      String mode,
      int id,
      OReadCache readCache,
      OClosableLinkedContainer<Long, OFile> files,
      long walMaxSize,
      long doubleWriteLogMaxSize) {
    super(name, filePath, mode, id, readCache, files, walMaxSize, doubleWriteLogMaxSize);
    OLogManager.instance().info(this, "Enterprise storage installed correctly.");
  }

  @Override
  public String incrementalBackup(final String backupDirectory, OCallable<Void, Void> started) {
    return incrementalBackup(new File(backupDirectory), started);
  }

  @Override
  public boolean supportIncremental() {
    return true;
  }

  @Override
  public void fullIncrementalBackup(final OutputStream stream)
      throws UnsupportedOperationException {
    try {
      incrementalBackup(stream, null, false);
    } catch (IOException e) {
      throw OException.wrapException(new OStorageException("Error during incremental backup"), e);
    }
  }

  public boolean isLastBackupCompatibleWithUUID(final File backupDirectory) throws IOException {
    if (!backupDirectory.exists()) {
      return true;
    }

    final Path fileLockPath = backupDirectory.toPath().resolve(INCREMENTAL_BACKUP_LOCK);
    try (FileChannel lockChannel =
        FileChannel.open(fileLockPath, StandardOpenOption.CREATE, StandardOpenOption.WRITE)) {
      try (final FileLock fileLock = lockChannel.lock()) {
        final String[] files = fetchIBUFiles(backupDirectory);
        if (files.length > 0) {
          UUID backupUUID = extractDbInstanceUUID(backupDirectory, files[0]);
          try {
            checkDatabaseInstanceId(backupUUID);
          } catch (OInvalidInstanceIdException ex) {
            return false;
          }
        }
      } catch (final OverlappingFileLockException e) {
        OLogManager.instance()
            .error(
                this,
                "Another incremental backup process is in progress, please wait till it will be finished",
                null);
      } catch (final IOException e) {
        throw OException.wrapException(new OStorageException("Error during incremental backup"), e);
      }

      try {
        Files.deleteIfExists(fileLockPath);
      } catch (IOException e) {
        throw OException.wrapException(new OStorageException("Error during incremental backup"), e);
      }
    }
    return true;
  }

  private String incrementalBackup(
      final File backupDirectory, final OCallable<Void, Void> started) {
    String fileName = "";

    if (!backupDirectory.exists()) {
      if (!backupDirectory.mkdirs()) {
        throw new OStorageException(
            "Backup directory "
                + backupDirectory.getAbsolutePath()
                + " does not exist and can not be created");
      }
    }
    checkNoBackupInStorageDir(backupDirectory);

    final Path fileLockPath = backupDirectory.toPath().resolve(INCREMENTAL_BACKUP_LOCK);
    try (final FileChannel lockChannel =
        FileChannel.open(fileLockPath, StandardOpenOption.CREATE, StandardOpenOption.WRITE)) {
      try (@SuppressWarnings("unused")
          final FileLock fileLock = lockChannel.lock()) {
        RandomAccessFile rndIBUFile = null;
        try {
          final String[] files = fetchIBUFiles(backupDirectory);

          final OLogSequenceNumber lastLsn;
          long nextIndex;
          final UUID backupUUID;

          if (files.length == 0) {
            lastLsn = null;
            nextIndex = 0;
            backupUUID = null;
          } else {
            lastLsn = extractIBULsn(backupDirectory, files[files.length - 1]);
            nextIndex = extractIndexFromIBUFile(backupDirectory, files[files.length - 1]) + 1;
            backupUUID = extractDbInstanceUUID(backupDirectory, files[0]);
            checkDatabaseInstanceId(backupUUID);
          }

          final SimpleDateFormat dateFormat = new SimpleDateFormat(INCREMENTAL_BACKUP_DATEFORMAT);
          if (lastLsn != null) {
            fileName =
                getName()
                    + "_"
                    + dateFormat.format(new Date())
                    + "_"
                    + nextIndex
                    + IBU_EXTENSION_V3;
          } else {
            fileName =
                getName()
                    + "_"
                    + dateFormat.format(new Date())
                    + "_"
                    + nextIndex
                    + "_full"
                    + IBU_EXTENSION_V3;
          }

          final File ibuFile = new File(backupDirectory, fileName);

          if (started != null) started.call(null);
          rndIBUFile = new RandomAccessFile(ibuFile, "rw");
          try {
            final FileChannel ibuChannel = rndIBUFile.getChannel();

            final ByteBuffer versionBuffer = ByteBuffer.allocate(OIntegerSerializer.INT_SIZE);
            versionBuffer.putInt(INCREMENTAL_BACKUP_VERSION);
            versionBuffer.rewind();

            OIOUtils.writeByteBuffer(versionBuffer, ibuChannel, 0);

            ibuChannel.position(
                2 * OIntegerSerializer.INT_SIZE
                    + 2 * OLongSerializer.LONG_SIZE
                    + OByteSerializer.BYTE_SIZE);

            OutputStream stream = Channels.newOutputStream(ibuChannel);
            OLogSequenceNumber maxLsn;
            try {
              maxLsn = incrementalBackup(stream, lastLsn, true);
              final ByteBuffer dataBuffer =
                  ByteBuffer.allocate(
                      OIntegerSerializer.INT_SIZE
                          + 2 * OLongSerializer.LONG_SIZE
                          + OByteSerializer.BYTE_SIZE);

              dataBuffer.putLong(nextIndex);
              dataBuffer.putLong(maxLsn.getSegment());
              dataBuffer.putInt(maxLsn.getPosition());

              if (lastLsn == null) dataBuffer.put((byte) 1);
              else dataBuffer.put((byte) 0);

              dataBuffer.rewind();

              ibuChannel.position(OIntegerSerializer.INT_SIZE);
              ibuChannel.write(dataBuffer);

            } finally {
              Utils.safeClose(this, stream);
            }
          } catch (RuntimeException e) {
            rndIBUFile.close();

            if (!ibuFile.delete()) {
              OLogManager.instance()
                  .error(
                      this, ibuFile.getAbsolutePath() + " is closed but can not be deleted", null);
            }

            throw e;
          }
        } catch (IOException e) {
          throw OException.wrapException(
              new OStorageException("Error during incremental backup"), e);
        } finally {
          try {
            if (rndIBUFile != null) rndIBUFile.close();
          } catch (IOException e) {
            OLogManager.instance().error(this, "Can not close %s file", e, fileName);
          }
        }
      }
    } catch (final OverlappingFileLockException e) {
      OLogManager.instance()
          .error(
              this,
              "Another incremental backup process is in progress, please wait till it will be finished",
              null);
    } catch (final IOException e) {
      throw OException.wrapException(new OStorageException("Error during incremental backup"), e);
    }

    try {
      Files.deleteIfExists(fileLockPath);
    } catch (IOException e) {
      throw OException.wrapException(new OStorageException("Error during incremental backup"), e);
    }

    return fileName;
  }

  private UUID extractDbInstanceUUID(File backupDirectory, String file) throws IOException {
    final File ibuFile = new File(backupDirectory, file);
    final RandomAccessFile rndIBUFile;
    try {
      rndIBUFile = new RandomAccessFile(ibuFile, "r");
    } catch (FileNotFoundException e) {
      throw OException.wrapException(new OStorageException("Backup file was not found"), e);
    }

    try {
      final FileChannel ibuChannel = rndIBUFile.getChannel();
      ibuChannel.position(3 * OLongSerializer.LONG_SIZE + 1);

      final InputStream inputStream = Channels.newInputStream(ibuChannel);
      final BufferedInputStream bufferedInputStream = new BufferedInputStream(inputStream);
      final ZipInputStream zipInputStream =
          new ZipInputStream(bufferedInputStream, Charset.forName(configuration.getCharset()));

      ZipEntry zipEntry;
      while ((zipEntry = zipInputStream.getNextEntry()) != null) {
        if (zipEntry.getName().equals("database_instance.uuid")) {
          DataInputStream dis = new DataInputStream(zipInputStream);
          UUID uuid = UUID.fromString(dis.readUTF());
          return uuid;
        }
      }
    } finally {
      rndIBUFile.close();
    }
    return null;
  }

  private void checkNoBackupInStorageDir(final File backupDirectory) {
    if (getStoragePath() == null || backupDirectory == null) {
      return;
    }

    boolean invalid = false;
    try {
      final File storageDir = getStoragePath().toFile();
      if (backupDirectory.equals(storageDir)) {
        invalid = true;
      }
    } catch (final Exception e) {
    }
    if (invalid) {
      throw new OStorageException("Backup cannot be performed in the storage path");
    }
  }

  public void registerStorageListener(OEnterpriseStorageOperationListener listener) {
    this.listeners.add(listener);
  }

  public void unRegisterStorageListener(OEnterpriseStorageOperationListener listener) {
    this.listeners.remove(listener);
  }

  private String[] fetchIBUFiles(final File backupDirectory) throws IOException {
    final String[] files =
        backupDirectory.list(
            (dir, name) ->
                new File(dir, name).length() > 0
                    && name.toLowerCase(configuration.getLocaleInstance())
                        .endsWith(IBU_EXTENSION_V3));

    if (files == null)
      throw new OStorageException(
          "Can not read list of backup files from directory " + backupDirectory.getAbsolutePath());

    final List<OPair<Long, String>> indexedFiles = new ArrayList<>(files.length);

    for (String file : files) {
      final long fileIndex = extractIndexFromIBUFile(backupDirectory, file);
      indexedFiles.add(new OPair<>(fileIndex, file));
    }

    Collections.sort(indexedFiles);

    final String[] sortedFiles = new String[files.length];

    int index = 0;
    for (OPair<Long, String> indexedFile : indexedFiles) {
      sortedFiles[index] = indexedFile.getValue();
      index++;
    }

    return sortedFiles;
  }

  private OLogSequenceNumber extractIBULsn(File backupDirectory, String file) {
    final File ibuFile = new File(backupDirectory, file);
    final RandomAccessFile rndIBUFile;
    try {
      rndIBUFile = new RandomAccessFile(ibuFile, "r");
    } catch (FileNotFoundException e) {
      throw OException.wrapException(new OStorageException("Backup file was not found"), e);
    }

    try {
      try {
        final FileChannel ibuChannel = rndIBUFile.getChannel();
        ibuChannel.position(OIntegerSerializer.INT_SIZE + OLongSerializer.LONG_SIZE);

        ByteBuffer lsnData =
            ByteBuffer.allocate(OIntegerSerializer.INT_SIZE + OLongSerializer.LONG_SIZE);
        ibuChannel.read(lsnData);
        lsnData.rewind();

        final long segment = lsnData.getLong();
        final int position = lsnData.getInt();

        return new OLogSequenceNumber(segment, position);
      } finally {
        rndIBUFile.close();
      }
    } catch (IOException e) {
      throw OException.wrapException(new OStorageException("Error during read of backup file"), e);
    } finally {
      try {
        rndIBUFile.close();
      } catch (IOException e) {
        OLogManager.instance().error(this, "Error during read of backup file", e);
      }
    }
  }

  private long extractIndexFromIBUFile(final File backupDirectory, final String fileName)
      throws IOException {
    final File file = new File(backupDirectory, fileName);

    try (final RandomAccessFile rndFile = new RandomAccessFile(file, "r")) {
      rndFile.seek(OIntegerSerializer.INT_SIZE);
      return validateLongIndex(rndFile.readLong());
    }
  }

  private long validateLongIndex(final long index) {
    return index < 0 ? 0 : Math.abs(index);
  }

  private OLogSequenceNumber incrementalBackup(
      final OutputStream stream, final OLogSequenceNumber fromLsn, final boolean singleThread)
      throws IOException {
    OLogSequenceNumber lastLsn;

    checkOpennessAndMigration();
    if (singleThread && !backupInProgress.compareAndSet(false, true)) {
      throw new OBackupInProgressException(
          "You are trying to start incremental backup but it is in progress now, please wait till it will be finished",
          getName(),
          OErrorCode.BACKUP_IN_PROGRESS);
    }

    stateLock.acquireReadLock();
    try {

      this.interruptionManager.enterCriticalPath();
      checkOpennessAndMigration();
      final long freezeId;

      if (!isWriteAllowedDuringIncrementalBackup())
        freezeId =
            atomicOperationsManager.freezeAtomicOperations(
                OModificationOperationProhibitedException.class, "Incremental backup in progress");
      else freezeId = -1;

      try {
        final BufferedOutputStream bufferedOutputStream = new BufferedOutputStream(stream);
        try {
          final ZipOutputStream zipOutputStream =
              new ZipOutputStream(
                  bufferedOutputStream, Charset.forName(configuration.getCharset()));
          try {
            final long startSegment;
            final OLogSequenceNumber freezeLsn;

            if (fromLsn == null) {
              try {
                UUID databaseInstanceUUID = super.readDatabaseInstanceId();
                if (databaseInstanceUUID == null) {
                  atomicOperationsManager.executeInsideAtomicOperation(
                      null,
                      atomicOperation -> {
                        generateDatabaseInstanceId(atomicOperation);
                      });
                  databaseInstanceUUID = super.readDatabaseInstanceId();
                }
                final ZipEntry zipEntry = new ZipEntry("database_instance.uuid");

                zipOutputStream.putNextEntry(zipEntry);
                zipOutputStream.flush();
                DataOutputStream dos = new DataOutputStream(zipOutputStream);
                dos.writeUTF(databaseInstanceUUID.toString());
                dos.flush();
                //                dos.close();
              } finally {
                zipOutputStream.flush();
              }
            }

            final long newSegmentFreezeId =
                atomicOperationsManager.freezeAtomicOperations(null, null);
            try {
              final OLogSequenceNumber startLsn = writeAheadLog.end();

              if (startLsn != null) freezeLsn = startLsn;
              else freezeLsn = new OLogSequenceNumber(0, 0);

              writeAheadLog.addCutTillLimit(freezeLsn);

              writeAheadLog.appendNewSegment();
              startSegment = writeAheadLog.activeSegment();

              getLastMetadata()
                  .ifPresent(
                      metadata -> {
                        try {
                          writeAheadLog.log(new MetaDataRecord(metadata));
                        } catch (final IOException e) {
                          throw new IllegalStateException("Error during write of metadata", e);
                        }
                      });
            } finally {
              atomicOperationsManager.releaseAtomicOperations(newSegmentFreezeId);
            }

            try {
              backupIv(zipOutputStream);

              final byte[] encryptionIv = new byte[16];
              final SecureRandom secureRandom = new SecureRandom();
              secureRandom.nextBytes(encryptionIv);

              backupEncryptedIv(zipOutputStream, encryptionIv);

              final String aesKeyEncoded =
                  getConfiguration()
                      .getContextConfiguration()
                      .getValueAsString(OGlobalConfiguration.STORAGE_ENCRYPTION_KEY);
              final byte[] aesKey =
                  aesKeyEncoded == null ? null : Base64.getDecoder().decode(aesKeyEncoded);

              if (aesKey != null
                  && aesKey.length != 16
                  && aesKey.length != 24
                  && aesKey.length != 32) {
                throw new OInvalidStorageEncryptionKeyException(
                    "Invalid length of the encryption key, provided size is " + aesKey.length);
              }

              lastLsn = backupPagesWithChanges(fromLsn, zipOutputStream, encryptionIv, aesKey);
              final OLogSequenceNumber lastWALLsn =
                  copyWALToIncrementalBackup(zipOutputStream, startSegment);

              if (lastWALLsn != null && (lastLsn == null || lastWALLsn.compareTo(lastLsn) > 0)) {
                lastLsn = lastWALLsn;
              }
            } finally {
              writeAheadLog.removeCutTillLimit(freezeLsn);
            }
          } finally {
            try {
              zipOutputStream.flush();
            } catch (IOException e) {
              OLogManager.instance().warn(this, "Failed to flush resource " + zipOutputStream);
            }
          }
        } finally {
          try {
            bufferedOutputStream.flush();
          } catch (IOException e) {
            OLogManager.instance().warn(this, "Failed to flush resource " + bufferedOutputStream);
          }
        }
      } finally {
        if (!isWriteAllowedDuringIncrementalBackup())
          atomicOperationsManager.releaseAtomicOperations(freezeId);
      }
    } finally {
      try {
        stateLock.releaseReadLock();

        if (singleThread) {
          backupInProgress.set(false);
        }
      } finally {
        this.interruptionManager.exitCriticalPath();
      }
    }

    return lastLsn;
  }

  private static void doEncryptionDecryption(
      final int mode,
      final byte[] aesKey,
      final long pageIndex,
      final long fileId,
      final byte[] backUpPage,
      final byte[] encryptionIv) {
    try {
      final Cipher cipher = CIPHER.get();
      final SecretKey secretKey = new SecretKeySpec(aesKey, ALGORITHM_NAME);

      final byte[] updatedIv = new byte[16];
      for (int i = 0; i < OLongSerializer.LONG_SIZE; i++) {
        updatedIv[i] = (byte) (encryptionIv[i] ^ ((pageIndex >>> i) & 0xFF));
      }

      for (int i = 0; i < OLongSerializer.LONG_SIZE; i++) {
        updatedIv[i + OLongSerializer.LONG_SIZE] =
            (byte) (encryptionIv[i + OLongSerializer.LONG_SIZE] ^ ((fileId >>> i) & 0xFF));
      }

      cipher.init(mode, secretKey, new IvParameterSpec(updatedIv));

      final byte[] data =
          cipher.doFinal(
              backUpPage, OLongSerializer.LONG_SIZE, backUpPage.length - OLongSerializer.LONG_SIZE);
      System.arraycopy(
          data,
          0,
          backUpPage,
          OLongSerializer.LONG_SIZE,
          backUpPage.length - OLongSerializer.LONG_SIZE);
    } catch (InvalidKeyException e) {
      throw OException.wrapException(new OInvalidStorageEncryptionKeyException(e.getMessage()), e);
    } catch (InvalidAlgorithmParameterException e) {
      throw new IllegalArgumentException("Invalid IV.", e);
    } catch (IllegalBlockSizeException | BadPaddingException e) {
      throw new IllegalStateException("Unexpected exception during CRT encryption.", e);
    }
  }

  private void backupEncryptedIv(final ZipOutputStream zipOutputStream, final byte[] encryptionIv)
      throws IOException {
    final ZipEntry zipEntry = new ZipEntry(ENCRYPTION_IV);
    zipOutputStream.putNextEntry(zipEntry);

    zipOutputStream.write(encryptionIv);
    zipOutputStream.closeEntry();
  }

  private void backupIv(final ZipOutputStream zipOutputStream) throws IOException {
    final ZipEntry zipEntry = new ZipEntry(IV_NAME);
    zipOutputStream.putNextEntry(zipEntry);

    zipOutputStream.write(this.iv);
    zipOutputStream.closeEntry();
  }

  private byte[] restoreIv(final ZipInputStream zipInputStream) throws IOException {
    final byte[] iv = new byte[16];
    OIOUtils.readFully(zipInputStream, iv, 0, iv.length);

    return iv;
  }

  private OLogSequenceNumber backupPagesWithChanges(
      final OLogSequenceNumber changeLsn,
      final ZipOutputStream stream,
      final byte[] encryptionIv,
      final byte[] aesKey)
      throws IOException {
    OLogSequenceNumber lastLsn = changeLsn;

    final Map<String, Long> files = writeCache.files();
    final int pageSize = writeCache.pageSize();

    for (Map.Entry<String, Long> entry : files.entrySet()) {
      final String fileName = entry.getKey();

      long fileId = entry.getValue();
      fileId = writeCache.externalFileId(writeCache.internalFileId(fileId));

      final long filledUpTo = writeCache.getFilledUpTo(fileId);
      final ZipEntry zipEntry = new ZipEntry(fileName);

      stream.putNextEntry(zipEntry);

      final byte[] binaryFileId = new byte[OLongSerializer.LONG_SIZE];
      OLongSerializer.INSTANCE.serialize(fileId, binaryFileId, 0);
      stream.write(binaryFileId, 0, binaryFileId.length);

      for (int pageIndex = 0; pageIndex < filledUpTo; pageIndex++) {
        final OCacheEntry cacheEntry =
            readCache.silentLoadForRead(fileId, pageIndex, writeCache, true);
        cacheEntry.acquireSharedLock();
        try {
          final OLogSequenceNumber pageLsn =
              ODurablePage.getLogSequenceNumberFromPage(
                  cacheEntry.getCachePointer().getBufferDuplicate());

          if (changeLsn == null || pageLsn.compareTo(changeLsn) > 0) {

            final byte[] data = new byte[pageSize + OLongSerializer.LONG_SIZE];
            OLongSerializer.INSTANCE.serializeNative(pageIndex, data, 0);
            ODurablePage.getPageData(
                cacheEntry.getCachePointer().getBufferDuplicate(),
                data,
                OLongSerializer.LONG_SIZE,
                pageSize);

            if (aesKey != null) {
              doEncryptionDecryption(
                  Cipher.ENCRYPT_MODE, aesKey, fileId, pageIndex, data, encryptionIv);
            }

            stream.write(data);

            if (lastLsn == null || pageLsn.compareTo(lastLsn) > 0) {
              lastLsn = pageLsn;
            }
          }
        } finally {
          cacheEntry.releaseSharedLock();
          readCache.releaseFromRead(cacheEntry, writeCache);
        }
      }

      stream.closeEntry();
    }

    return lastLsn;
  }

  public void restoreFromIncrementalBackup(final String filePath) {
    restoreFromIncrementalBackup(new File(filePath));
  }

  @Override
  public void restoreFullIncrementalBackup(final InputStream stream)
      throws UnsupportedOperationException {
    try {
      final String aesKeyEncoded =
              getConfiguration()
                      .getContextConfiguration()
                      .getValueAsString(OGlobalConfiguration.STORAGE_ENCRYPTION_KEY);
      final byte[] aesKey = aesKeyEncoded == null ? null : Base64.getDecoder().decode(aesKeyEncoded);

      if (aesKey != null && aesKey.length != 16 && aesKey.length != 24 && aesKey.length != 32) {
        throw new OInvalidStorageEncryptionKeyException(
                "Invalid length of the encryption key, provided size is " + aesKey.length);
      }

      final OQuarto<Locale, OContextConfiguration, String, Locale> quarto = preprocessingIncrementalRestore();
      final Locale serverLocale = quarto.one;
      final OContextConfiguration contextConfiguration = quarto.two;
      final String charset = quarto.three;
      final Locale locale = quarto.four;

      restoreFromIncrementalBackup(charset, serverLocale, locale, contextConfiguration, aesKey, stream, true);

      postProcessIncrementalRestore(contextConfiguration);
    } catch (IOException e) {
      throw OException.wrapException(
          new OStorageException("Error during restore from incremental backup"), e);
    }
  }

  private OQuarto<Locale, OContextConfiguration, String, Locale> preprocessingIncrementalRestore()
      throws IOException {
    final Locale serverLocale = configuration.getLocaleInstance();
    final OContextConfiguration contextConfiguration = configuration.getContextConfiguration();
    final String charset = configuration.getCharset();
    final Locale locale = configuration.getLocaleInstance();

    atomicOperationsManager.executeInsideAtomicOperation(
        null,
        atomicOperation -> {
          closeClusters(false);
          closeIndexes(atomicOperation, false);
          ((OClusterBasedStorageConfiguration) configuration).close(atomicOperation);
        });

    configuration = null;

    return new OQuarto<>(serverLocale, contextConfiguration, charset, locale);
  }

  private void restoreFromIncrementalBackup(final File backupDirectory) {
    if (!backupDirectory.exists()) {
      throw new OStorageException(
          "Directory which should contain incremental backup files (files with extension '"
              + IBU_EXTENSION_V3
              + "') is absent. It should be located at '"
              + backupDirectory.getAbsolutePath()
              + "'");
    }

    try {
      final String[] files = fetchIBUFiles(backupDirectory);
      if (files.length == 0) {
        throw new OStorageException(
            "Cannot find incremental backup files (files with extension '"
                + IBU_EXTENSION_V3
                + "') in directory '"
                + backupDirectory.getAbsolutePath()
                + "'");
      }

      stateLock.acquireWriteLock();
      try {
        this.interruptionManager.enterCriticalPath();
<<<<<<< HEAD

        final String aesKeyEncoded =
                getConfiguration()
                        .getContextConfiguration()
                        .getValueAsString(OGlobalConfiguration.STORAGE_ENCRYPTION_KEY);
        final byte[] aesKey = aesKeyEncoded == null ? null : Base64.getDecoder().decode(aesKeyEncoded);

        if (aesKey != null && aesKey.length != 16 && aesKey.length != 24 && aesKey.length != 32) {
          throw new OInvalidStorageEncryptionKeyException(
                  "Invalid length of the encryption key, provided size is " + aesKey.length);
        }

        final OQuarto<Locale, OContextConfiguration, String, Locale> quarto = preprocessingIncrementalRestore();
        final Locale serverLocale = quarto.one;
        final OContextConfiguration contextConfiguration = quarto.two;
        final String charset = quarto.three;
        final Locale locale = quarto.four;

=======
        UUID restoreUUID = extractDbInstanceUUID(backupDirectory, files[0]);
>>>>>>> 44cf14e7
        for (String file : files) {
          UUID fileUUID = extractDbInstanceUUID(backupDirectory, files[0]);
          if ((restoreUUID == null && fileUUID == null)
              || (restoreUUID != null && restoreUUID.equals(fileUUID))) {
            final File ibuFile = new File(backupDirectory, file);

            RandomAccessFile rndIBUFile = new RandomAccessFile(ibuFile, "rw");
            try {
              final FileChannel ibuChannel = rndIBUFile.getChannel();
              final ByteBuffer versionBuffer = ByteBuffer.allocate(OIntegerSerializer.INT_SIZE);
              OIOUtils.readByteBuffer(versionBuffer, ibuChannel);
              versionBuffer.rewind();

              final int backupVersion = versionBuffer.getInt();
              if (backupVersion != INCREMENTAL_BACKUP_VERSION) {
                throw new OStorageException(
                    "Invalid version of incremental backup version was provided. Expected "
                        + INCREMENTAL_BACKUP_VERSION
                        + " , provided "
                        + backupVersion);
              }

              ibuChannel.position(2 * OIntegerSerializer.INT_SIZE + 2 * OLongSerializer.LONG_SIZE);
              final ByteBuffer buffer = ByteBuffer.allocate(1);
              ibuChannel.read(buffer);
              buffer.rewind();

              final boolean fullBackup = buffer.get() == 1;

<<<<<<< HEAD
            final InputStream inputStream = Channels.newInputStream(ibuChannel);
            try {
              restoreFromIncrementalBackup(charset, serverLocale, locale, contextConfiguration, aesKey,
                      inputStream, fullBackup);
=======
              final InputStream inputStream = Channels.newInputStream(ibuChannel);
              try {
                restoreFromIncrementalBackup(inputStream, fullBackup);
              } finally {
                Utils.safeClose(this, inputStream);
              }
>>>>>>> 44cf14e7
            } finally {
              try {
                rndIBUFile.close();
              } catch (IOException e) {
                OLogManager.instance().warn(this, "Failed to close resource " + rndIBUFile);
              }
            }
          } else {
            OLogManager.instance()
                .warn(
                    this,
                    "Skipped file '"
                        + file
                        + "' is not a backup of the same database of previous backups");
          }
        }

        postProcessIncrementalRestore(contextConfiguration);
      } finally {
        stateLock.releaseWriteLock();
        this.interruptionManager.exitCriticalPath();
      }
    } catch (IOException e) {
      throw OException.wrapException(
          new OStorageException("Error during restore from incremental backup"), e);
    }
  }

  private void postProcessIncrementalRestore(OContextConfiguration contextConfiguration) throws IOException {
    if (OClusterBasedStorageConfiguration.exists(writeCache)) {
      configuration = new OClusterBasedStorageConfiguration(this);
      atomicOperationsManager.executeInsideAtomicOperation(
              null,
              atomicOperation ->
                      ((OClusterBasedStorageConfiguration) configuration)
                              .load(contextConfiguration, atomicOperation));
    } else {
      if (Files.exists(getStoragePath().resolve("database.ocf"))) {
        final OStorageConfigurationSegment oldConfig = new OStorageConfigurationSegment(this);
        oldConfig.load(contextConfiguration);

        final OClusterBasedStorageConfiguration atomicConfiguration =
                new OClusterBasedStorageConfiguration(this);
        atomicOperationsManager.executeInsideAtomicOperation(
                null,
                atomicOperation ->
                        atomicConfiguration.create(atomicOperation, contextConfiguration, oldConfig));
        configuration = atomicConfiguration;

        oldConfig.close();
        Files.deleteIfExists(getStoragePath().resolve("database.ocf"));
      }

      if (configuration == null) {
        configuration = new OClusterBasedStorageConfiguration(this);
        atomicOperationsManager.executeInsideAtomicOperation(
                null,
                atomicOperation ->
                        ((OClusterBasedStorageConfiguration) configuration)
                                .load(contextConfiguration, atomicOperation));
      }
    }

    atomicOperationsManager.executeInsideAtomicOperation(null, this::openClusters);
    openIndexes();

    flushAllData();

    atomicOperationsManager.executeInsideAtomicOperation(
            null,
            atomicOperation2 -> {
              generateDatabaseInstanceId(atomicOperation2);
            });
  }

  private void restoreFromIncrementalBackup(final String charset, final Locale serverLocale,
                                            final Locale locale, final OContextConfiguration contextConfiguration,
                                            final byte[] aesKey,  final InputStream inputStream, final boolean isFull)
      throws IOException {
    stateLock.acquireWriteLock();
    try {
      this.interruptionManager.enterCriticalPath();

      final List<String> currentFiles = new ArrayList<>(writeCache.files().keySet());

      final BufferedInputStream bufferedInputStream = new BufferedInputStream(inputStream);
      final ZipInputStream zipInputStream =
          new ZipInputStream(bufferedInputStream, Charset.forName(charset));
      final int pageSize = writeCache.pageSize();

      ZipEntry zipEntry;
      OLogSequenceNumber maxLsn = null;

      List<String> processedFiles = new ArrayList<>();

      if (isFull) {
        final Map<String, Long> files = writeCache.files();
        for (Map.Entry<String, Long> entry : files.entrySet()) {
          final long fileId = writeCache.fileIdByName(entry.getKey());

          assert entry.getValue().equals(fileId);
          readCache.deleteFile(fileId, writeCache);
        }
      }

      final File walTempDir = createWalTempDirectory();

      byte[] encryptionIv = null;
      byte[] walIv = null;

      entryLoop:
      while ((zipEntry = zipInputStream.getNextEntry()) != null) {
        if (zipEntry.getName().equals(IV_NAME)) {
          walIv = restoreIv(zipInputStream);
          continue;
        }

        if (zipEntry.getName().equals(ENCRYPTION_IV)) {
          encryptionIv = restoreEncryptionIv(zipInputStream);
          continue;
        }

        if (zipEntry.getName().equals(CONF_ENTRY_NAME)) {
          replaceConfiguration(zipInputStream);

          continue;
        }

        if (zipEntry.getName().equalsIgnoreCase("database_instance.uuid")) {
          continue;
        }

        if (zipEntry.getName().equals(CONF_UTF_8_ENTRY_NAME)) {
          replaceConfiguration(zipInputStream);

          continue;
        }

        if (zipEntry
            .getName()
            .toLowerCase(serverLocale)
            .endsWith(CASDiskWriteAheadLog.WAL_SEGMENT_EXTENSION)) {
          final String walName = zipEntry.getName();
          final int segmentIndex =
              walName.lastIndexOf(
                  ".", walName.length() - CASDiskWriteAheadLog.WAL_SEGMENT_EXTENSION.length() - 1);
          final String storageName = getName();

          if (segmentIndex < 0) {
            throw new IllegalStateException("Can not find index of WAL segment");
          }

          addFileToDirectory(
              storageName + walName.substring(segmentIndex), zipInputStream, walTempDir);
          continue;
        }

        if (aesKey != null && encryptionIv == null) {
          throw new OSecurityException("IV can not be null if encryption key is provided");
        }

        final byte[] binaryFileId = new byte[OLongSerializer.LONG_SIZE];
        OIOUtils.readFully(zipInputStream, binaryFileId, 0, binaryFileId.length);

        final long expectedFileId = OLongSerializer.INSTANCE.deserialize(binaryFileId, 0);
        long fileId;

        if (!writeCache.exists(zipEntry.getName())) {
          fileId = readCache.addFile(zipEntry.getName(), expectedFileId, writeCache);
        } else {
          fileId = writeCache.fileIdByName(zipEntry.getName());
        }

        if (!writeCache.fileIdsAreEqual(expectedFileId, fileId))
          throw new OStorageException(
              "Can not restore database from backup because expected and actual file ids are not the same");

        while (true) {
          final byte[] data = new byte[pageSize + OLongSerializer.LONG_SIZE];

          int rb = 0;

          while (rb < data.length) {
            final int b = zipInputStream.read(data, rb, data.length - rb);

            if (b == -1) {
              if (rb > 0)
                throw new OStorageException("Can not read data from file " + zipEntry.getName());
              else {
                processedFiles.add(zipEntry.getName());
                continue entryLoop;
              }
            }

            rb += b;
          }

          final long pageIndex = OLongSerializer.INSTANCE.deserializeNative(data, 0);

          if (aesKey != null) {
            doEncryptionDecryption(
                Cipher.DECRYPT_MODE, aesKey, expectedFileId, pageIndex, data, encryptionIv);
          }

          OCacheEntry cacheEntry =
              readCache.loadForWrite(fileId, pageIndex, true, writeCache, true, null);

          if (cacheEntry == null) {
            do {
              if (cacheEntry != null) readCache.releaseFromWrite(cacheEntry, writeCache, true);

              cacheEntry = readCache.allocateNewPage(fileId, writeCache, null);
            } while (cacheEntry.getPageIndex() != pageIndex);
          }

          try {
            final ByteBuffer buffer = cacheEntry.getCachePointer().getBufferDuplicate();
            final OLogSequenceNumber backedUpPageLsn =
                ODurablePage.getLogSequenceNumber(OLongSerializer.LONG_SIZE, data);
            if (isFull) {
              buffer.position(0);
              buffer.put(data, OLongSerializer.LONG_SIZE, data.length - OLongSerializer.LONG_SIZE);

              if (maxLsn == null || maxLsn.compareTo(backedUpPageLsn) < 0) {
                maxLsn = backedUpPageLsn;
              }
            } else {
              final OLogSequenceNumber currentPageLsn =
                  ODurablePage.getLogSequenceNumberFromPage(buffer);
              if (backedUpPageLsn.compareTo(currentPageLsn) > 0) {
                buffer.position(0);
                buffer.put(
                    data, OLongSerializer.LONG_SIZE, data.length - OLongSerializer.LONG_SIZE);

                if (maxLsn == null || maxLsn.compareTo(backedUpPageLsn) < 0) {
                  maxLsn = backedUpPageLsn;
                }
              }
            }

          } finally {
            readCache.releaseFromWrite(cacheEntry, writeCache, true);
          }
        }
      }

      currentFiles.removeAll(processedFiles);

      for (String file : currentFiles) {
        if (writeCache.exists(file)) {
          final long fileId = writeCache.fileIdByName(file);
          readCache.deleteFile(fileId, writeCache);
        }
      }

      final OWriteAheadLog restoreLog =
          createWalFromIBUFiles(walTempDir, contextConfiguration, locale, walIv);

      if (restoreLog != null) {
        final OLogSequenceNumber beginLsn = restoreLog.begin();
        restoreFrom(restoreLog, beginLsn);
      }

      if (maxLsn != null && writeAheadLog != null) {
        writeAheadLog.moveLsnAfter(maxLsn);
      }

      if (!walTempDir.delete()) {
        OLogManager.instance()
            .error(
                this,
                "Can not remove temporary backup directory " + walTempDir.getAbsolutePath(),
                null);
      }
    } finally {
      stateLock.releaseWriteLock();
      this.interruptionManager.exitCriticalPath();
    }
  }

  private byte[] restoreEncryptionIv(final ZipInputStream zipInputStream) throws IOException {
    final byte[] iv = new byte[16];
    int read = 0;
    while (read < iv.length) {
      final int localRead = zipInputStream.read(iv, read, iv.length - read);

      if (localRead < 0) {
        throw new OStorageException(
            "End of stream is reached but IV data were not completely read");
      }

      read += localRead;
    }

    return iv;
  }

  @Override
  public OStorageOperationResult<ORawBuffer> readRecord(
      ORecordId iRid,
      String iFetchPlan,
      boolean iIgnoreCache,
      boolean prefetchRecords,
      ORecordCallback<ORawBuffer> iCallback) {

    try {
      return super.readRecord(iRid, iFetchPlan, iIgnoreCache, prefetchRecords, iCallback);
    } finally {
      listeners.forEach(OEnterpriseStorageOperationListener::onRead);
    }
  }

  @Override
  public List<ORecordOperation> commit(OTransactionInternal clientTx, boolean allocated) {
    List<ORecordOperation> operations = super.commit(clientTx, allocated);
    listeners.forEach((l) -> l.onCommit(operations));
    return operations;
  }

  private void replaceConfiguration(ZipInputStream zipInputStream) throws IOException {
    byte[] buffer = new byte[1024];

    int rb = 0;
    while (true) {
      final int b = zipInputStream.read(buffer, rb, buffer.length - rb);

      if (b == -1) break;

      rb += b;

      if (rb == buffer.length) {
        byte[] oldBuffer = buffer;

        buffer = new byte[buffer.length << 1];
        System.arraycopy(oldBuffer, 0, buffer, 0, oldBuffer.length);
      }
    }
  }

  private static Cipher getCipherInstance() {
    try {
      return Cipher.getInstance(TRANSFORMATION);
    } catch (NoSuchAlgorithmException | NoSuchPaddingException e) {
      throw OException.wrapException(
          new OSecurityException("Implementation of encryption " + TRANSFORMATION + " is absent"),
          e);
    }
  }
}
<|MERGE_RESOLUTION|>--- conflicted
+++ resolved
@@ -1,1229 +1,1241 @@
-/*
- * Copyright 2015 OrientDB LTD (info(at)orientdb.com)
- *
- *   Licensed under the Apache License, Version 2.0 (the "License");
- *   you may not use this file except in compliance with the License.
- *   You may obtain a copy of the License at
- *
- *        http://www.apache.org/licenses/LICENSE-2.0
- *
- *   Unless required by applicable law or agreed to in writing, software
- *   distributed under the License is distributed on an "AS IS" BASIS,
- *   WITHOUT WARRANTIES OR CONDITIONS OF ANY KIND, either express or implied.
- *   See the License for the specific language governing permissions and
- *   limitations under the License.
- *
- *   For more information: http://www.orientdb.com
- */
-
-package com.orientechnologies.orient.core.storage.impl.local.paginated;
-
-import com.orientechnologies.agent.Utils;
-import com.orientechnologies.common.collection.closabledictionary.OClosableLinkedContainer;
-import com.orientechnologies.common.concur.lock.OModificationOperationProhibitedException;
-import com.orientechnologies.common.exception.OErrorCode;
-import com.orientechnologies.common.exception.OException;
-import com.orientechnologies.common.io.OIOUtils;
-import com.orientechnologies.common.log.OLogManager;
-import com.orientechnologies.common.serialization.types.OByteSerializer;
-import com.orientechnologies.common.serialization.types.OIntegerSerializer;
-import com.orientechnologies.common.serialization.types.OLongSerializer;
-import com.orientechnologies.common.util.OCallable;
-import com.orientechnologies.common.util.OPair;
-import com.orientechnologies.common.util.OQuarto;
-import com.orientechnologies.orient.core.config.OContextConfiguration;
-import com.orientechnologies.orient.core.config.OGlobalConfiguration;
-import com.orientechnologies.orient.core.db.record.ORecordOperation;
-import com.orientechnologies.orient.core.exception.*;
-import com.orientechnologies.orient.core.id.ORecordId;
-import com.orientechnologies.orient.core.storage.ORawBuffer;
-import com.orientechnologies.orient.core.storage.ORecordCallback;
-import com.orientechnologies.orient.core.storage.OStorageOperationResult;
-import com.orientechnologies.orient.core.storage.cache.OCacheEntry;
-import com.orientechnologies.orient.core.storage.cache.OReadCache;
-import com.orientechnologies.orient.core.storage.config.OClusterBasedStorageConfiguration;
-import com.orientechnologies.orient.core.storage.disk.OLocalPaginatedStorage;
-import com.orientechnologies.orient.core.storage.fs.OFile;
-import com.orientechnologies.orient.core.storage.impl.local.OStorageConfigurationSegment;
-import com.orientechnologies.orient.core.storage.impl.local.paginated.base.ODurablePage;
-import com.orientechnologies.orient.core.storage.impl.local.paginated.wal.MetaDataRecord;
-import com.orientechnologies.orient.core.storage.impl.local.paginated.wal.OLogSequenceNumber;
-import com.orientechnologies.orient.core.storage.impl.local.paginated.wal.OWriteAheadLog;
-import com.orientechnologies.orient.core.storage.impl.local.paginated.wal.cas.CASDiskWriteAheadLog;
-import com.orientechnologies.orient.core.tx.OTransactionInternal;
-import java.io.*;
-import java.nio.ByteBuffer;
-import java.nio.channels.Channels;
-import java.nio.channels.FileChannel;
-import java.nio.channels.FileLock;
-import java.nio.channels.OverlappingFileLockException;
-import java.nio.charset.Charset;
-import java.nio.file.Files;
-import java.nio.file.Path;
-import java.nio.file.StandardOpenOption;
-import java.security.InvalidAlgorithmParameterException;
-import java.security.InvalidKeyException;
-import java.security.NoSuchAlgorithmException;
-import java.security.SecureRandom;
-import java.text.SimpleDateFormat;
-import java.util.*;
-import java.util.concurrent.CopyOnWriteArrayList;
-import java.util.concurrent.atomic.AtomicBoolean;
-import java.util.zip.ZipEntry;
-import java.util.zip.ZipInputStream;
-import java.util.zip.ZipOutputStream;
-import javax.crypto.*;
-import javax.crypto.spec.IvParameterSpec;
-import javax.crypto.spec.SecretKeySpec;
-
-public class OEnterpriseLocalPaginatedStorage extends OLocalPaginatedStorage {
-
-  private static final String INCREMENTAL_BACKUP_LOCK = "backup.ibl";
-
-  private static final String ALGORITHM_NAME = "AES";
-  private static final String TRANSFORMATION = "AES/CTR/NoPadding";
-
-  private static final ThreadLocal<Cipher> CIPHER =
-      ThreadLocal.withInitial(OEnterpriseLocalPaginatedStorage::getCipherInstance);
-
-  private static final String IBU_EXTENSION_V3 = ".ibu3";
-  private static final int INCREMENTAL_BACKUP_VERSION = 423;
-  private static final String CONF_ENTRY_NAME = "database.ocf";
-  private static final String INCREMENTAL_BACKUP_DATEFORMAT = "yyyy-MM-dd-HH-mm-ss";
-  private static final String CONF_UTF_8_ENTRY_NAME = "database_utf8.ocf";
-  private final AtomicBoolean backupInProgress = new AtomicBoolean(false);
-
-  private static final String ENCRYPTION_IV = "encryption.iv";
-
-  private final List<OEnterpriseStorageOperationListener> listeners = new CopyOnWriteArrayList<>();
-
-  public OEnterpriseLocalPaginatedStorage(
-      String name,
-      String filePath,
-      String mode,
-      int id,
-      OReadCache readCache,
-      OClosableLinkedContainer<Long, OFile> files,
-      long walMaxSize,
-      long doubleWriteLogMaxSize) {
-    super(name, filePath, mode, id, readCache, files, walMaxSize, doubleWriteLogMaxSize);
-    OLogManager.instance().info(this, "Enterprise storage installed correctly.");
-  }
-
-  @Override
-  public String incrementalBackup(final String backupDirectory, OCallable<Void, Void> started) {
-    return incrementalBackup(new File(backupDirectory), started);
-  }
-
-  @Override
-  public boolean supportIncremental() {
-    return true;
-  }
-
-  @Override
-  public void fullIncrementalBackup(final OutputStream stream)
-      throws UnsupportedOperationException {
-    try {
-      incrementalBackup(stream, null, false);
-    } catch (IOException e) {
-      throw OException.wrapException(new OStorageException("Error during incremental backup"), e);
-    }
-  }
-
-  public boolean isLastBackupCompatibleWithUUID(final File backupDirectory) throws IOException {
-    if (!backupDirectory.exists()) {
-      return true;
-    }
-
-    final Path fileLockPath = backupDirectory.toPath().resolve(INCREMENTAL_BACKUP_LOCK);
-    try (FileChannel lockChannel =
-        FileChannel.open(fileLockPath, StandardOpenOption.CREATE, StandardOpenOption.WRITE)) {
-      try (final FileLock fileLock = lockChannel.lock()) {
-        final String[] files = fetchIBUFiles(backupDirectory);
-        if (files.length > 0) {
-          UUID backupUUID = extractDbInstanceUUID(backupDirectory, files[0]);
-          try {
-            checkDatabaseInstanceId(backupUUID);
-          } catch (OInvalidInstanceIdException ex) {
-            return false;
-          }
-        }
-      } catch (final OverlappingFileLockException e) {
-        OLogManager.instance()
-            .error(
-                this,
-                "Another incremental backup process is in progress, please wait till it will be finished",
-                null);
-      } catch (final IOException e) {
-        throw OException.wrapException(new OStorageException("Error during incremental backup"), e);
-      }
-
-      try {
-        Files.deleteIfExists(fileLockPath);
-      } catch (IOException e) {
-        throw OException.wrapException(new OStorageException("Error during incremental backup"), e);
-      }
-    }
-    return true;
-  }
-
-  private String incrementalBackup(
-      final File backupDirectory, final OCallable<Void, Void> started) {
-    String fileName = "";
-
-    if (!backupDirectory.exists()) {
-      if (!backupDirectory.mkdirs()) {
-        throw new OStorageException(
-            "Backup directory "
-                + backupDirectory.getAbsolutePath()
-                + " does not exist and can not be created");
-      }
-    }
-    checkNoBackupInStorageDir(backupDirectory);
-
-    final Path fileLockPath = backupDirectory.toPath().resolve(INCREMENTAL_BACKUP_LOCK);
-    try (final FileChannel lockChannel =
-        FileChannel.open(fileLockPath, StandardOpenOption.CREATE, StandardOpenOption.WRITE)) {
-      try (@SuppressWarnings("unused")
-          final FileLock fileLock = lockChannel.lock()) {
-        RandomAccessFile rndIBUFile = null;
-        try {
-          final String[] files = fetchIBUFiles(backupDirectory);
-
-          final OLogSequenceNumber lastLsn;
-          long nextIndex;
-          final UUID backupUUID;
-
-          if (files.length == 0) {
-            lastLsn = null;
-            nextIndex = 0;
-            backupUUID = null;
-          } else {
-            lastLsn = extractIBULsn(backupDirectory, files[files.length - 1]);
-            nextIndex = extractIndexFromIBUFile(backupDirectory, files[files.length - 1]) + 1;
-            backupUUID = extractDbInstanceUUID(backupDirectory, files[0]);
-            checkDatabaseInstanceId(backupUUID);
-          }
-
-          final SimpleDateFormat dateFormat = new SimpleDateFormat(INCREMENTAL_BACKUP_DATEFORMAT);
-          if (lastLsn != null) {
-            fileName =
-                getName()
-                    + "_"
-                    + dateFormat.format(new Date())
-                    + "_"
-                    + nextIndex
-                    + IBU_EXTENSION_V3;
-          } else {
-            fileName =
-                getName()
-                    + "_"
-                    + dateFormat.format(new Date())
-                    + "_"
-                    + nextIndex
-                    + "_full"
-                    + IBU_EXTENSION_V3;
-          }
-
-          final File ibuFile = new File(backupDirectory, fileName);
-
-          if (started != null) started.call(null);
-          rndIBUFile = new RandomAccessFile(ibuFile, "rw");
-          try {
-            final FileChannel ibuChannel = rndIBUFile.getChannel();
-
-            final ByteBuffer versionBuffer = ByteBuffer.allocate(OIntegerSerializer.INT_SIZE);
-            versionBuffer.putInt(INCREMENTAL_BACKUP_VERSION);
-            versionBuffer.rewind();
-
-            OIOUtils.writeByteBuffer(versionBuffer, ibuChannel, 0);
-
-            ibuChannel.position(
-                2 * OIntegerSerializer.INT_SIZE
-                    + 2 * OLongSerializer.LONG_SIZE
-                    + OByteSerializer.BYTE_SIZE);
-
-            OutputStream stream = Channels.newOutputStream(ibuChannel);
-            OLogSequenceNumber maxLsn;
-            try {
-              maxLsn = incrementalBackup(stream, lastLsn, true);
-              final ByteBuffer dataBuffer =
-                  ByteBuffer.allocate(
-                      OIntegerSerializer.INT_SIZE
-                          + 2 * OLongSerializer.LONG_SIZE
-                          + OByteSerializer.BYTE_SIZE);
-
-              dataBuffer.putLong(nextIndex);
-              dataBuffer.putLong(maxLsn.getSegment());
-              dataBuffer.putInt(maxLsn.getPosition());
-
-              if (lastLsn == null) dataBuffer.put((byte) 1);
-              else dataBuffer.put((byte) 0);
-
-              dataBuffer.rewind();
-
-              ibuChannel.position(OIntegerSerializer.INT_SIZE);
-              ibuChannel.write(dataBuffer);
-
-            } finally {
-              Utils.safeClose(this, stream);
-            }
-          } catch (RuntimeException e) {
-            rndIBUFile.close();
-
-            if (!ibuFile.delete()) {
-              OLogManager.instance()
-                  .error(
-                      this, ibuFile.getAbsolutePath() + " is closed but can not be deleted", null);
-            }
-
-            throw e;
-          }
-        } catch (IOException e) {
-          throw OException.wrapException(
-              new OStorageException("Error during incremental backup"), e);
-        } finally {
-          try {
-            if (rndIBUFile != null) rndIBUFile.close();
-          } catch (IOException e) {
-            OLogManager.instance().error(this, "Can not close %s file", e, fileName);
-          }
-        }
-      }
-    } catch (final OverlappingFileLockException e) {
-      OLogManager.instance()
-          .error(
-              this,
-              "Another incremental backup process is in progress, please wait till it will be finished",
-              null);
-    } catch (final IOException e) {
-      throw OException.wrapException(new OStorageException("Error during incremental backup"), e);
-    }
-
-    try {
-      Files.deleteIfExists(fileLockPath);
-    } catch (IOException e) {
-      throw OException.wrapException(new OStorageException("Error during incremental backup"), e);
-    }
-
-    return fileName;
-  }
-
-  private UUID extractDbInstanceUUID(File backupDirectory, String file) throws IOException {
-    final File ibuFile = new File(backupDirectory, file);
-    final RandomAccessFile rndIBUFile;
-    try {
-      rndIBUFile = new RandomAccessFile(ibuFile, "r");
-    } catch (FileNotFoundException e) {
-      throw OException.wrapException(new OStorageException("Backup file was not found"), e);
-    }
-
-    try {
-      final FileChannel ibuChannel = rndIBUFile.getChannel();
-      ibuChannel.position(3 * OLongSerializer.LONG_SIZE + 1);
-
-      final InputStream inputStream = Channels.newInputStream(ibuChannel);
-      final BufferedInputStream bufferedInputStream = new BufferedInputStream(inputStream);
-      final ZipInputStream zipInputStream =
-          new ZipInputStream(bufferedInputStream, Charset.forName(configuration.getCharset()));
-
-      ZipEntry zipEntry;
-      while ((zipEntry = zipInputStream.getNextEntry()) != null) {
-        if (zipEntry.getName().equals("database_instance.uuid")) {
-          DataInputStream dis = new DataInputStream(zipInputStream);
-          UUID uuid = UUID.fromString(dis.readUTF());
-          return uuid;
-        }
-      }
-    } finally {
-      rndIBUFile.close();
-    }
-    return null;
-  }
-
-  private void checkNoBackupInStorageDir(final File backupDirectory) {
-    if (getStoragePath() == null || backupDirectory == null) {
-      return;
-    }
-
-    boolean invalid = false;
-    try {
-      final File storageDir = getStoragePath().toFile();
-      if (backupDirectory.equals(storageDir)) {
-        invalid = true;
-      }
-    } catch (final Exception e) {
-    }
-    if (invalid) {
-      throw new OStorageException("Backup cannot be performed in the storage path");
-    }
-  }
-
-  public void registerStorageListener(OEnterpriseStorageOperationListener listener) {
-    this.listeners.add(listener);
-  }
-
-  public void unRegisterStorageListener(OEnterpriseStorageOperationListener listener) {
-    this.listeners.remove(listener);
-  }
-
-  private String[] fetchIBUFiles(final File backupDirectory) throws IOException {
-    final String[] files =
-        backupDirectory.list(
-            (dir, name) ->
-                new File(dir, name).length() > 0
-                    && name.toLowerCase(configuration.getLocaleInstance())
-                        .endsWith(IBU_EXTENSION_V3));
-
-    if (files == null)
-      throw new OStorageException(
-          "Can not read list of backup files from directory " + backupDirectory.getAbsolutePath());
-
-    final List<OPair<Long, String>> indexedFiles = new ArrayList<>(files.length);
-
-    for (String file : files) {
-      final long fileIndex = extractIndexFromIBUFile(backupDirectory, file);
-      indexedFiles.add(new OPair<>(fileIndex, file));
-    }
-
-    Collections.sort(indexedFiles);
-
-    final String[] sortedFiles = new String[files.length];
-
-    int index = 0;
-    for (OPair<Long, String> indexedFile : indexedFiles) {
-      sortedFiles[index] = indexedFile.getValue();
-      index++;
-    }
-
-    return sortedFiles;
-  }
-
-  private OLogSequenceNumber extractIBULsn(File backupDirectory, String file) {
-    final File ibuFile = new File(backupDirectory, file);
-    final RandomAccessFile rndIBUFile;
-    try {
-      rndIBUFile = new RandomAccessFile(ibuFile, "r");
-    } catch (FileNotFoundException e) {
-      throw OException.wrapException(new OStorageException("Backup file was not found"), e);
-    }
-
-    try {
-      try {
-        final FileChannel ibuChannel = rndIBUFile.getChannel();
-        ibuChannel.position(OIntegerSerializer.INT_SIZE + OLongSerializer.LONG_SIZE);
-
-        ByteBuffer lsnData =
-            ByteBuffer.allocate(OIntegerSerializer.INT_SIZE + OLongSerializer.LONG_SIZE);
-        ibuChannel.read(lsnData);
-        lsnData.rewind();
-
-        final long segment = lsnData.getLong();
-        final int position = lsnData.getInt();
-
-        return new OLogSequenceNumber(segment, position);
-      } finally {
-        rndIBUFile.close();
-      }
-    } catch (IOException e) {
-      throw OException.wrapException(new OStorageException("Error during read of backup file"), e);
-    } finally {
-      try {
-        rndIBUFile.close();
-      } catch (IOException e) {
-        OLogManager.instance().error(this, "Error during read of backup file", e);
-      }
-    }
-  }
-
-  private long extractIndexFromIBUFile(final File backupDirectory, final String fileName)
-      throws IOException {
-    final File file = new File(backupDirectory, fileName);
-
-    try (final RandomAccessFile rndFile = new RandomAccessFile(file, "r")) {
-      rndFile.seek(OIntegerSerializer.INT_SIZE);
-      return validateLongIndex(rndFile.readLong());
-    }
-  }
-
-  private long validateLongIndex(final long index) {
-    return index < 0 ? 0 : Math.abs(index);
-  }
-
-  private OLogSequenceNumber incrementalBackup(
-      final OutputStream stream, final OLogSequenceNumber fromLsn, final boolean singleThread)
-      throws IOException {
-    OLogSequenceNumber lastLsn;
-
-    checkOpennessAndMigration();
-    if (singleThread && !backupInProgress.compareAndSet(false, true)) {
-      throw new OBackupInProgressException(
-          "You are trying to start incremental backup but it is in progress now, please wait till it will be finished",
-          getName(),
-          OErrorCode.BACKUP_IN_PROGRESS);
-    }
-
-    stateLock.acquireReadLock();
-    try {
-
-      this.interruptionManager.enterCriticalPath();
-      checkOpennessAndMigration();
-      final long freezeId;
-
-      if (!isWriteAllowedDuringIncrementalBackup())
-        freezeId =
-            atomicOperationsManager.freezeAtomicOperations(
-                OModificationOperationProhibitedException.class, "Incremental backup in progress");
-      else freezeId = -1;
-
-      try {
-        final BufferedOutputStream bufferedOutputStream = new BufferedOutputStream(stream);
-        try {
-          final ZipOutputStream zipOutputStream =
-              new ZipOutputStream(
-                  bufferedOutputStream, Charset.forName(configuration.getCharset()));
-          try {
-            final long startSegment;
-            final OLogSequenceNumber freezeLsn;
-
-            if (fromLsn == null) {
-              try {
-                UUID databaseInstanceUUID = super.readDatabaseInstanceId();
-                if (databaseInstanceUUID == null) {
-                  atomicOperationsManager.executeInsideAtomicOperation(
-                      null,
-                      atomicOperation -> {
-                        generateDatabaseInstanceId(atomicOperation);
-                      });
-                  databaseInstanceUUID = super.readDatabaseInstanceId();
-                }
-                final ZipEntry zipEntry = new ZipEntry("database_instance.uuid");
-
-                zipOutputStream.putNextEntry(zipEntry);
-                zipOutputStream.flush();
-                DataOutputStream dos = new DataOutputStream(zipOutputStream);
-                dos.writeUTF(databaseInstanceUUID.toString());
-                dos.flush();
-                //                dos.close();
-              } finally {
-                zipOutputStream.flush();
-              }
-            }
-
-            final long newSegmentFreezeId =
-                atomicOperationsManager.freezeAtomicOperations(null, null);
-            try {
-              final OLogSequenceNumber startLsn = writeAheadLog.end();
-
-              if (startLsn != null) freezeLsn = startLsn;
-              else freezeLsn = new OLogSequenceNumber(0, 0);
-
-              writeAheadLog.addCutTillLimit(freezeLsn);
-
-              writeAheadLog.appendNewSegment();
-              startSegment = writeAheadLog.activeSegment();
-
-              getLastMetadata()
-                  .ifPresent(
-                      metadata -> {
-                        try {
-                          writeAheadLog.log(new MetaDataRecord(metadata));
-                        } catch (final IOException e) {
-                          throw new IllegalStateException("Error during write of metadata", e);
-                        }
-                      });
-            } finally {
-              atomicOperationsManager.releaseAtomicOperations(newSegmentFreezeId);
-            }
-
-            try {
-              backupIv(zipOutputStream);
-
-              final byte[] encryptionIv = new byte[16];
-              final SecureRandom secureRandom = new SecureRandom();
-              secureRandom.nextBytes(encryptionIv);
-
-              backupEncryptedIv(zipOutputStream, encryptionIv);
-
-              final String aesKeyEncoded =
-                  getConfiguration()
-                      .getContextConfiguration()
-                      .getValueAsString(OGlobalConfiguration.STORAGE_ENCRYPTION_KEY);
-              final byte[] aesKey =
-                  aesKeyEncoded == null ? null : Base64.getDecoder().decode(aesKeyEncoded);
-
-              if (aesKey != null
-                  && aesKey.length != 16
-                  && aesKey.length != 24
-                  && aesKey.length != 32) {
-                throw new OInvalidStorageEncryptionKeyException(
-                    "Invalid length of the encryption key, provided size is " + aesKey.length);
-              }
-
-              lastLsn = backupPagesWithChanges(fromLsn, zipOutputStream, encryptionIv, aesKey);
-              final OLogSequenceNumber lastWALLsn =
-                  copyWALToIncrementalBackup(zipOutputStream, startSegment);
-
-              if (lastWALLsn != null && (lastLsn == null || lastWALLsn.compareTo(lastLsn) > 0)) {
-                lastLsn = lastWALLsn;
-              }
-            } finally {
-              writeAheadLog.removeCutTillLimit(freezeLsn);
-            }
-          } finally {
-            try {
-              zipOutputStream.flush();
-            } catch (IOException e) {
-              OLogManager.instance().warn(this, "Failed to flush resource " + zipOutputStream);
-            }
-          }
-        } finally {
-          try {
-            bufferedOutputStream.flush();
-          } catch (IOException e) {
-            OLogManager.instance().warn(this, "Failed to flush resource " + bufferedOutputStream);
-          }
-        }
-      } finally {
-        if (!isWriteAllowedDuringIncrementalBackup())
-          atomicOperationsManager.releaseAtomicOperations(freezeId);
-      }
-    } finally {
-      try {
-        stateLock.releaseReadLock();
-
-        if (singleThread) {
-          backupInProgress.set(false);
-        }
-      } finally {
-        this.interruptionManager.exitCriticalPath();
-      }
-    }
-
-    return lastLsn;
-  }
-
-  private static void doEncryptionDecryption(
-      final int mode,
-      final byte[] aesKey,
-      final long pageIndex,
-      final long fileId,
-      final byte[] backUpPage,
-      final byte[] encryptionIv) {
-    try {
-      final Cipher cipher = CIPHER.get();
-      final SecretKey secretKey = new SecretKeySpec(aesKey, ALGORITHM_NAME);
-
-      final byte[] updatedIv = new byte[16];
-      for (int i = 0; i < OLongSerializer.LONG_SIZE; i++) {
-        updatedIv[i] = (byte) (encryptionIv[i] ^ ((pageIndex >>> i) & 0xFF));
-      }
-
-      for (int i = 0; i < OLongSerializer.LONG_SIZE; i++) {
-        updatedIv[i + OLongSerializer.LONG_SIZE] =
-            (byte) (encryptionIv[i + OLongSerializer.LONG_SIZE] ^ ((fileId >>> i) & 0xFF));
-      }
-
-      cipher.init(mode, secretKey, new IvParameterSpec(updatedIv));
-
-      final byte[] data =
-          cipher.doFinal(
-              backUpPage, OLongSerializer.LONG_SIZE, backUpPage.length - OLongSerializer.LONG_SIZE);
-      System.arraycopy(
-          data,
-          0,
-          backUpPage,
-          OLongSerializer.LONG_SIZE,
-          backUpPage.length - OLongSerializer.LONG_SIZE);
-    } catch (InvalidKeyException e) {
-      throw OException.wrapException(new OInvalidStorageEncryptionKeyException(e.getMessage()), e);
-    } catch (InvalidAlgorithmParameterException e) {
-      throw new IllegalArgumentException("Invalid IV.", e);
-    } catch (IllegalBlockSizeException | BadPaddingException e) {
-      throw new IllegalStateException("Unexpected exception during CRT encryption.", e);
-    }
-  }
-
-  private void backupEncryptedIv(final ZipOutputStream zipOutputStream, final byte[] encryptionIv)
-      throws IOException {
-    final ZipEntry zipEntry = new ZipEntry(ENCRYPTION_IV);
-    zipOutputStream.putNextEntry(zipEntry);
-
-    zipOutputStream.write(encryptionIv);
-    zipOutputStream.closeEntry();
-  }
-
-  private void backupIv(final ZipOutputStream zipOutputStream) throws IOException {
-    final ZipEntry zipEntry = new ZipEntry(IV_NAME);
-    zipOutputStream.putNextEntry(zipEntry);
-
-    zipOutputStream.write(this.iv);
-    zipOutputStream.closeEntry();
-  }
-
-  private byte[] restoreIv(final ZipInputStream zipInputStream) throws IOException {
-    final byte[] iv = new byte[16];
-    OIOUtils.readFully(zipInputStream, iv, 0, iv.length);
-
-    return iv;
-  }
-
-  private OLogSequenceNumber backupPagesWithChanges(
-      final OLogSequenceNumber changeLsn,
-      final ZipOutputStream stream,
-      final byte[] encryptionIv,
-      final byte[] aesKey)
-      throws IOException {
-    OLogSequenceNumber lastLsn = changeLsn;
-
-    final Map<String, Long> files = writeCache.files();
-    final int pageSize = writeCache.pageSize();
-
-    for (Map.Entry<String, Long> entry : files.entrySet()) {
-      final String fileName = entry.getKey();
-
-      long fileId = entry.getValue();
-      fileId = writeCache.externalFileId(writeCache.internalFileId(fileId));
-
-      final long filledUpTo = writeCache.getFilledUpTo(fileId);
-      final ZipEntry zipEntry = new ZipEntry(fileName);
-
-      stream.putNextEntry(zipEntry);
-
-      final byte[] binaryFileId = new byte[OLongSerializer.LONG_SIZE];
-      OLongSerializer.INSTANCE.serialize(fileId, binaryFileId, 0);
-      stream.write(binaryFileId, 0, binaryFileId.length);
-
-      for (int pageIndex = 0; pageIndex < filledUpTo; pageIndex++) {
-        final OCacheEntry cacheEntry =
-            readCache.silentLoadForRead(fileId, pageIndex, writeCache, true);
-        cacheEntry.acquireSharedLock();
-        try {
-          final OLogSequenceNumber pageLsn =
-              ODurablePage.getLogSequenceNumberFromPage(
-                  cacheEntry.getCachePointer().getBufferDuplicate());
-
-          if (changeLsn == null || pageLsn.compareTo(changeLsn) > 0) {
-
-            final byte[] data = new byte[pageSize + OLongSerializer.LONG_SIZE];
-            OLongSerializer.INSTANCE.serializeNative(pageIndex, data, 0);
-            ODurablePage.getPageData(
-                cacheEntry.getCachePointer().getBufferDuplicate(),
-                data,
-                OLongSerializer.LONG_SIZE,
-                pageSize);
-
-            if (aesKey != null) {
-              doEncryptionDecryption(
-                  Cipher.ENCRYPT_MODE, aesKey, fileId, pageIndex, data, encryptionIv);
-            }
-
-            stream.write(data);
-
-            if (lastLsn == null || pageLsn.compareTo(lastLsn) > 0) {
-              lastLsn = pageLsn;
-            }
-          }
-        } finally {
-          cacheEntry.releaseSharedLock();
-          readCache.releaseFromRead(cacheEntry, writeCache);
-        }
-      }
-
-      stream.closeEntry();
-    }
-
-    return lastLsn;
-  }
-
-  public void restoreFromIncrementalBackup(final String filePath) {
-    restoreFromIncrementalBackup(new File(filePath));
-  }
-
-  @Override
-  public void restoreFullIncrementalBackup(final InputStream stream)
-      throws UnsupportedOperationException {
-    try {
-      final String aesKeyEncoded =
-              getConfiguration()
-                      .getContextConfiguration()
-                      .getValueAsString(OGlobalConfiguration.STORAGE_ENCRYPTION_KEY);
-      final byte[] aesKey = aesKeyEncoded == null ? null : Base64.getDecoder().decode(aesKeyEncoded);
-
-      if (aesKey != null && aesKey.length != 16 && aesKey.length != 24 && aesKey.length != 32) {
-        throw new OInvalidStorageEncryptionKeyException(
-                "Invalid length of the encryption key, provided size is " + aesKey.length);
-      }
-
-      final OQuarto<Locale, OContextConfiguration, String, Locale> quarto = preprocessingIncrementalRestore();
-      final Locale serverLocale = quarto.one;
-      final OContextConfiguration contextConfiguration = quarto.two;
-      final String charset = quarto.three;
-      final Locale locale = quarto.four;
-
-      restoreFromIncrementalBackup(charset, serverLocale, locale, contextConfiguration, aesKey, stream, true);
-
-      postProcessIncrementalRestore(contextConfiguration);
-    } catch (IOException e) {
-      throw OException.wrapException(
-          new OStorageException("Error during restore from incremental backup"), e);
-    }
-  }
-
-  private OQuarto<Locale, OContextConfiguration, String, Locale> preprocessingIncrementalRestore()
-      throws IOException {
-    final Locale serverLocale = configuration.getLocaleInstance();
-    final OContextConfiguration contextConfiguration = configuration.getContextConfiguration();
-    final String charset = configuration.getCharset();
-    final Locale locale = configuration.getLocaleInstance();
-
-    atomicOperationsManager.executeInsideAtomicOperation(
-        null,
-        atomicOperation -> {
-          closeClusters(false);
-          closeIndexes(atomicOperation, false);
-          ((OClusterBasedStorageConfiguration) configuration).close(atomicOperation);
-        });
-
-    configuration = null;
-
-    return new OQuarto<>(serverLocale, contextConfiguration, charset, locale);
-  }
-
-  private void restoreFromIncrementalBackup(final File backupDirectory) {
-    if (!backupDirectory.exists()) {
-      throw new OStorageException(
-          "Directory which should contain incremental backup files (files with extension '"
-              + IBU_EXTENSION_V3
-              + "') is absent. It should be located at '"
-              + backupDirectory.getAbsolutePath()
-              + "'");
-    }
-
-    try {
-      final String[] files = fetchIBUFiles(backupDirectory);
-      if (files.length == 0) {
-        throw new OStorageException(
-            "Cannot find incremental backup files (files with extension '"
-                + IBU_EXTENSION_V3
-                + "') in directory '"
-                + backupDirectory.getAbsolutePath()
-                + "'");
-      }
-
-      stateLock.acquireWriteLock();
-      try {
-        this.interruptionManager.enterCriticalPath();
-<<<<<<< HEAD
-
-        final String aesKeyEncoded =
-                getConfiguration()
-                        .getContextConfiguration()
-                        .getValueAsString(OGlobalConfiguration.STORAGE_ENCRYPTION_KEY);
-        final byte[] aesKey = aesKeyEncoded == null ? null : Base64.getDecoder().decode(aesKeyEncoded);
-
-        if (aesKey != null && aesKey.length != 16 && aesKey.length != 24 && aesKey.length != 32) {
-          throw new OInvalidStorageEncryptionKeyException(
-                  "Invalid length of the encryption key, provided size is " + aesKey.length);
-        }
-
-        final OQuarto<Locale, OContextConfiguration, String, Locale> quarto = preprocessingIncrementalRestore();
-        final Locale serverLocale = quarto.one;
-        final OContextConfiguration contextConfiguration = quarto.two;
-        final String charset = quarto.three;
-        final Locale locale = quarto.four;
-
-=======
-        UUID restoreUUID = extractDbInstanceUUID(backupDirectory, files[0]);
->>>>>>> 44cf14e7
-        for (String file : files) {
-          UUID fileUUID = extractDbInstanceUUID(backupDirectory, files[0]);
-          if ((restoreUUID == null && fileUUID == null)
-              || (restoreUUID != null && restoreUUID.equals(fileUUID))) {
-            final File ibuFile = new File(backupDirectory, file);
-
-            RandomAccessFile rndIBUFile = new RandomAccessFile(ibuFile, "rw");
-            try {
-              final FileChannel ibuChannel = rndIBUFile.getChannel();
-              final ByteBuffer versionBuffer = ByteBuffer.allocate(OIntegerSerializer.INT_SIZE);
-              OIOUtils.readByteBuffer(versionBuffer, ibuChannel);
-              versionBuffer.rewind();
-
-              final int backupVersion = versionBuffer.getInt();
-              if (backupVersion != INCREMENTAL_BACKUP_VERSION) {
-                throw new OStorageException(
-                    "Invalid version of incremental backup version was provided. Expected "
-                        + INCREMENTAL_BACKUP_VERSION
-                        + " , provided "
-                        + backupVersion);
-              }
-
-              ibuChannel.position(2 * OIntegerSerializer.INT_SIZE + 2 * OLongSerializer.LONG_SIZE);
-              final ByteBuffer buffer = ByteBuffer.allocate(1);
-              ibuChannel.read(buffer);
-              buffer.rewind();
-
-              final boolean fullBackup = buffer.get() == 1;
-
-<<<<<<< HEAD
-            final InputStream inputStream = Channels.newInputStream(ibuChannel);
-            try {
-              restoreFromIncrementalBackup(charset, serverLocale, locale, contextConfiguration, aesKey,
-                      inputStream, fullBackup);
-=======
-              final InputStream inputStream = Channels.newInputStream(ibuChannel);
-              try {
-                restoreFromIncrementalBackup(inputStream, fullBackup);
-              } finally {
-                Utils.safeClose(this, inputStream);
-              }
->>>>>>> 44cf14e7
-            } finally {
-              try {
-                rndIBUFile.close();
-              } catch (IOException e) {
-                OLogManager.instance().warn(this, "Failed to close resource " + rndIBUFile);
-              }
-            }
-          } else {
-            OLogManager.instance()
-                .warn(
-                    this,
-                    "Skipped file '"
-                        + file
-                        + "' is not a backup of the same database of previous backups");
-          }
-        }
-
-        postProcessIncrementalRestore(contextConfiguration);
-      } finally {
-        stateLock.releaseWriteLock();
-        this.interruptionManager.exitCriticalPath();
-      }
-    } catch (IOException e) {
-      throw OException.wrapException(
-          new OStorageException("Error during restore from incremental backup"), e);
-    }
-  }
-
-  private void postProcessIncrementalRestore(OContextConfiguration contextConfiguration) throws IOException {
-    if (OClusterBasedStorageConfiguration.exists(writeCache)) {
-      configuration = new OClusterBasedStorageConfiguration(this);
-      atomicOperationsManager.executeInsideAtomicOperation(
-              null,
-              atomicOperation ->
-                      ((OClusterBasedStorageConfiguration) configuration)
-                              .load(contextConfiguration, atomicOperation));
-    } else {
-      if (Files.exists(getStoragePath().resolve("database.ocf"))) {
-        final OStorageConfigurationSegment oldConfig = new OStorageConfigurationSegment(this);
-        oldConfig.load(contextConfiguration);
-
-        final OClusterBasedStorageConfiguration atomicConfiguration =
-                new OClusterBasedStorageConfiguration(this);
-        atomicOperationsManager.executeInsideAtomicOperation(
-                null,
-                atomicOperation ->
-                        atomicConfiguration.create(atomicOperation, contextConfiguration, oldConfig));
-        configuration = atomicConfiguration;
-
-        oldConfig.close();
-        Files.deleteIfExists(getStoragePath().resolve("database.ocf"));
-      }
-
-      if (configuration == null) {
-        configuration = new OClusterBasedStorageConfiguration(this);
-        atomicOperationsManager.executeInsideAtomicOperation(
-                null,
-                atomicOperation ->
-                        ((OClusterBasedStorageConfiguration) configuration)
-                                .load(contextConfiguration, atomicOperation));
-      }
-    }
-
-    atomicOperationsManager.executeInsideAtomicOperation(null, this::openClusters);
-    openIndexes();
-
-    flushAllData();
-
-    atomicOperationsManager.executeInsideAtomicOperation(
-            null,
-            atomicOperation2 -> {
-              generateDatabaseInstanceId(atomicOperation2);
-            });
-  }
-
-  private void restoreFromIncrementalBackup(final String charset, final Locale serverLocale,
-                                            final Locale locale, final OContextConfiguration contextConfiguration,
-                                            final byte[] aesKey,  final InputStream inputStream, final boolean isFull)
-      throws IOException {
-    stateLock.acquireWriteLock();
-    try {
-      this.interruptionManager.enterCriticalPath();
-
-      final List<String> currentFiles = new ArrayList<>(writeCache.files().keySet());
-
-      final BufferedInputStream bufferedInputStream = new BufferedInputStream(inputStream);
-      final ZipInputStream zipInputStream =
-          new ZipInputStream(bufferedInputStream, Charset.forName(charset));
-      final int pageSize = writeCache.pageSize();
-
-      ZipEntry zipEntry;
-      OLogSequenceNumber maxLsn = null;
-
-      List<String> processedFiles = new ArrayList<>();
-
-      if (isFull) {
-        final Map<String, Long> files = writeCache.files();
-        for (Map.Entry<String, Long> entry : files.entrySet()) {
-          final long fileId = writeCache.fileIdByName(entry.getKey());
-
-          assert entry.getValue().equals(fileId);
-          readCache.deleteFile(fileId, writeCache);
-        }
-      }
-
-      final File walTempDir = createWalTempDirectory();
-
-      byte[] encryptionIv = null;
-      byte[] walIv = null;
-
-      entryLoop:
-      while ((zipEntry = zipInputStream.getNextEntry()) != null) {
-        if (zipEntry.getName().equals(IV_NAME)) {
-          walIv = restoreIv(zipInputStream);
-          continue;
-        }
-
-        if (zipEntry.getName().equals(ENCRYPTION_IV)) {
-          encryptionIv = restoreEncryptionIv(zipInputStream);
-          continue;
-        }
-
-        if (zipEntry.getName().equals(CONF_ENTRY_NAME)) {
-          replaceConfiguration(zipInputStream);
-
-          continue;
-        }
-
-        if (zipEntry.getName().equalsIgnoreCase("database_instance.uuid")) {
-          continue;
-        }
-
-        if (zipEntry.getName().equals(CONF_UTF_8_ENTRY_NAME)) {
-          replaceConfiguration(zipInputStream);
-
-          continue;
-        }
-
-        if (zipEntry
-            .getName()
-            .toLowerCase(serverLocale)
-            .endsWith(CASDiskWriteAheadLog.WAL_SEGMENT_EXTENSION)) {
-          final String walName = zipEntry.getName();
-          final int segmentIndex =
-              walName.lastIndexOf(
-                  ".", walName.length() - CASDiskWriteAheadLog.WAL_SEGMENT_EXTENSION.length() - 1);
-          final String storageName = getName();
-
-          if (segmentIndex < 0) {
-            throw new IllegalStateException("Can not find index of WAL segment");
-          }
-
-          addFileToDirectory(
-              storageName + walName.substring(segmentIndex), zipInputStream, walTempDir);
-          continue;
-        }
-
-        if (aesKey != null && encryptionIv == null) {
-          throw new OSecurityException("IV can not be null if encryption key is provided");
-        }
-
-        final byte[] binaryFileId = new byte[OLongSerializer.LONG_SIZE];
-        OIOUtils.readFully(zipInputStream, binaryFileId, 0, binaryFileId.length);
-
-        final long expectedFileId = OLongSerializer.INSTANCE.deserialize(binaryFileId, 0);
-        long fileId;
-
-        if (!writeCache.exists(zipEntry.getName())) {
-          fileId = readCache.addFile(zipEntry.getName(), expectedFileId, writeCache);
-        } else {
-          fileId = writeCache.fileIdByName(zipEntry.getName());
-        }
-
-        if (!writeCache.fileIdsAreEqual(expectedFileId, fileId))
-          throw new OStorageException(
-              "Can not restore database from backup because expected and actual file ids are not the same");
-
-        while (true) {
-          final byte[] data = new byte[pageSize + OLongSerializer.LONG_SIZE];
-
-          int rb = 0;
-
-          while (rb < data.length) {
-            final int b = zipInputStream.read(data, rb, data.length - rb);
-
-            if (b == -1) {
-              if (rb > 0)
-                throw new OStorageException("Can not read data from file " + zipEntry.getName());
-              else {
-                processedFiles.add(zipEntry.getName());
-                continue entryLoop;
-              }
-            }
-
-            rb += b;
-          }
-
-          final long pageIndex = OLongSerializer.INSTANCE.deserializeNative(data, 0);
-
-          if (aesKey != null) {
-            doEncryptionDecryption(
-                Cipher.DECRYPT_MODE, aesKey, expectedFileId, pageIndex, data, encryptionIv);
-          }
-
-          OCacheEntry cacheEntry =
-              readCache.loadForWrite(fileId, pageIndex, true, writeCache, true, null);
-
-          if (cacheEntry == null) {
-            do {
-              if (cacheEntry != null) readCache.releaseFromWrite(cacheEntry, writeCache, true);
-
-              cacheEntry = readCache.allocateNewPage(fileId, writeCache, null);
-            } while (cacheEntry.getPageIndex() != pageIndex);
-          }
-
-          try {
-            final ByteBuffer buffer = cacheEntry.getCachePointer().getBufferDuplicate();
-            final OLogSequenceNumber backedUpPageLsn =
-                ODurablePage.getLogSequenceNumber(OLongSerializer.LONG_SIZE, data);
-            if (isFull) {
-              buffer.position(0);
-              buffer.put(data, OLongSerializer.LONG_SIZE, data.length - OLongSerializer.LONG_SIZE);
-
-              if (maxLsn == null || maxLsn.compareTo(backedUpPageLsn) < 0) {
-                maxLsn = backedUpPageLsn;
-              }
-            } else {
-              final OLogSequenceNumber currentPageLsn =
-                  ODurablePage.getLogSequenceNumberFromPage(buffer);
-              if (backedUpPageLsn.compareTo(currentPageLsn) > 0) {
-                buffer.position(0);
-                buffer.put(
-                    data, OLongSerializer.LONG_SIZE, data.length - OLongSerializer.LONG_SIZE);
-
-                if (maxLsn == null || maxLsn.compareTo(backedUpPageLsn) < 0) {
-                  maxLsn = backedUpPageLsn;
-                }
-              }
-            }
-
-          } finally {
-            readCache.releaseFromWrite(cacheEntry, writeCache, true);
-          }
-        }
-      }
-
-      currentFiles.removeAll(processedFiles);
-
-      for (String file : currentFiles) {
-        if (writeCache.exists(file)) {
-          final long fileId = writeCache.fileIdByName(file);
-          readCache.deleteFile(fileId, writeCache);
-        }
-      }
-
-      final OWriteAheadLog restoreLog =
-          createWalFromIBUFiles(walTempDir, contextConfiguration, locale, walIv);
-
-      if (restoreLog != null) {
-        final OLogSequenceNumber beginLsn = restoreLog.begin();
-        restoreFrom(restoreLog, beginLsn);
-      }
-
-      if (maxLsn != null && writeAheadLog != null) {
-        writeAheadLog.moveLsnAfter(maxLsn);
-      }
-
-      if (!walTempDir.delete()) {
-        OLogManager.instance()
-            .error(
-                this,
-                "Can not remove temporary backup directory " + walTempDir.getAbsolutePath(),
-                null);
-      }
-    } finally {
-      stateLock.releaseWriteLock();
-      this.interruptionManager.exitCriticalPath();
-    }
-  }
-
-  private byte[] restoreEncryptionIv(final ZipInputStream zipInputStream) throws IOException {
-    final byte[] iv = new byte[16];
-    int read = 0;
-    while (read < iv.length) {
-      final int localRead = zipInputStream.read(iv, read, iv.length - read);
-
-      if (localRead < 0) {
-        throw new OStorageException(
-            "End of stream is reached but IV data were not completely read");
-      }
-
-      read += localRead;
-    }
-
-    return iv;
-  }
-
-  @Override
-  public OStorageOperationResult<ORawBuffer> readRecord(
-      ORecordId iRid,
-      String iFetchPlan,
-      boolean iIgnoreCache,
-      boolean prefetchRecords,
-      ORecordCallback<ORawBuffer> iCallback) {
-
-    try {
-      return super.readRecord(iRid, iFetchPlan, iIgnoreCache, prefetchRecords, iCallback);
-    } finally {
-      listeners.forEach(OEnterpriseStorageOperationListener::onRead);
-    }
-  }
-
-  @Override
-  public List<ORecordOperation> commit(OTransactionInternal clientTx, boolean allocated) {
-    List<ORecordOperation> operations = super.commit(clientTx, allocated);
-    listeners.forEach((l) -> l.onCommit(operations));
-    return operations;
-  }
-
-  private void replaceConfiguration(ZipInputStream zipInputStream) throws IOException {
-    byte[] buffer = new byte[1024];
-
-    int rb = 0;
-    while (true) {
-      final int b = zipInputStream.read(buffer, rb, buffer.length - rb);
-
-      if (b == -1) break;
-
-      rb += b;
-
-      if (rb == buffer.length) {
-        byte[] oldBuffer = buffer;
-
-        buffer = new byte[buffer.length << 1];
-        System.arraycopy(oldBuffer, 0, buffer, 0, oldBuffer.length);
-      }
-    }
-  }
-
-  private static Cipher getCipherInstance() {
-    try {
-      return Cipher.getInstance(TRANSFORMATION);
-    } catch (NoSuchAlgorithmException | NoSuchPaddingException e) {
-      throw OException.wrapException(
-          new OSecurityException("Implementation of encryption " + TRANSFORMATION + " is absent"),
-          e);
-    }
-  }
-}
+/*
+ * Copyright 2015 OrientDB LTD (info(at)orientdb.com)
+ *
+ *   Licensed under the Apache License, Version 2.0 (the "License");
+ *   you may not use this file except in compliance with the License.
+ *   You may obtain a copy of the License at
+ *
+ *        http://www.apache.org/licenses/LICENSE-2.0
+ *
+ *   Unless required by applicable law or agreed to in writing, software
+ *   distributed under the License is distributed on an "AS IS" BASIS,
+ *   WITHOUT WARRANTIES OR CONDITIONS OF ANY KIND, either express or implied.
+ *   See the License for the specific language governing permissions and
+ *   limitations under the License.
+ *
+ *   For more information: http://www.orientdb.com
+ */
+
+package com.orientechnologies.orient.core.storage.impl.local.paginated;
+
+import com.orientechnologies.agent.Utils;
+import com.orientechnologies.common.collection.closabledictionary.OClosableLinkedContainer;
+import com.orientechnologies.common.concur.lock.OModificationOperationProhibitedException;
+import com.orientechnologies.common.exception.OErrorCode;
+import com.orientechnologies.common.exception.OException;
+import com.orientechnologies.common.io.OIOUtils;
+import com.orientechnologies.common.log.OLogManager;
+import com.orientechnologies.common.serialization.types.OByteSerializer;
+import com.orientechnologies.common.serialization.types.OIntegerSerializer;
+import com.orientechnologies.common.serialization.types.OLongSerializer;
+import com.orientechnologies.common.util.OCallable;
+import com.orientechnologies.common.util.OPair;
+import com.orientechnologies.common.util.OQuarto;
+import com.orientechnologies.orient.core.config.OContextConfiguration;
+import com.orientechnologies.orient.core.config.OGlobalConfiguration;
+import com.orientechnologies.orient.core.db.record.ORecordOperation;
+import com.orientechnologies.orient.core.exception.*;
+import com.orientechnologies.orient.core.id.ORecordId;
+import com.orientechnologies.orient.core.storage.ORawBuffer;
+import com.orientechnologies.orient.core.storage.ORecordCallback;
+import com.orientechnologies.orient.core.storage.OStorageOperationResult;
+import com.orientechnologies.orient.core.storage.cache.OCacheEntry;
+import com.orientechnologies.orient.core.storage.cache.OReadCache;
+import com.orientechnologies.orient.core.storage.config.OClusterBasedStorageConfiguration;
+import com.orientechnologies.orient.core.storage.disk.OLocalPaginatedStorage;
+import com.orientechnologies.orient.core.storage.fs.OFile;
+import com.orientechnologies.orient.core.storage.impl.local.OStorageConfigurationSegment;
+import com.orientechnologies.orient.core.storage.impl.local.paginated.base.ODurablePage;
+import com.orientechnologies.orient.core.storage.impl.local.paginated.wal.MetaDataRecord;
+import com.orientechnologies.orient.core.storage.impl.local.paginated.wal.OLogSequenceNumber;
+import com.orientechnologies.orient.core.storage.impl.local.paginated.wal.OWriteAheadLog;
+import com.orientechnologies.orient.core.storage.impl.local.paginated.wal.cas.CASDiskWriteAheadLog;
+import com.orientechnologies.orient.core.tx.OTransactionInternal;
+import java.io.*;
+import java.nio.ByteBuffer;
+import java.nio.channels.Channels;
+import java.nio.channels.FileChannel;
+import java.nio.channels.FileLock;
+import java.nio.channels.OverlappingFileLockException;
+import java.nio.charset.Charset;
+import java.nio.file.Files;
+import java.nio.file.Path;
+import java.nio.file.StandardOpenOption;
+import java.security.InvalidAlgorithmParameterException;
+import java.security.InvalidKeyException;
+import java.security.NoSuchAlgorithmException;
+import java.security.SecureRandom;
+import java.text.SimpleDateFormat;
+import java.util.*;
+import java.util.concurrent.CopyOnWriteArrayList;
+import java.util.concurrent.atomic.AtomicBoolean;
+import java.util.zip.ZipEntry;
+import java.util.zip.ZipInputStream;
+import java.util.zip.ZipOutputStream;
+import javax.crypto.*;
+import javax.crypto.spec.IvParameterSpec;
+import javax.crypto.spec.SecretKeySpec;
+
+public class OEnterpriseLocalPaginatedStorage extends OLocalPaginatedStorage {
+
+  private static final String INCREMENTAL_BACKUP_LOCK = "backup.ibl";
+
+  private static final String ALGORITHM_NAME = "AES";
+  private static final String TRANSFORMATION = "AES/CTR/NoPadding";
+
+  private static final ThreadLocal<Cipher> CIPHER =
+      ThreadLocal.withInitial(OEnterpriseLocalPaginatedStorage::getCipherInstance);
+
+  private static final String IBU_EXTENSION_V3 = ".ibu3";
+  private static final int INCREMENTAL_BACKUP_VERSION = 423;
+  private static final String CONF_ENTRY_NAME = "database.ocf";
+  private static final String INCREMENTAL_BACKUP_DATEFORMAT = "yyyy-MM-dd-HH-mm-ss";
+  private static final String CONF_UTF_8_ENTRY_NAME = "database_utf8.ocf";
+  private final AtomicBoolean backupInProgress = new AtomicBoolean(false);
+
+  private static final String ENCRYPTION_IV = "encryption.iv";
+
+  private final List<OEnterpriseStorageOperationListener> listeners = new CopyOnWriteArrayList<>();
+
+  public OEnterpriseLocalPaginatedStorage(
+      String name,
+      String filePath,
+      String mode,
+      int id,
+      OReadCache readCache,
+      OClosableLinkedContainer<Long, OFile> files,
+      long walMaxSize,
+      long doubleWriteLogMaxSize) {
+    super(name, filePath, mode, id, readCache, files, walMaxSize, doubleWriteLogMaxSize);
+    OLogManager.instance().info(this, "Enterprise storage installed correctly.");
+  }
+
+  @Override
+  public String incrementalBackup(final String backupDirectory, OCallable<Void, Void> started) {
+    return incrementalBackup(new File(backupDirectory), started);
+  }
+
+  @Override
+  public boolean supportIncremental() {
+    return true;
+  }
+
+  @Override
+  public void fullIncrementalBackup(final OutputStream stream)
+      throws UnsupportedOperationException {
+    try {
+      incrementalBackup(stream, null, false);
+    } catch (IOException e) {
+      throw OException.wrapException(new OStorageException("Error during incremental backup"), e);
+    }
+  }
+
+  public boolean isLastBackupCompatibleWithUUID(final File backupDirectory) throws IOException {
+    if (!backupDirectory.exists()) {
+      return true;
+    }
+
+    final Path fileLockPath = backupDirectory.toPath().resolve(INCREMENTAL_BACKUP_LOCK);
+    try (FileChannel lockChannel =
+        FileChannel.open(fileLockPath, StandardOpenOption.CREATE, StandardOpenOption.WRITE)) {
+      try (final FileLock fileLock = lockChannel.lock()) {
+        final String[] files = fetchIBUFiles(backupDirectory);
+        if (files.length > 0) {
+          UUID backupUUID =
+              extractDbInstanceUUID(backupDirectory, files[0], configuration.getCharset());
+          try {
+            checkDatabaseInstanceId(backupUUID);
+          } catch (OInvalidInstanceIdException ex) {
+            return false;
+          }
+        }
+      } catch (final OverlappingFileLockException e) {
+        OLogManager.instance()
+            .error(
+                this,
+                "Another incremental backup process is in progress, please wait till it will be finished",
+                null);
+      } catch (final IOException e) {
+        throw OException.wrapException(new OStorageException("Error during incremental backup"), e);
+      }
+
+      try {
+        Files.deleteIfExists(fileLockPath);
+      } catch (IOException e) {
+        throw OException.wrapException(new OStorageException("Error during incremental backup"), e);
+      }
+    }
+    return true;
+  }
+
+  private String incrementalBackup(
+      final File backupDirectory, final OCallable<Void, Void> started) {
+    String fileName = "";
+
+    if (!backupDirectory.exists()) {
+      if (!backupDirectory.mkdirs()) {
+        throw new OStorageException(
+            "Backup directory "
+                + backupDirectory.getAbsolutePath()
+                + " does not exist and can not be created");
+      }
+    }
+    checkNoBackupInStorageDir(backupDirectory);
+
+    final Path fileLockPath = backupDirectory.toPath().resolve(INCREMENTAL_BACKUP_LOCK);
+    try (final FileChannel lockChannel =
+        FileChannel.open(fileLockPath, StandardOpenOption.CREATE, StandardOpenOption.WRITE)) {
+      try (@SuppressWarnings("unused")
+          final FileLock fileLock = lockChannel.lock()) {
+        RandomAccessFile rndIBUFile = null;
+        try {
+          final String[] files = fetchIBUFiles(backupDirectory);
+
+          final OLogSequenceNumber lastLsn;
+          long nextIndex;
+          final UUID backupUUID;
+
+          if (files.length == 0) {
+            lastLsn = null;
+            nextIndex = 0;
+            backupUUID = null;
+          } else {
+            lastLsn = extractIBULsn(backupDirectory, files[files.length - 1]);
+            nextIndex = extractIndexFromIBUFile(backupDirectory, files[files.length - 1]) + 1;
+            backupUUID =
+                extractDbInstanceUUID(backupDirectory, files[0], configuration.getCharset());
+            checkDatabaseInstanceId(backupUUID);
+          }
+
+          final SimpleDateFormat dateFormat = new SimpleDateFormat(INCREMENTAL_BACKUP_DATEFORMAT);
+          if (lastLsn != null) {
+            fileName =
+                getName()
+                    + "_"
+                    + dateFormat.format(new Date())
+                    + "_"
+                    + nextIndex
+                    + IBU_EXTENSION_V3;
+          } else {
+            fileName =
+                getName()
+                    + "_"
+                    + dateFormat.format(new Date())
+                    + "_"
+                    + nextIndex
+                    + "_full"
+                    + IBU_EXTENSION_V3;
+          }
+
+          final File ibuFile = new File(backupDirectory, fileName);
+
+          if (started != null) started.call(null);
+          rndIBUFile = new RandomAccessFile(ibuFile, "rw");
+          try {
+            final FileChannel ibuChannel = rndIBUFile.getChannel();
+
+            final ByteBuffer versionBuffer = ByteBuffer.allocate(OIntegerSerializer.INT_SIZE);
+            versionBuffer.putInt(INCREMENTAL_BACKUP_VERSION);
+            versionBuffer.rewind();
+
+            OIOUtils.writeByteBuffer(versionBuffer, ibuChannel, 0);
+
+            ibuChannel.position(
+                2 * OIntegerSerializer.INT_SIZE
+                    + 2 * OLongSerializer.LONG_SIZE
+                    + OByteSerializer.BYTE_SIZE);
+
+            OutputStream stream = Channels.newOutputStream(ibuChannel);
+            OLogSequenceNumber maxLsn;
+            try {
+              maxLsn = incrementalBackup(stream, lastLsn, true);
+              final ByteBuffer dataBuffer =
+                  ByteBuffer.allocate(
+                      OIntegerSerializer.INT_SIZE
+                          + 2 * OLongSerializer.LONG_SIZE
+                          + OByteSerializer.BYTE_SIZE);
+
+              dataBuffer.putLong(nextIndex);
+              dataBuffer.putLong(maxLsn.getSegment());
+              dataBuffer.putInt(maxLsn.getPosition());
+
+              if (lastLsn == null) dataBuffer.put((byte) 1);
+              else dataBuffer.put((byte) 0);
+
+              dataBuffer.rewind();
+
+              ibuChannel.position(OIntegerSerializer.INT_SIZE);
+              ibuChannel.write(dataBuffer);
+
+            } finally {
+              Utils.safeClose(this, stream);
+            }
+          } catch (RuntimeException e) {
+            rndIBUFile.close();
+
+            if (!ibuFile.delete()) {
+              OLogManager.instance()
+                  .error(
+                      this, ibuFile.getAbsolutePath() + " is closed but can not be deleted", null);
+            }
+
+            throw e;
+          }
+        } catch (IOException e) {
+          throw OException.wrapException(
+              new OStorageException("Error during incremental backup"), e);
+        } finally {
+          try {
+            if (rndIBUFile != null) rndIBUFile.close();
+          } catch (IOException e) {
+            OLogManager.instance().error(this, "Can not close %s file", e, fileName);
+          }
+        }
+      }
+    } catch (final OverlappingFileLockException e) {
+      OLogManager.instance()
+          .error(
+              this,
+              "Another incremental backup process is in progress, please wait till it will be finished",
+              null);
+    } catch (final IOException e) {
+      throw OException.wrapException(new OStorageException("Error during incremental backup"), e);
+    }
+
+    try {
+      Files.deleteIfExists(fileLockPath);
+    } catch (IOException e) {
+      throw OException.wrapException(new OStorageException("Error during incremental backup"), e);
+    }
+
+    return fileName;
+  }
+
+  private UUID extractDbInstanceUUID(File backupDirectory, String file, String charset)
+      throws IOException {
+    final File ibuFile = new File(backupDirectory, file);
+    final RandomAccessFile rndIBUFile;
+    try {
+      rndIBUFile = new RandomAccessFile(ibuFile, "r");
+    } catch (FileNotFoundException e) {
+      throw OException.wrapException(new OStorageException("Backup file was not found"), e);
+    }
+
+    try {
+      final FileChannel ibuChannel = rndIBUFile.getChannel();
+      ibuChannel.position(3 * OLongSerializer.LONG_SIZE + 1);
+
+      final InputStream inputStream = Channels.newInputStream(ibuChannel);
+      final BufferedInputStream bufferedInputStream = new BufferedInputStream(inputStream);
+      final ZipInputStream zipInputStream =
+          new ZipInputStream(bufferedInputStream, Charset.forName(charset));
+
+      ZipEntry zipEntry;
+      while ((zipEntry = zipInputStream.getNextEntry()) != null) {
+        if (zipEntry.getName().equals("database_instance.uuid")) {
+          DataInputStream dis = new DataInputStream(zipInputStream);
+          UUID uuid = UUID.fromString(dis.readUTF());
+          return uuid;
+        }
+      }
+    } finally {
+      rndIBUFile.close();
+    }
+    return null;
+  }
+
+  private void checkNoBackupInStorageDir(final File backupDirectory) {
+    if (getStoragePath() == null || backupDirectory == null) {
+      return;
+    }
+
+    boolean invalid = false;
+    try {
+      final File storageDir = getStoragePath().toFile();
+      if (backupDirectory.equals(storageDir)) {
+        invalid = true;
+      }
+    } catch (final Exception e) {
+    }
+    if (invalid) {
+      throw new OStorageException("Backup cannot be performed in the storage path");
+    }
+  }
+
+  public void registerStorageListener(OEnterpriseStorageOperationListener listener) {
+    this.listeners.add(listener);
+  }
+
+  public void unRegisterStorageListener(OEnterpriseStorageOperationListener listener) {
+    this.listeners.remove(listener);
+  }
+
+  private String[] fetchIBUFiles(final File backupDirectory) throws IOException {
+    final String[] files =
+        backupDirectory.list(
+            (dir, name) ->
+                new File(dir, name).length() > 0
+                    && name.toLowerCase(configuration.getLocaleInstance())
+                        .endsWith(IBU_EXTENSION_V3));
+
+    if (files == null)
+      throw new OStorageException(
+          "Can not read list of backup files from directory " + backupDirectory.getAbsolutePath());
+
+    final List<OPair<Long, String>> indexedFiles = new ArrayList<>(files.length);
+
+    for (String file : files) {
+      final long fileIndex = extractIndexFromIBUFile(backupDirectory, file);
+      indexedFiles.add(new OPair<>(fileIndex, file));
+    }
+
+    Collections.sort(indexedFiles);
+
+    final String[] sortedFiles = new String[files.length];
+
+    int index = 0;
+    for (OPair<Long, String> indexedFile : indexedFiles) {
+      sortedFiles[index] = indexedFile.getValue();
+      index++;
+    }
+
+    return sortedFiles;
+  }
+
+  private OLogSequenceNumber extractIBULsn(File backupDirectory, String file) {
+    final File ibuFile = new File(backupDirectory, file);
+    final RandomAccessFile rndIBUFile;
+    try {
+      rndIBUFile = new RandomAccessFile(ibuFile, "r");
+    } catch (FileNotFoundException e) {
+      throw OException.wrapException(new OStorageException("Backup file was not found"), e);
+    }
+
+    try {
+      try {
+        final FileChannel ibuChannel = rndIBUFile.getChannel();
+        ibuChannel.position(OIntegerSerializer.INT_SIZE + OLongSerializer.LONG_SIZE);
+
+        ByteBuffer lsnData =
+            ByteBuffer.allocate(OIntegerSerializer.INT_SIZE + OLongSerializer.LONG_SIZE);
+        ibuChannel.read(lsnData);
+        lsnData.rewind();
+
+        final long segment = lsnData.getLong();
+        final int position = lsnData.getInt();
+
+        return new OLogSequenceNumber(segment, position);
+      } finally {
+        rndIBUFile.close();
+      }
+    } catch (IOException e) {
+      throw OException.wrapException(new OStorageException("Error during read of backup file"), e);
+    } finally {
+      try {
+        rndIBUFile.close();
+      } catch (IOException e) {
+        OLogManager.instance().error(this, "Error during read of backup file", e);
+      }
+    }
+  }
+
+  private long extractIndexFromIBUFile(final File backupDirectory, final String fileName)
+      throws IOException {
+    final File file = new File(backupDirectory, fileName);
+
+    try (final RandomAccessFile rndFile = new RandomAccessFile(file, "r")) {
+      rndFile.seek(OIntegerSerializer.INT_SIZE);
+      return validateLongIndex(rndFile.readLong());
+    }
+  }
+
+  private long validateLongIndex(final long index) {
+    return index < 0 ? 0 : Math.abs(index);
+  }
+
+  private OLogSequenceNumber incrementalBackup(
+      final OutputStream stream, final OLogSequenceNumber fromLsn, final boolean singleThread)
+      throws IOException {
+    OLogSequenceNumber lastLsn;
+
+    checkOpennessAndMigration();
+    if (singleThread && !backupInProgress.compareAndSet(false, true)) {
+      throw new OBackupInProgressException(
+          "You are trying to start incremental backup but it is in progress now, please wait till it will be finished",
+          getName(),
+          OErrorCode.BACKUP_IN_PROGRESS);
+    }
+
+    stateLock.acquireReadLock();
+    try {
+
+      this.interruptionManager.enterCriticalPath();
+      checkOpennessAndMigration();
+      final long freezeId;
+
+      if (!isWriteAllowedDuringIncrementalBackup())
+        freezeId =
+            atomicOperationsManager.freezeAtomicOperations(
+                OModificationOperationProhibitedException.class, "Incremental backup in progress");
+      else freezeId = -1;
+
+      try {
+        final BufferedOutputStream bufferedOutputStream = new BufferedOutputStream(stream);
+        try {
+          final ZipOutputStream zipOutputStream =
+              new ZipOutputStream(
+                  bufferedOutputStream, Charset.forName(configuration.getCharset()));
+          try {
+            final long startSegment;
+            final OLogSequenceNumber freezeLsn;
+
+            if (fromLsn == null) {
+              try {
+                UUID databaseInstanceUUID = super.readDatabaseInstanceId();
+                if (databaseInstanceUUID == null) {
+                  atomicOperationsManager.executeInsideAtomicOperation(
+                      null,
+                      atomicOperation -> {
+                        generateDatabaseInstanceId(atomicOperation);
+                      });
+                  databaseInstanceUUID = super.readDatabaseInstanceId();
+                }
+                final ZipEntry zipEntry = new ZipEntry("database_instance.uuid");
+
+                zipOutputStream.putNextEntry(zipEntry);
+                zipOutputStream.flush();
+                DataOutputStream dos = new DataOutputStream(zipOutputStream);
+                dos.writeUTF(databaseInstanceUUID.toString());
+                dos.flush();
+                //                dos.close();
+              } finally {
+                zipOutputStream.flush();
+              }
+            }
+
+            final long newSegmentFreezeId =
+                atomicOperationsManager.freezeAtomicOperations(null, null);
+            try {
+              final OLogSequenceNumber startLsn = writeAheadLog.end();
+
+              if (startLsn != null) freezeLsn = startLsn;
+              else freezeLsn = new OLogSequenceNumber(0, 0);
+
+              writeAheadLog.addCutTillLimit(freezeLsn);
+
+              writeAheadLog.appendNewSegment();
+              startSegment = writeAheadLog.activeSegment();
+
+              getLastMetadata()
+                  .ifPresent(
+                      metadata -> {
+                        try {
+                          writeAheadLog.log(new MetaDataRecord(metadata));
+                        } catch (final IOException e) {
+                          throw new IllegalStateException("Error during write of metadata", e);
+                        }
+                      });
+            } finally {
+              atomicOperationsManager.releaseAtomicOperations(newSegmentFreezeId);
+            }
+
+            try {
+              backupIv(zipOutputStream);
+
+              final byte[] encryptionIv = new byte[16];
+              final SecureRandom secureRandom = new SecureRandom();
+              secureRandom.nextBytes(encryptionIv);
+
+              backupEncryptedIv(zipOutputStream, encryptionIv);
+
+              final String aesKeyEncoded =
+                  getConfiguration()
+                      .getContextConfiguration()
+                      .getValueAsString(OGlobalConfiguration.STORAGE_ENCRYPTION_KEY);
+              final byte[] aesKey =
+                  aesKeyEncoded == null ? null : Base64.getDecoder().decode(aesKeyEncoded);
+
+              if (aesKey != null
+                  && aesKey.length != 16
+                  && aesKey.length != 24
+                  && aesKey.length != 32) {
+                throw new OInvalidStorageEncryptionKeyException(
+                    "Invalid length of the encryption key, provided size is " + aesKey.length);
+              }
+
+              lastLsn = backupPagesWithChanges(fromLsn, zipOutputStream, encryptionIv, aesKey);
+              final OLogSequenceNumber lastWALLsn =
+                  copyWALToIncrementalBackup(zipOutputStream, startSegment);
+
+              if (lastWALLsn != null && (lastLsn == null || lastWALLsn.compareTo(lastLsn) > 0)) {
+                lastLsn = lastWALLsn;
+              }
+            } finally {
+              writeAheadLog.removeCutTillLimit(freezeLsn);
+            }
+          } finally {
+            try {
+              zipOutputStream.flush();
+            } catch (IOException e) {
+              OLogManager.instance().warn(this, "Failed to flush resource " + zipOutputStream);
+            }
+          }
+        } finally {
+          try {
+            bufferedOutputStream.flush();
+          } catch (IOException e) {
+            OLogManager.instance().warn(this, "Failed to flush resource " + bufferedOutputStream);
+          }
+        }
+      } finally {
+        if (!isWriteAllowedDuringIncrementalBackup())
+          atomicOperationsManager.releaseAtomicOperations(freezeId);
+      }
+    } finally {
+      try {
+        stateLock.releaseReadLock();
+
+        if (singleThread) {
+          backupInProgress.set(false);
+        }
+      } finally {
+        this.interruptionManager.exitCriticalPath();
+      }
+    }
+
+    return lastLsn;
+  }
+
+  private static void doEncryptionDecryption(
+      final int mode,
+      final byte[] aesKey,
+      final long pageIndex,
+      final long fileId,
+      final byte[] backUpPage,
+      final byte[] encryptionIv) {
+    try {
+      final Cipher cipher = CIPHER.get();
+      final SecretKey secretKey = new SecretKeySpec(aesKey, ALGORITHM_NAME);
+
+      final byte[] updatedIv = new byte[16];
+      for (int i = 0; i < OLongSerializer.LONG_SIZE; i++) {
+        updatedIv[i] = (byte) (encryptionIv[i] ^ ((pageIndex >>> i) & 0xFF));
+      }
+
+      for (int i = 0; i < OLongSerializer.LONG_SIZE; i++) {
+        updatedIv[i + OLongSerializer.LONG_SIZE] =
+            (byte) (encryptionIv[i + OLongSerializer.LONG_SIZE] ^ ((fileId >>> i) & 0xFF));
+      }
+
+      cipher.init(mode, secretKey, new IvParameterSpec(updatedIv));
+
+      final byte[] data =
+          cipher.doFinal(
+              backUpPage, OLongSerializer.LONG_SIZE, backUpPage.length - OLongSerializer.LONG_SIZE);
+      System.arraycopy(
+          data,
+          0,
+          backUpPage,
+          OLongSerializer.LONG_SIZE,
+          backUpPage.length - OLongSerializer.LONG_SIZE);
+    } catch (InvalidKeyException e) {
+      throw OException.wrapException(new OInvalidStorageEncryptionKeyException(e.getMessage()), e);
+    } catch (InvalidAlgorithmParameterException e) {
+      throw new IllegalArgumentException("Invalid IV.", e);
+    } catch (IllegalBlockSizeException | BadPaddingException e) {
+      throw new IllegalStateException("Unexpected exception during CRT encryption.", e);
+    }
+  }
+
+  private void backupEncryptedIv(final ZipOutputStream zipOutputStream, final byte[] encryptionIv)
+      throws IOException {
+    final ZipEntry zipEntry = new ZipEntry(ENCRYPTION_IV);
+    zipOutputStream.putNextEntry(zipEntry);
+
+    zipOutputStream.write(encryptionIv);
+    zipOutputStream.closeEntry();
+  }
+
+  private void backupIv(final ZipOutputStream zipOutputStream) throws IOException {
+    final ZipEntry zipEntry = new ZipEntry(IV_NAME);
+    zipOutputStream.putNextEntry(zipEntry);
+
+    zipOutputStream.write(this.iv);
+    zipOutputStream.closeEntry();
+  }
+
+  private byte[] restoreIv(final ZipInputStream zipInputStream) throws IOException {
+    final byte[] iv = new byte[16];
+    OIOUtils.readFully(zipInputStream, iv, 0, iv.length);
+
+    return iv;
+  }
+
+  private OLogSequenceNumber backupPagesWithChanges(
+      final OLogSequenceNumber changeLsn,
+      final ZipOutputStream stream,
+      final byte[] encryptionIv,
+      final byte[] aesKey)
+      throws IOException {
+    OLogSequenceNumber lastLsn = changeLsn;
+
+    final Map<String, Long> files = writeCache.files();
+    final int pageSize = writeCache.pageSize();
+
+    for (Map.Entry<String, Long> entry : files.entrySet()) {
+      final String fileName = entry.getKey();
+
+      long fileId = entry.getValue();
+      fileId = writeCache.externalFileId(writeCache.internalFileId(fileId));
+
+      final long filledUpTo = writeCache.getFilledUpTo(fileId);
+      final ZipEntry zipEntry = new ZipEntry(fileName);
+
+      stream.putNextEntry(zipEntry);
+
+      final byte[] binaryFileId = new byte[OLongSerializer.LONG_SIZE];
+      OLongSerializer.INSTANCE.serialize(fileId, binaryFileId, 0);
+      stream.write(binaryFileId, 0, binaryFileId.length);
+
+      for (int pageIndex = 0; pageIndex < filledUpTo; pageIndex++) {
+        final OCacheEntry cacheEntry =
+            readCache.silentLoadForRead(fileId, pageIndex, writeCache, true);
+        cacheEntry.acquireSharedLock();
+        try {
+          final OLogSequenceNumber pageLsn =
+              ODurablePage.getLogSequenceNumberFromPage(
+                  cacheEntry.getCachePointer().getBufferDuplicate());
+
+          if (changeLsn == null || pageLsn.compareTo(changeLsn) > 0) {
+
+            final byte[] data = new byte[pageSize + OLongSerializer.LONG_SIZE];
+            OLongSerializer.INSTANCE.serializeNative(pageIndex, data, 0);
+            ODurablePage.getPageData(
+                cacheEntry.getCachePointer().getBufferDuplicate(),
+                data,
+                OLongSerializer.LONG_SIZE,
+                pageSize);
+
+            if (aesKey != null) {
+              doEncryptionDecryption(
+                  Cipher.ENCRYPT_MODE, aesKey, fileId, pageIndex, data, encryptionIv);
+            }
+
+            stream.write(data);
+
+            if (lastLsn == null || pageLsn.compareTo(lastLsn) > 0) {
+              lastLsn = pageLsn;
+            }
+          }
+        } finally {
+          cacheEntry.releaseSharedLock();
+          readCache.releaseFromRead(cacheEntry, writeCache);
+        }
+      }
+
+      stream.closeEntry();
+    }
+
+    return lastLsn;
+  }
+
+  public void restoreFromIncrementalBackup(final String filePath) {
+    restoreFromIncrementalBackup(new File(filePath));
+  }
+
+  @Override
+  public void restoreFullIncrementalBackup(final InputStream stream)
+      throws UnsupportedOperationException {
+    try {
+      final String aesKeyEncoded =
+          getConfiguration()
+              .getContextConfiguration()
+              .getValueAsString(OGlobalConfiguration.STORAGE_ENCRYPTION_KEY);
+      final byte[] aesKey =
+          aesKeyEncoded == null ? null : Base64.getDecoder().decode(aesKeyEncoded);
+
+      if (aesKey != null && aesKey.length != 16 && aesKey.length != 24 && aesKey.length != 32) {
+        throw new OInvalidStorageEncryptionKeyException(
+            "Invalid length of the encryption key, provided size is " + aesKey.length);
+      }
+
+      final OQuarto<Locale, OContextConfiguration, String, Locale> quarto =
+          preprocessingIncrementalRestore();
+      final Locale serverLocale = quarto.one;
+      final OContextConfiguration contextConfiguration = quarto.two;
+      final String charset = quarto.three;
+      final Locale locale = quarto.four;
+
+      restoreFromIncrementalBackup(
+          charset, serverLocale, locale, contextConfiguration, aesKey, stream, true);
+
+      postProcessIncrementalRestore(contextConfiguration);
+    } catch (IOException e) {
+      throw OException.wrapException(
+          new OStorageException("Error during restore from incremental backup"), e);
+    }
+  }
+
+  private OQuarto<Locale, OContextConfiguration, String, Locale> preprocessingIncrementalRestore()
+      throws IOException {
+    final Locale serverLocale = configuration.getLocaleInstance();
+    final OContextConfiguration contextConfiguration = configuration.getContextConfiguration();
+    final String charset = configuration.getCharset();
+    final Locale locale = configuration.getLocaleInstance();
+
+    atomicOperationsManager.executeInsideAtomicOperation(
+        null,
+        atomicOperation -> {
+          closeClusters(false);
+          closeIndexes(atomicOperation, false);
+          ((OClusterBasedStorageConfiguration) configuration).close(atomicOperation);
+        });
+
+    configuration = null;
+
+    return new OQuarto<>(serverLocale, contextConfiguration, charset, locale);
+  }
+
+  private void restoreFromIncrementalBackup(final File backupDirectory) {
+    if (!backupDirectory.exists()) {
+      throw new OStorageException(
+          "Directory which should contain incremental backup files (files with extension '"
+              + IBU_EXTENSION_V3
+              + "') is absent. It should be located at '"
+              + backupDirectory.getAbsolutePath()
+              + "'");
+    }
+
+    try {
+      final String[] files = fetchIBUFiles(backupDirectory);
+      if (files.length == 0) {
+        throw new OStorageException(
+            "Cannot find incremental backup files (files with extension '"
+                + IBU_EXTENSION_V3
+                + "') in directory '"
+                + backupDirectory.getAbsolutePath()
+                + "'");
+      }
+
+      stateLock.acquireWriteLock();
+      try {
+        this.interruptionManager.enterCriticalPath();
+
+        final String aesKeyEncoded =
+            getConfiguration()
+                .getContextConfiguration()
+                .getValueAsString(OGlobalConfiguration.STORAGE_ENCRYPTION_KEY);
+        final byte[] aesKey =
+            aesKeyEncoded == null ? null : Base64.getDecoder().decode(aesKeyEncoded);
+
+        if (aesKey != null && aesKey.length != 16 && aesKey.length != 24 && aesKey.length != 32) {
+          throw new OInvalidStorageEncryptionKeyException(
+              "Invalid length of the encryption key, provided size is " + aesKey.length);
+        }
+
+        final OQuarto<Locale, OContextConfiguration, String, Locale> quarto =
+            preprocessingIncrementalRestore();
+        final Locale serverLocale = quarto.one;
+        final OContextConfiguration contextConfiguration = quarto.two;
+        final String charset = quarto.three;
+        final Locale locale = quarto.four;
+
+        UUID restoreUUID = extractDbInstanceUUID(backupDirectory, files[0], charset);
+
+        for (String file : files) {
+          UUID fileUUID = extractDbInstanceUUID(backupDirectory, files[0], charset);
+          if ((restoreUUID == null && fileUUID == null)
+              || (restoreUUID != null && restoreUUID.equals(fileUUID))) {
+            final File ibuFile = new File(backupDirectory, file);
+
+            RandomAccessFile rndIBUFile = new RandomAccessFile(ibuFile, "rw");
+            try {
+              final FileChannel ibuChannel = rndIBUFile.getChannel();
+              final ByteBuffer versionBuffer = ByteBuffer.allocate(OIntegerSerializer.INT_SIZE);
+              OIOUtils.readByteBuffer(versionBuffer, ibuChannel);
+              versionBuffer.rewind();
+
+              final int backupVersion = versionBuffer.getInt();
+              if (backupVersion != INCREMENTAL_BACKUP_VERSION) {
+                throw new OStorageException(
+                    "Invalid version of incremental backup version was provided. Expected "
+                        + INCREMENTAL_BACKUP_VERSION
+                        + " , provided "
+                        + backupVersion);
+              }
+
+              ibuChannel.position(2 * OIntegerSerializer.INT_SIZE + 2 * OLongSerializer.LONG_SIZE);
+              final ByteBuffer buffer = ByteBuffer.allocate(1);
+              ibuChannel.read(buffer);
+              buffer.rewind();
+
+              final boolean fullBackup = buffer.get() == 1;
+
+              final InputStream inputStream = Channels.newInputStream(ibuChannel);
+              try {
+                restoreFromIncrementalBackup(
+                    charset,
+                    serverLocale,
+                    locale,
+                    contextConfiguration,
+                    aesKey,
+                    inputStream,
+                    fullBackup);
+              } finally {
+                Utils.safeClose(this, inputStream);
+              }
+            } finally {
+              try {
+                rndIBUFile.close();
+              } catch (IOException e) {
+                OLogManager.instance().warn(this, "Failed to close resource " + rndIBUFile);
+              }
+            }
+          } else {
+            OLogManager.instance()
+                .warn(
+                    this,
+                    "Skipped file '"
+                        + file
+                        + "' is not a backup of the same database of previous backups");
+          }
+
+          postProcessIncrementalRestore(contextConfiguration);
+        }
+      } finally {
+        stateLock.releaseWriteLock();
+        this.interruptionManager.exitCriticalPath();
+      }
+    } catch (IOException e) {
+      throw OException.wrapException(
+          new OStorageException("Error during restore from incremental backup"), e);
+    }
+  }
+
+  private void postProcessIncrementalRestore(OContextConfiguration contextConfiguration)
+      throws IOException {
+    if (OClusterBasedStorageConfiguration.exists(writeCache)) {
+      configuration = new OClusterBasedStorageConfiguration(this);
+      atomicOperationsManager.executeInsideAtomicOperation(
+          null,
+          atomicOperation ->
+              ((OClusterBasedStorageConfiguration) configuration)
+                  .load(contextConfiguration, atomicOperation));
+    } else {
+      if (Files.exists(getStoragePath().resolve("database.ocf"))) {
+        final OStorageConfigurationSegment oldConfig = new OStorageConfigurationSegment(this);
+        oldConfig.load(contextConfiguration);
+
+        final OClusterBasedStorageConfiguration atomicConfiguration =
+            new OClusterBasedStorageConfiguration(this);
+        atomicOperationsManager.executeInsideAtomicOperation(
+            null,
+            atomicOperation ->
+                atomicConfiguration.create(atomicOperation, contextConfiguration, oldConfig));
+        configuration = atomicConfiguration;
+
+        oldConfig.close();
+        Files.deleteIfExists(getStoragePath().resolve("database.ocf"));
+      }
+
+      if (configuration == null) {
+        configuration = new OClusterBasedStorageConfiguration(this);
+        atomicOperationsManager.executeInsideAtomicOperation(
+            null,
+            atomicOperation ->
+                ((OClusterBasedStorageConfiguration) configuration)
+                    .load(contextConfiguration, atomicOperation));
+      }
+    }
+
+    atomicOperationsManager.executeInsideAtomicOperation(null, this::openClusters);
+    openIndexes();
+
+    flushAllData();
+
+    atomicOperationsManager.executeInsideAtomicOperation(
+        null,
+        atomicOperation2 -> {
+          generateDatabaseInstanceId(atomicOperation2);
+        });
+  }
+
+  private void restoreFromIncrementalBackup(
+      final String charset,
+      final Locale serverLocale,
+      final Locale locale,
+      final OContextConfiguration contextConfiguration,
+      final byte[] aesKey,
+      final InputStream inputStream,
+      final boolean isFull)
+      throws IOException {
+    stateLock.acquireWriteLock();
+    try {
+      this.interruptionManager.enterCriticalPath();
+
+      final List<String> currentFiles = new ArrayList<>(writeCache.files().keySet());
+
+      final BufferedInputStream bufferedInputStream = new BufferedInputStream(inputStream);
+      final ZipInputStream zipInputStream =
+          new ZipInputStream(bufferedInputStream, Charset.forName(charset));
+      final int pageSize = writeCache.pageSize();
+
+      ZipEntry zipEntry;
+      OLogSequenceNumber maxLsn = null;
+
+      List<String> processedFiles = new ArrayList<>();
+
+      if (isFull) {
+        final Map<String, Long> files = writeCache.files();
+        for (Map.Entry<String, Long> entry : files.entrySet()) {
+          final long fileId = writeCache.fileIdByName(entry.getKey());
+
+          assert entry.getValue().equals(fileId);
+          readCache.deleteFile(fileId, writeCache);
+        }
+      }
+
+      final File walTempDir = createWalTempDirectory();
+
+      byte[] encryptionIv = null;
+      byte[] walIv = null;
+
+      entryLoop:
+      while ((zipEntry = zipInputStream.getNextEntry()) != null) {
+        if (zipEntry.getName().equals(IV_NAME)) {
+          walIv = restoreIv(zipInputStream);
+          continue;
+        }
+
+        if (zipEntry.getName().equals(ENCRYPTION_IV)) {
+          encryptionIv = restoreEncryptionIv(zipInputStream);
+          continue;
+        }
+
+        if (zipEntry.getName().equals(CONF_ENTRY_NAME)) {
+          replaceConfiguration(zipInputStream);
+
+          continue;
+        }
+
+        if (zipEntry.getName().equalsIgnoreCase("database_instance.uuid")) {
+          continue;
+        }
+
+        if (zipEntry.getName().equals(CONF_UTF_8_ENTRY_NAME)) {
+          replaceConfiguration(zipInputStream);
+
+          continue;
+        }
+
+        if (zipEntry
+            .getName()
+            .toLowerCase(serverLocale)
+            .endsWith(CASDiskWriteAheadLog.WAL_SEGMENT_EXTENSION)) {
+          final String walName = zipEntry.getName();
+          final int segmentIndex =
+              walName.lastIndexOf(
+                  ".", walName.length() - CASDiskWriteAheadLog.WAL_SEGMENT_EXTENSION.length() - 1);
+          final String storageName = getName();
+
+          if (segmentIndex < 0) {
+            throw new IllegalStateException("Can not find index of WAL segment");
+          }
+
+          addFileToDirectory(
+              storageName + walName.substring(segmentIndex), zipInputStream, walTempDir);
+          continue;
+        }
+
+        if (aesKey != null && encryptionIv == null) {
+          throw new OSecurityException("IV can not be null if encryption key is provided");
+        }
+
+        final byte[] binaryFileId = new byte[OLongSerializer.LONG_SIZE];
+        OIOUtils.readFully(zipInputStream, binaryFileId, 0, binaryFileId.length);
+
+        final long expectedFileId = OLongSerializer.INSTANCE.deserialize(binaryFileId, 0);
+        long fileId;
+
+        if (!writeCache.exists(zipEntry.getName())) {
+          fileId = readCache.addFile(zipEntry.getName(), expectedFileId, writeCache);
+        } else {
+          fileId = writeCache.fileIdByName(zipEntry.getName());
+        }
+
+        if (!writeCache.fileIdsAreEqual(expectedFileId, fileId))
+          throw new OStorageException(
+              "Can not restore database from backup because expected and actual file ids are not the same");
+
+        while (true) {
+          final byte[] data = new byte[pageSize + OLongSerializer.LONG_SIZE];
+
+          int rb = 0;
+
+          while (rb < data.length) {
+            final int b = zipInputStream.read(data, rb, data.length - rb);
+
+            if (b == -1) {
+              if (rb > 0)
+                throw new OStorageException("Can not read data from file " + zipEntry.getName());
+              else {
+                processedFiles.add(zipEntry.getName());
+                continue entryLoop;
+              }
+            }
+
+            rb += b;
+          }
+
+          final long pageIndex = OLongSerializer.INSTANCE.deserializeNative(data, 0);
+
+          if (aesKey != null) {
+            doEncryptionDecryption(
+                Cipher.DECRYPT_MODE, aesKey, expectedFileId, pageIndex, data, encryptionIv);
+          }
+
+          OCacheEntry cacheEntry =
+              readCache.loadForWrite(fileId, pageIndex, true, writeCache, true, null);
+
+          if (cacheEntry == null) {
+            do {
+              if (cacheEntry != null) readCache.releaseFromWrite(cacheEntry, writeCache, true);
+
+              cacheEntry = readCache.allocateNewPage(fileId, writeCache, null);
+            } while (cacheEntry.getPageIndex() != pageIndex);
+          }
+
+          try {
+            final ByteBuffer buffer = cacheEntry.getCachePointer().getBufferDuplicate();
+            final OLogSequenceNumber backedUpPageLsn =
+                ODurablePage.getLogSequenceNumber(OLongSerializer.LONG_SIZE, data);
+            if (isFull) {
+              buffer.position(0);
+              buffer.put(data, OLongSerializer.LONG_SIZE, data.length - OLongSerializer.LONG_SIZE);
+
+              if (maxLsn == null || maxLsn.compareTo(backedUpPageLsn) < 0) {
+                maxLsn = backedUpPageLsn;
+              }
+            } else {
+              final OLogSequenceNumber currentPageLsn =
+                  ODurablePage.getLogSequenceNumberFromPage(buffer);
+              if (backedUpPageLsn.compareTo(currentPageLsn) > 0) {
+                buffer.position(0);
+                buffer.put(
+                    data, OLongSerializer.LONG_SIZE, data.length - OLongSerializer.LONG_SIZE);
+
+                if (maxLsn == null || maxLsn.compareTo(backedUpPageLsn) < 0) {
+                  maxLsn = backedUpPageLsn;
+                }
+              }
+            }
+
+          } finally {
+            readCache.releaseFromWrite(cacheEntry, writeCache, true);
+          }
+        }
+      }
+
+      currentFiles.removeAll(processedFiles);
+
+      for (String file : currentFiles) {
+        if (writeCache.exists(file)) {
+          final long fileId = writeCache.fileIdByName(file);
+          readCache.deleteFile(fileId, writeCache);
+        }
+      }
+
+      final OWriteAheadLog restoreLog =
+          createWalFromIBUFiles(walTempDir, contextConfiguration, locale, walIv);
+
+      if (restoreLog != null) {
+        final OLogSequenceNumber beginLsn = restoreLog.begin();
+        restoreFrom(restoreLog, beginLsn);
+      }
+
+      if (maxLsn != null && writeAheadLog != null) {
+        writeAheadLog.moveLsnAfter(maxLsn);
+      }
+
+      if (!walTempDir.delete()) {
+        OLogManager.instance()
+            .error(
+                this,
+                "Can not remove temporary backup directory " + walTempDir.getAbsolutePath(),
+                null);
+      }
+    } finally {
+      stateLock.releaseWriteLock();
+      this.interruptionManager.exitCriticalPath();
+    }
+  }
+
+  private byte[] restoreEncryptionIv(final ZipInputStream zipInputStream) throws IOException {
+    final byte[] iv = new byte[16];
+    int read = 0;
+    while (read < iv.length) {
+      final int localRead = zipInputStream.read(iv, read, iv.length - read);
+
+      if (localRead < 0) {
+        throw new OStorageException(
+            "End of stream is reached but IV data were not completely read");
+      }
+
+      read += localRead;
+    }
+
+    return iv;
+  }
+
+  @Override
+  public OStorageOperationResult<ORawBuffer> readRecord(
+      ORecordId iRid,
+      String iFetchPlan,
+      boolean iIgnoreCache,
+      boolean prefetchRecords,
+      ORecordCallback<ORawBuffer> iCallback) {
+
+    try {
+      return super.readRecord(iRid, iFetchPlan, iIgnoreCache, prefetchRecords, iCallback);
+    } finally {
+      listeners.forEach(OEnterpriseStorageOperationListener::onRead);
+    }
+  }
+
+  @Override
+  public List<ORecordOperation> commit(OTransactionInternal clientTx, boolean allocated) {
+    List<ORecordOperation> operations = super.commit(clientTx, allocated);
+    listeners.forEach((l) -> l.onCommit(operations));
+    return operations;
+  }
+
+  private void replaceConfiguration(ZipInputStream zipInputStream) throws IOException {
+    byte[] buffer = new byte[1024];
+
+    int rb = 0;
+    while (true) {
+      final int b = zipInputStream.read(buffer, rb, buffer.length - rb);
+
+      if (b == -1) break;
+
+      rb += b;
+
+      if (rb == buffer.length) {
+        byte[] oldBuffer = buffer;
+
+        buffer = new byte[buffer.length << 1];
+        System.arraycopy(oldBuffer, 0, buffer, 0, oldBuffer.length);
+      }
+    }
+  }
+
+  private static Cipher getCipherInstance() {
+    try {
+      return Cipher.getInstance(TRANSFORMATION);
+    } catch (NoSuchAlgorithmException | NoSuchPaddingException e) {
+      throw OException.wrapException(
+          new OSecurityException("Implementation of encryption " + TRANSFORMATION + " is absent"),
+          e);
+    }
+  }
+}