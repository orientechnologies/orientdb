/*
 * Copyright 2010-2013 Orient Technologies LTD (info--at--orientechnologies.com)
 * All Rights Reserved. Commercial License.
 * 
 * NOTICE:  All information contained herein is, and remains the property of
 * Orient Technologies LTD and its suppliers, if any.  The intellectual and
 * technical concepts contained herein are proprietary to
 * Orient Technologies LTD and its suppliers and may be covered by United
 * Kingdom and Foreign Patents, patents in process, and are protected by trade
 * secret or copyright law.
 * 
 * Dissemination of this information or reproduction of this material
 * is strictly forbidden unless prior written permission is obtained
 * from Orient Technologies LTD.
 * 
 * For more information: http://www.orientechnologies.com
 */
package com.orientechnologies.agent;

import java.io.IOException;
import java.text.SimpleDateFormat;
import java.util.Calendar;
import java.util.Date;
import java.util.concurrent.TimeUnit;

import javax.crypto.Cipher;
import javax.crypto.spec.SecretKeySpec;

import sun.misc.BASE64Decoder;
import sun.misc.BASE64Encoder;

@SuppressWarnings("restriction")
public class OL {

  public static final int      DELAY    = 60;
  public static final String   AES      = "AES";
  private static SecretKeySpec key;
  private static final byte[]  keyValue = new byte[] { 'T', 'h', 'e', 'B', 'e', 's', 't', 'S', 'e', 'c', 'r', 'e', 't', 'K', 'e',
      'y'                              };
  public static final String   UTF_8    = "UTF-8";

  static {
    try {
      key = new SecretKeySpec(keyValue, AES);
    } catch (Exception e) {
      e.printStackTrace();
    }
  }

  public static int checkDate(final String iLicense) throws OLicenseException {
    if (iLicense == null || iLicense.isEmpty())
      throw new OLicenseException("license not found");

    final String key = "@Ld" + "ks#2" + "" + "3dsLvc" + (35 - 12 * 2) + "a!Po" + "weRr";
    try {
      final Date now = new Date();

      final Date d = new SimpleDateFormat("yyyyMMdd").parse(OCry.decrypt(iLicense, key).substring(12));
      Calendar c = Calendar.getInstance();
      c.setTime(d);
      c.add(Calendar.DATE, DELAY);
      if (!c.getTime().after(now))
        throw new OLicenseException("license expired on: " + d);
<<<<<<< HEAD
      return getDateDiff(d, now);
    } catch (OLicenseException e) {
      throw e;
=======
      return getDateDiff(now, d);
>>>>>>> b423722c
    } catch (Exception e) {
      throw new OLicenseException("license not valid");
    }
  }

  public static int getClientId(final String iLicense) {
    final String key = "@Ld" + "ks#" + new Integer(27 - 4) + "dsLvc" + (13 - 4 + 2) + "a!Po" + "weRr";
    try {
      return Integer.parseInt(OCry.decrypt(iLicense, key).substring(0, 6));
    } catch (Exception e) {
      throw new RuntimeException("License not valid");
    }
  }

  public static int getServerId(final String iLicense) {
    final String key = "@Ld" + "ks#" + new Integer(23 + 9 - 19 + 10) + "dsLvc" + (110 / 10) + "a!Po" + "weRr";
    try {
      return Integer.parseInt(OCry.decrypt(iLicense, key).substring(6, 12));
    } catch (Exception e) {
      throw new RuntimeException("License not valid");
    }
  }

  private static int getDateDiff(Date date1, Date date2) {
    final long diffInMillies = date2.getTime() - date1.getTime();
    return (int) TimeUnit.DAYS.convert(diffInMillies, TimeUnit.MILLISECONDS);
  }

  public static final class OCry {

    private static final int delta = 0x9E3779B9;

    public static String encrypt(final String iLicense, final String key) {
      return new sun.misc.BASE64Encoder().encode(encrypt(iLicense.getBytes(), key.getBytes()));
    }

    public static String decrypt(final String iLicense, final String key) throws IOException {
      return new String(decrypt(new sun.misc.BASE64Decoder().decodeBuffer(iLicense), key.getBytes()));
    }

    public static final byte[] encrypt(byte[] data, byte[] key) {
      if (data.length == 0)
        return data;

      return toByteArray(encrypt(toIntArray(data, true), toIntArray(key, false)), false);
    }

    public static final byte[] decrypt(byte[] data, byte[] key) {
      if (data.length == 0)
        return data;

      return toByteArray(decrypt(toIntArray(data, false), toIntArray(key, false)), true);
    }

    private static final int[] encrypt(int[] v, int[] k) {
      int n = v.length - 1;

      if (n < 1) {
        return v;
      }
      if (k.length < 4) {
        int[] key = new int[4];

        System.arraycopy(k, 0, key, 0, k.length);
        k = key;
      }
      int z = v[n], y = v[0], sum = 0, e;
      int p, q = 6 + 52 / (n + 1);

      while (q-- > 0) {
        sum = sum + delta;
        e = sum >>> 2 & 3;
        for (p = 0; p < n; p++) {
          y = v[p + 1];
          z = v[p] += MX(sum, y, z, p, e, k);
        }
        y = v[0];
        z = v[n] += MX(sum, y, z, p, e, k);
      }
      return v;
    }

    private static final int[] decrypt(final int[] v, int[] k) {
      int n = v.length - 1;

      if (n < 1)
        return v;

      if (k.length < 4) {
        int[] key = new int[4];

        System.arraycopy(k, 0, key, 0, k.length);
        k = key;
      }
      int z = v[n], y = v[0], sum, e;
      int p, q = 6 + 52 / (n + 1);

      sum = q * delta;
      while (sum != 0) {
        e = sum >>> 2 & 3;
        for (p = n; p > 0; p--) {
          z = v[p - 1];
          y = v[p] -= MX(sum, y, z, p, e, k);
        }
        z = v[n];
        y = v[0] -= MX(sum, y, z, p, e, k);
        sum = sum - delta;
      }
      return v;
    }

    private static final int[] toIntArray(byte[] data, boolean includeLength) {
      int n = (((data.length & 3) == 0) ? (data.length >>> 2) : ((data.length >>> 2) + 1));
      final int[] result;

      if (includeLength) {
        result = new int[n + 1];
        result[n] = data.length;
      } else {
        result = new int[n];
      }
      n = data.length;
      for (int i = 0; i < n; i++) {
        result[i >>> 2] |= (0x000000ff & data[i]) << ((i & 3) << 3);
      }
      return result;
    }

    private static final byte[] toByteArray(final int[] data, final boolean includeLength) {
      int n = data.length << 2;

      if (includeLength) {
        int m = data[data.length - 1];

        if (m > n) {
          return null;
        } else {
          n = m;
        }
      }
      final byte[] result = new byte[n];

      for (int i = 0; i < n; i++)
        result[i] = (byte) ((data[i >>> 2] >>> ((i & 3) << 3)) & 0xff);

      return result;
    }

    private static final int MX(int sum, int y, int z, int p, int e, int[] k) {
      return (z >>> 5 ^ y << 2) + (y >>> 3 ^ z << 4) ^ (sum ^ y) + (k[p & 3 ^ e] ^ z);
    }
  }

  public static class OLicenseException extends Exception {
    private static final long serialVersionUID = 1L;

    public OLicenseException(String message) {
      super(message);
    }
  }

  public static String encrypt(String plainText) throws Exception {

    Cipher cipher = Cipher.getInstance(AES);
    cipher.init(Cipher.ENCRYPT_MODE, key);
    byte[] enc = cipher.doFinal(plainText.getBytes(UTF_8));
    String encryptedValue = new BASE64Encoder().encode(enc);
    return encryptedValue;
  }

  public static String decrypt(String text) throws Exception {

    Cipher cipher = Cipher.getInstance(AES);
    cipher.init(Cipher.DECRYPT_MODE, key);
    byte[] decordedValue = new BASE64Decoder().decodeBuffer(text);
    byte[] decValue = cipher.doFinal(decordedValue);
    String decryptedValue = new String(decValue, UTF_8);
    return decryptedValue;
  }

}<|MERGE_RESOLUTION|>--- conflicted
+++ resolved
@@ -61,13 +61,7 @@
       c.add(Calendar.DATE, DELAY);
       if (!c.getTime().after(now))
         throw new OLicenseException("license expired on: " + d);
-<<<<<<< HEAD
-      return getDateDiff(d, now);
-    } catch (OLicenseException e) {
-      throw e;
-=======
       return getDateDiff(now, d);
->>>>>>> b423722c
     } catch (Exception e) {
       throw new OLicenseException("license not valid");
     }
