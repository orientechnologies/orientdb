/*
 * Copyright 2010-2013 Orient Technologies LTD
 * All Rights Reserved. Commercial License.
 *
 * NOTICE:  All information contained herein is, and remains the property of
 * Orient Technologies LTD and its suppliers, if any.  The intellectual and
 * technical concepts contained herein are proprietary to
 * Orient Technologies LTD and its suppliers and may be covered by United
 * Kingdom and Foreign Patents, patents in process, and are protected by trade
 * secret or copyright law.
 * 
 * Dissemination of this information or reproduction of this material
 * is strictly forbidden unless prior written permission is obtained
 * from Orient Technologies LTD.
 */
package com.orientechnologies.agent.http.command;

import java.io.BufferedReader;
import java.io.File;
import java.io.FileReader;
import java.io.FilenameFilter;
import java.text.SimpleDateFormat;
import java.util.ArrayList;
import java.util.Arrays;
import java.util.Date;
import java.util.List;

import com.orientechnologies.orient.core.record.impl.ODocument;
import com.orientechnologies.orient.server.config.OServerCommandConfiguration;
import com.orientechnologies.orient.server.network.protocol.http.OHttpRequest;
import com.orientechnologies.orient.server.network.protocol.http.OHttpResponse;
import com.orientechnologies.orient.server.network.protocol.http.command.OServerCommandAuthenticatedServerAbstract;

public class OServerCommandGetLog extends OServerCommandAuthenticatedServerAbstract {

<<<<<<< HEAD
	private static final String[]	NAMES					= { "GET|log/*" };

	private static final String		TAIL					= "tail";

	private static final String		FILE					= "file";

	private static final String		SEARCH				= "search";

	SimpleDateFormat							dateFormatter	= new SimpleDateFormat("yyyy-MM-dd");

	public OServerCommandGetLog(final OServerCommandConfiguration iConfiguration) {
		super(iConfiguration.pattern);
	}

	public OServerCommandGetLog() {
		super("server.log");
	}

	@Override
	public boolean execute(final OHttpRequest iRequest, OHttpResponse iResponse) throws Exception {

		final String[] urlParts = checkSyntax(iRequest.url, 3, "Syntax error: log/<type>/<value>");

		String type = urlParts[1];

		String value = urlParts[2];

		String orientdb_home = System.getenv("ORIENTDB_HOME");

		String logsDirectory = orientdb_home.concat("/log");

		File directory = new File(logsDirectory);
		// Reading directory contents

		FilenameFilter filter = new FilenameFilter() {
			public boolean accept(File directory, String fileName) {
				return !fileName.endsWith(".lck");
			}
		};

		File[] files = directory.listFiles(filter);
		Arrays.sort(files);
		// List<String> lines = new ArrayList<String>();

		List<ODocument> subdocuments = new ArrayList<ODocument>();
		final ODocument result = new ODocument();

		String line = "";
		String dayToDoc = "";
		String hour = "";
		String typeToDoc = "";
		String info = "";

		ODocument doc = new ODocument();

		if (TAIL.equals(type)) {
			Integer valueInt = new Integer(value);
			File f = files[0];
			BufferedReader br = new BufferedReader(new FileReader(f));
			valueInt = new Integer(value);
			for (int i = 0; i < valueInt && line != null; i++) {
				line = br.readLine();
				if (line != null) {
					String[] split = line.split(" ");
					if (split != null) {
						Date day = null;

						try {

							day = dateFormatter.parse(split[0]);
							// trying to create a Date
							if (doc.field("day") != null) {
								doc.field("info", info);
								subdocuments.add(doc);
								doc = new ODocument();
							}

							// Created new Doc
							dayToDoc = split[0];
							hour = split[1];
							typeToDoc = split[2];

							if (doc.field("day") == null) {
								doc = new ODocument();
								addFieldToDoc(dayToDoc, hour, typeToDoc, doc);
							}
							line = line.replace(split[0], "");
							line = line.replace(split[1], "");
							line = line.replace(split[2], "");
							info = line;

						} catch (Exception e) {
							//stack trace
							info = info.concat(line);
						}
					}
				} else {
					if (doc.field("day") != null) {
						addFieldToDoc(dayToDoc, hour, typeToDoc, doc);
						doc.field("info", info);
						subdocuments.add(doc);
					}
				}
			}
			br.close();
		} else if (FILE.equals(type)) {
			Integer valueInt = new Integer(value);
			File f = files[new Integer(valueInt)];
			BufferedReader br = new BufferedReader(new FileReader(f));
			while (line != null) {
				line = br.readLine();
				if (line != null) {
					String[] split = line.split(" ");
					if (split != null) {
						Date day = null;

						try {

							day = dateFormatter.parse(split[0]);
							if (doc.field("day") != null) {
								doc.field("info", info);
								subdocuments.add(doc);
								doc = new ODocument();
							}

							dayToDoc = split[0];
							hour = split[1];
							typeToDoc = split[2];

							if (doc.field("day") == null) {
								doc = new ODocument();
								addFieldToDoc(dayToDoc, hour, typeToDoc, doc);
							}
							line = line.replace(split[0], "");
							line = line.replace(split[1], "");
							line = line.replace(split[2], "");
							info = line;

						} catch (Exception e) {
							info = info.concat(line);
						}
					}

				} else {
					if (doc.field("day") != null) {
						addFieldToDoc(dayToDoc, hour, typeToDoc, doc);
						doc.field("info", info);
						subdocuments.add(doc);
					}
				}

			}
			br.close();
		} else if (SEARCH.equals(type)) {

			for (int i = 0; i < files.length - 1; i++) {
				line = "";
				BufferedReader br = new BufferedReader(new FileReader(files[i]));
				while (line != null) {
					line = br.readLine();
					if (line != null) {
						String[] split = line.split(" ");
						if (split != null) {
							Date day = null;

							try {

								day = dateFormatter.parse(split[0]);
								if (doc.field("day") != null) {
									doc.field("info", info);
									if (info.contains(value)) {
										subdocuments.add(doc);
									}
									doc = new ODocument();
								}

								dayToDoc = split[0];
								hour = split[1];
								typeToDoc = split[2];

								if (doc.field("day") == null) {
									doc = new ODocument();
									addFieldToDoc(dayToDoc, hour, typeToDoc, doc);
								}
								line = line.replace(split[0], "");
								line = line.replace(split[1], "");
								line = line.replace(split[2], "");
								info = line;

							} catch (Exception e) {
								info = info.concat(line);
							}
						}

					} else {
						if (doc.field("day") != null) {
							addFieldToDoc(dayToDoc, hour, typeToDoc, doc);
							doc.field("info", info);
							if (info.contains(value)) {
								subdocuments.add(doc);
							}
						}
					}
				}

			}

		}

		iRequest.data.commandInfo = "Load log";

		result.field("logs", subdocuments);
		iResponse.writeRecord(result, null, "");

		return false;
	}

	private void addFieldToDoc(String dayToDoc, String hour, String typeToDoc, ODocument doc) {
		doc.field("day", dayToDoc);
		doc.field("hour", hour);
		doc.field("type", typeToDoc);
	}

	@Override
	public String[] getNames() {
		return NAMES;
	}
=======
  private static final String[] NAMES         = { "GET|log/*" };

  private static final String   TAIL          = "tail";

  private static final String   FILE          = "file";

  private static final String   SEARCH        = "search";

  SimpleDateFormat              dateFormatter = new SimpleDateFormat("yyyy-MM-dd");

  public OServerCommandGetLog(final OServerCommandConfiguration iConfiguration) {
    super(iConfiguration.pattern);
  }

  public OServerCommandGetLog() {
    super("server.log");
  }

  @Override
  public boolean execute(final OHttpRequest iRequest, OHttpResponse iResponse) throws Exception {

    final String[] urlParts = checkSyntax(iRequest.url, 3, "Syntax error: log/<type>/<value>");

    String type = urlParts[1];

    String value = urlParts[2];

    String orientdb_home = System.getenv("ORIENTDB_HOME");

    String logsDirectory = orientdb_home.concat("/log");

    File directory = new File(logsDirectory);
    // Reading directory contents

    FilenameFilter filter = new FilenameFilter() {
      public boolean accept(File directory, String fileName) {
        return !fileName.endsWith(".lck");
      }
    };

    File[] files = directory.listFiles(filter);
    Arrays.sort(files);
    // List<String> lines = new ArrayList<String>();

    List<ODocument> subdocuments = new ArrayList<ODocument>();
    final ODocument result = new ODocument();

    String line = "";
    String dayToDoc = "";
    String hour = "";
    String typeToDoc = "";
    String info = "";

    ODocument doc = new ODocument();

    if (TAIL.equals(type)) {
      Integer valueInt = new Integer(value);
      File f = files[0];
      BufferedReader br = new BufferedReader(new FileReader(f));
      valueInt = new Integer(value);
      for (int i = 0; i < valueInt && line != null; i++) {
        line = br.readLine();
        if (line != null) {
          String[] split = line.split(" ");
          if (split != null) {
            Date day = null;

            try {

              day = dateFormatter.parse(split[0]);
              // sono riuscito a creare una data allora e' una
              // nuova riga
              // salvo il documento della riga precedente se
              // presente
              if (doc.field("day") != null) {
                doc.field("info", info);
                subdocuments.add(doc);
                doc = new ODocument();
              }

              // creo un nuovo documento
              dayToDoc = split[0];
              hour = split[1];
              typeToDoc = split[2];

              if (doc.field("day") == null) {
                doc = new ODocument();
                addFieldToDoc(dayToDoc, hour, typeToDoc, doc);
              }
              line = line.replace(split[0], "");
              line = line.replace(split[1], "");
              line = line.replace(split[2], "");
              info = line;

            } catch (Exception e) {
              // e' uno stack trace
              info = info.concat(line);
            }
          }
        } else {
          if (doc.field("day") != null) {
            addFieldToDoc(dayToDoc, hour, typeToDoc, doc);
            doc.field("info", info);
            subdocuments.add(doc);
          }
        }
      }
      br.close();
    } else if (FILE.equals(type)) {
      Integer valueInt = new Integer(value);
      File f = files[new Integer(valueInt)];
      BufferedReader br = new BufferedReader(new FileReader(f));
      while (line != null) {
        line = br.readLine();
        if (line != null) {
          String[] split = line.split(" ");
          if (split != null) {
            Date day = null;

            try {

              day = dateFormatter.parse(split[0]);
              // sono riuscito a creare una data allora e' una
              // nuova riga
              // salvo il documento della riga precedente se
              // presente
              if (doc.field("day") != null) {
                doc.field("info", info);
                subdocuments.add(doc);
                doc = new ODocument();
              }

              // creo un nuovo documento
              dayToDoc = split[0];
              hour = split[1];
              typeToDoc = split[2];

              if (doc.field("day") == null) {
                doc = new ODocument();
                addFieldToDoc(dayToDoc, hour, typeToDoc, doc);
              }
              line = line.replace(split[0], "");
              line = line.replace(split[1], "");
              line = line.replace(split[2], "");
              info = line;

            } catch (Exception e) {
              // e' uno stack trace
              info = info.concat(line);
            }
          }

        } else {
          if (doc.field("day") != null) {
            addFieldToDoc(dayToDoc, hour, typeToDoc, doc);
            doc.field("info", info);
            subdocuments.add(doc);
          }
        }

      }
      br.close();
    } else if (SEARCH.equals(type)) {
      // ricerca intelligente

      for (int i = 0; i < files.length - 1; i++) {
        line = "";
        BufferedReader br = new BufferedReader(new FileReader(files[i]));
        while (line != null) {
          line = br.readLine();
          if (line != null) {
            String[] split = line.split(" ");
            if (split != null) {
              Date day = null;

              try {

                day = dateFormatter.parse(split[0]);
                // sono riuscito a creare una data allora e' una
                // nuova riga
                // salvo il documento della riga precedente se
                // presente
                if (doc.field("day") != null) {
                  doc.field("info", info);
                  if (info.contains(value)) {
                    subdocuments.add(doc);
                  }
                  doc = new ODocument();
                }

                // creo un nuovo documento
                dayToDoc = split[0];
                hour = split[1];
                typeToDoc = split[2];

                if (doc.field("day") == null) {
                  doc = new ODocument();
                  addFieldToDoc(dayToDoc, hour, typeToDoc, doc);
                }
                line = line.replace(split[0], "");
                line = line.replace(split[1], "");
                line = line.replace(split[2], "");
                info = line;

              } catch (Exception e) {
                // e' uno stack trace
                info = info.concat(line);
              }
            }

          } else {
            if (doc.field("day") != null) {
              addFieldToDoc(dayToDoc, hour, typeToDoc, doc);
              doc.field("info", info);
              if (info.contains(value)) {
                subdocuments.add(doc);
              }
            }
          }
        }

      }

    }

    iRequest.data.commandInfo = "Load log";

    result.field("logs", subdocuments);
    iResponse.writeRecord(result, null, "");

    return false;
  }

  private void addFieldToDoc(String dayToDoc, String hour, String typeToDoc, ODocument doc) {
    doc.field("day", dayToDoc);
    doc.field("hour", hour);
    doc.field("type", typeToDoc);
  }

  @Override
  public String[] getNames() {
    return NAMES;
  }
>>>>>>> df0638e0
}
<|MERGE_RESOLUTION|>--- conflicted
+++ resolved
@@ -1,509 +1,264 @@
-/*
- * Copyright 2010-2013 Orient Technologies LTD
- * All Rights Reserved. Commercial License.
- *
- * NOTICE:  All information contained herein is, and remains the property of
- * Orient Technologies LTD and its suppliers, if any.  The intellectual and
- * technical concepts contained herein are proprietary to
- * Orient Technologies LTD and its suppliers and may be covered by United
- * Kingdom and Foreign Patents, patents in process, and are protected by trade
- * secret or copyright law.
- * 
- * Dissemination of this information or reproduction of this material
- * is strictly forbidden unless prior written permission is obtained
- * from Orient Technologies LTD.
- */
-package com.orientechnologies.agent.http.command;
+/*
+ * Copyright 2010-2013 Orient Technologies LTD
+ * All Rights Reserved. Commercial License.
+ *
+ * NOTICE:  All information contained herein is, and remains the property of
+ * Orient Technologies LTD and its suppliers, if any.  The intellectual and
+ * technical concepts contained herein are proprietary to
+ * Orient Technologies LTD and its suppliers and may be covered by United
+ * Kingdom and Foreign Patents, patents in process, and are protected by trade
+ * secret or copyright law.
+ * 
+ * Dissemination of this information or reproduction of this material
+ * is strictly forbidden unless prior written permission is obtained
+ * from Orient Technologies LTD.
+ */
+package com.orientechnologies.agent.http.command;
+
+import java.io.BufferedReader;
+import java.io.File;
+import java.io.FileReader;
+import java.io.FilenameFilter;
+import java.text.SimpleDateFormat;
+import java.util.ArrayList;
+import java.util.Arrays;
+import java.util.Date;
+import java.util.List;
+
+import com.orientechnologies.orient.core.record.impl.ODocument;
+import com.orientechnologies.orient.server.config.OServerCommandConfiguration;
+import com.orientechnologies.orient.server.network.protocol.http.OHttpRequest;
+import com.orientechnologies.orient.server.network.protocol.http.OHttpResponse;
+import com.orientechnologies.orient.server.network.protocol.http.command.OServerCommandAuthenticatedServerAbstract;
+
+public class OServerCommandGetLog extends OServerCommandAuthenticatedServerAbstract {
+
+	private static final String[]	NAMES					= { "GET|log/*" };
+
+	private static final String		TAIL					= "tail";
+
+	private static final String		FILE					= "file";
+
+	private static final String		SEARCH				= "search";
+
+	SimpleDateFormat							dateFormatter	= new SimpleDateFormat("yyyy-MM-dd");
+
+	public OServerCommandGetLog(final OServerCommandConfiguration iConfiguration) {
+		super(iConfiguration.pattern);
+	}
+
+	public OServerCommandGetLog() {
+		super("server.log");
+	}
+
+	@Override
+	public boolean execute(final OHttpRequest iRequest, OHttpResponse iResponse) throws Exception {
+
+		final String[] urlParts = checkSyntax(iRequest.url, 3, "Syntax error: log/<type>/<value>");
+
+		String type = urlParts[1];
+
+		String value = urlParts[2];
+
+		String orientdb_home = System.getenv("ORIENTDB_HOME");
+
+		String logsDirectory = orientdb_home.concat("/log");
+
+		File directory = new File(logsDirectory);
+		// Reading directory contents
+
+		FilenameFilter filter = new FilenameFilter() {
+			public boolean accept(File directory, String fileName) {
+				return !fileName.endsWith(".lck");
+			}
+		};
+
+		File[] files = directory.listFiles(filter);
+		Arrays.sort(files);
+		// List<String> lines = new ArrayList<String>();
+
+		List<ODocument> subdocuments = new ArrayList<ODocument>();
+		final ODocument result = new ODocument();
+
+		String line = "";
+		String dayToDoc = "";
+		String hour = "";
+		String typeToDoc = "";
+		String info = "";
+
+		ODocument doc = new ODocument();
+
+		if (TAIL.equals(type)) {
+			Integer valueInt = new Integer(value);
+			File f = files[0];
+			BufferedReader br = new BufferedReader(new FileReader(f));
+			valueInt = new Integer(value);
+			for (int i = 0; i < valueInt && line != null; i++) {
+				line = br.readLine();
+				if (line != null) {
+					String[] split = line.split(" ");
+					if (split != null) {
+						Date day = null;
+
+						try {
+
+							day = dateFormatter.parse(split[0]);
+							// trying to create a Date
+							if (doc.field("day") != null) {
+								doc.field("info", info);
+								subdocuments.add(doc);
+								doc = new ODocument();
+							}
+
+							// Created new Doc
+							dayToDoc = split[0];
+							hour = split[1];
+							typeToDoc = split[2];
+
+							if (doc.field("day") == null) {
+								doc = new ODocument();
+								addFieldToDoc(dayToDoc, hour, typeToDoc, doc);
+							}
+							line = line.replace(split[0], "");
+							line = line.replace(split[1], "");
+							line = line.replace(split[2], "");
+							info = line;
+
+						} catch (Exception e) {
+							//stack trace
+							info = info.concat(line);
+						}
+					}
+				} else {
+					if (doc.field("day") != null) {
+						addFieldToDoc(dayToDoc, hour, typeToDoc, doc);
+						doc.field("info", info);
+						subdocuments.add(doc);
+					}
+				}
+			}
+			br.close();
+		} else if (FILE.equals(type)) {
+			Integer valueInt = new Integer(value);
+			File f = files[new Integer(valueInt)];
+			BufferedReader br = new BufferedReader(new FileReader(f));
+			while (line != null) {
+				line = br.readLine();
+				if (line != null) {
+					String[] split = line.split(" ");
+					if (split != null) {
+						Date day = null;
+
+						try {
+
+							day = dateFormatter.parse(split[0]);
+							if (doc.field("day") != null) {
+								doc.field("info", info);
+								subdocuments.add(doc);
+								doc = new ODocument();
+							}
+
+							dayToDoc = split[0];
+							hour = split[1];
+							typeToDoc = split[2];
+
+							if (doc.field("day") == null) {
+								doc = new ODocument();
+								addFieldToDoc(dayToDoc, hour, typeToDoc, doc);
+							}
+							line = line.replace(split[0], "");
+							line = line.replace(split[1], "");
+							line = line.replace(split[2], "");
+							info = line;
+
+						} catch (Exception e) {
+							info = info.concat(line);
+						}
+					}
+
+				} else {
+					if (doc.field("day") != null) {
+						addFieldToDoc(dayToDoc, hour, typeToDoc, doc);
+						doc.field("info", info);
+						subdocuments.add(doc);
+					}
+				}
+
+			}
+			br.close();
+		} else if (SEARCH.equals(type)) {
+
+			for (int i = 0; i < files.length - 1; i++) {
+				line = "";
+				BufferedReader br = new BufferedReader(new FileReader(files[i]));
+				while (line != null) {
+					line = br.readLine();
+					if (line != null) {
+						String[] split = line.split(" ");
+						if (split != null) {
+							Date day = null;
+
+							try {
+
+								day = dateFormatter.parse(split[0]);
+								if (doc.field("day") != null) {
+									doc.field("info", info);
+									if (info.contains(value)) {
+										subdocuments.add(doc);
+									}
+									doc = new ODocument();
+								}
+
+								dayToDoc = split[0];
+								hour = split[1];
+								typeToDoc = split[2];
+
+								if (doc.field("day") == null) {
+									doc = new ODocument();
+									addFieldToDoc(dayToDoc, hour, typeToDoc, doc);
+								}
+								line = line.replace(split[0], "");
+								line = line.replace(split[1], "");
+								line = line.replace(split[2], "");
+								info = line;
+
+							} catch (Exception e) {
+								info = info.concat(line);
+							}
+						}
+
+					} else {
+						if (doc.field("day") != null) {
+							addFieldToDoc(dayToDoc, hour, typeToDoc, doc);
+							doc.field("info", info);
+							if (info.contains(value)) {
+								subdocuments.add(doc);
+							}
+						}
+					}
+				}
+
+			}
+
+		}
+
+		iRequest.data.commandInfo = "Load log";
+
+		result.field("logs", subdocuments);
+		iResponse.writeRecord(result, null, "");
+
+		return false;
+	}
+
+	private void addFieldToDoc(String dayToDoc, String hour, String typeToDoc, ODocument doc) {
+		doc.field("day", dayToDoc);
+		doc.field("hour", hour);
+		doc.field("type", typeToDoc);
+	}
+
+	@Override
+	public String[] getNames() {
+		return NAMES;
+	}
 
-import java.io.BufferedReader;
-import java.io.File;
-import java.io.FileReader;
-import java.io.FilenameFilter;
-import java.text.SimpleDateFormat;
-import java.util.ArrayList;
-import java.util.Arrays;
-import java.util.Date;
-import java.util.List;
-
-import com.orientechnologies.orient.core.record.impl.ODocument;
-import com.orientechnologies.orient.server.config.OServerCommandConfiguration;
-import com.orientechnologies.orient.server.network.protocol.http.OHttpRequest;
-import com.orientechnologies.orient.server.network.protocol.http.OHttpResponse;
-import com.orientechnologies.orient.server.network.protocol.http.command.OServerCommandAuthenticatedServerAbstract;
-
-public class OServerCommandGetLog extends OServerCommandAuthenticatedServerAbstract {
-
-<<<<<<< HEAD
-	private static final String[]	NAMES					= { "GET|log/*" };
-
-	private static final String		TAIL					= "tail";
-
-	private static final String		FILE					= "file";
-
-	private static final String		SEARCH				= "search";
-
-	SimpleDateFormat							dateFormatter	= new SimpleDateFormat("yyyy-MM-dd");
-
-	public OServerCommandGetLog(final OServerCommandConfiguration iConfiguration) {
-		super(iConfiguration.pattern);
-	}
-
-	public OServerCommandGetLog() {
-		super("server.log");
-	}
-
-	@Override
-	public boolean execute(final OHttpRequest iRequest, OHttpResponse iResponse) throws Exception {
-
-		final String[] urlParts = checkSyntax(iRequest.url, 3, "Syntax error: log/<type>/<value>");
-
-		String type = urlParts[1];
-
-		String value = urlParts[2];
-
-		String orientdb_home = System.getenv("ORIENTDB_HOME");
-
-		String logsDirectory = orientdb_home.concat("/log");
-
-		File directory = new File(logsDirectory);
-		// Reading directory contents
-
-		FilenameFilter filter = new FilenameFilter() {
-			public boolean accept(File directory, String fileName) {
-				return !fileName.endsWith(".lck");
-			}
-		};
-
-		File[] files = directory.listFiles(filter);
-		Arrays.sort(files);
-		// List<String> lines = new ArrayList<String>();
-
-		List<ODocument> subdocuments = new ArrayList<ODocument>();
-		final ODocument result = new ODocument();
-
-		String line = "";
-		String dayToDoc = "";
-		String hour = "";
-		String typeToDoc = "";
-		String info = "";
-
-		ODocument doc = new ODocument();
-
-		if (TAIL.equals(type)) {
-			Integer valueInt = new Integer(value);
-			File f = files[0];
-			BufferedReader br = new BufferedReader(new FileReader(f));
-			valueInt = new Integer(value);
-			for (int i = 0; i < valueInt && line != null; i++) {
-				line = br.readLine();
-				if (line != null) {
-					String[] split = line.split(" ");
-					if (split != null) {
-						Date day = null;
-
-						try {
-
-							day = dateFormatter.parse(split[0]);
-							// trying to create a Date
-							if (doc.field("day") != null) {
-								doc.field("info", info);
-								subdocuments.add(doc);
-								doc = new ODocument();
-							}
-
-							// Created new Doc
-							dayToDoc = split[0];
-							hour = split[1];
-							typeToDoc = split[2];
-
-							if (doc.field("day") == null) {
-								doc = new ODocument();
-								addFieldToDoc(dayToDoc, hour, typeToDoc, doc);
-							}
-							line = line.replace(split[0], "");
-							line = line.replace(split[1], "");
-							line = line.replace(split[2], "");
-							info = line;
-
-						} catch (Exception e) {
-							//stack trace
-							info = info.concat(line);
-						}
-					}
-				} else {
-					if (doc.field("day") != null) {
-						addFieldToDoc(dayToDoc, hour, typeToDoc, doc);
-						doc.field("info", info);
-						subdocuments.add(doc);
-					}
-				}
-			}
-			br.close();
-		} else if (FILE.equals(type)) {
-			Integer valueInt = new Integer(value);
-			File f = files[new Integer(valueInt)];
-			BufferedReader br = new BufferedReader(new FileReader(f));
-			while (line != null) {
-				line = br.readLine();
-				if (line != null) {
-					String[] split = line.split(" ");
-					if (split != null) {
-						Date day = null;
-
-						try {
-
-							day = dateFormatter.parse(split[0]);
-							if (doc.field("day") != null) {
-								doc.field("info", info);
-								subdocuments.add(doc);
-								doc = new ODocument();
-							}
-
-							dayToDoc = split[0];
-							hour = split[1];
-							typeToDoc = split[2];
-
-							if (doc.field("day") == null) {
-								doc = new ODocument();
-								addFieldToDoc(dayToDoc, hour, typeToDoc, doc);
-							}
-							line = line.replace(split[0], "");
-							line = line.replace(split[1], "");
-							line = line.replace(split[2], "");
-							info = line;
-
-						} catch (Exception e) {
-							info = info.concat(line);
-						}
-					}
-
-				} else {
-					if (doc.field("day") != null) {
-						addFieldToDoc(dayToDoc, hour, typeToDoc, doc);
-						doc.field("info", info);
-						subdocuments.add(doc);
-					}
-				}
-
-			}
-			br.close();
-		} else if (SEARCH.equals(type)) {
-
-			for (int i = 0; i < files.length - 1; i++) {
-				line = "";
-				BufferedReader br = new BufferedReader(new FileReader(files[i]));
-				while (line != null) {
-					line = br.readLine();
-					if (line != null) {
-						String[] split = line.split(" ");
-						if (split != null) {
-							Date day = null;
-
-							try {
-
-								day = dateFormatter.parse(split[0]);
-								if (doc.field("day") != null) {
-									doc.field("info", info);
-									if (info.contains(value)) {
-										subdocuments.add(doc);
-									}
-									doc = new ODocument();
-								}
-
-								dayToDoc = split[0];
-								hour = split[1];
-								typeToDoc = split[2];
-
-								if (doc.field("day") == null) {
-									doc = new ODocument();
-									addFieldToDoc(dayToDoc, hour, typeToDoc, doc);
-								}
-								line = line.replace(split[0], "");
-								line = line.replace(split[1], "");
-								line = line.replace(split[2], "");
-								info = line;
-
-							} catch (Exception e) {
-								info = info.concat(line);
-							}
-						}
-
-					} else {
-						if (doc.field("day") != null) {
-							addFieldToDoc(dayToDoc, hour, typeToDoc, doc);
-							doc.field("info", info);
-							if (info.contains(value)) {
-								subdocuments.add(doc);
-							}
-						}
-					}
-				}
-
-			}
-
-		}
-
-		iRequest.data.commandInfo = "Load log";
-
-		result.field("logs", subdocuments);
-		iResponse.writeRecord(result, null, "");
-
-		return false;
-	}
-
-	private void addFieldToDoc(String dayToDoc, String hour, String typeToDoc, ODocument doc) {
-		doc.field("day", dayToDoc);
-		doc.field("hour", hour);
-		doc.field("type", typeToDoc);
-	}
-
-	@Override
-	public String[] getNames() {
-		return NAMES;
-	}
-=======
-  private static final String[] NAMES         = { "GET|log/*" };
-
-  private static final String   TAIL          = "tail";
-
-  private static final String   FILE          = "file";
-
-  private static final String   SEARCH        = "search";
-
-  SimpleDateFormat              dateFormatter = new SimpleDateFormat("yyyy-MM-dd");
-
-  public OServerCommandGetLog(final OServerCommandConfiguration iConfiguration) {
-    super(iConfiguration.pattern);
-  }
-
-  public OServerCommandGetLog() {
-    super("server.log");
-  }
-
-  @Override
-  public boolean execute(final OHttpRequest iRequest, OHttpResponse iResponse) throws Exception {
-
-    final String[] urlParts = checkSyntax(iRequest.url, 3, "Syntax error: log/<type>/<value>");
-
-    String type = urlParts[1];
-
-    String value = urlParts[2];
-
-    String orientdb_home = System.getenv("ORIENTDB_HOME");
-
-    String logsDirectory = orientdb_home.concat("/log");
-
-    File directory = new File(logsDirectory);
-    // Reading directory contents
-
-    FilenameFilter filter = new FilenameFilter() {
-      public boolean accept(File directory, String fileName) {
-        return !fileName.endsWith(".lck");
-      }
-    };
-
-    File[] files = directory.listFiles(filter);
-    Arrays.sort(files);
-    // List<String> lines = new ArrayList<String>();
-
-    List<ODocument> subdocuments = new ArrayList<ODocument>();
-    final ODocument result = new ODocument();
-
-    String line = "";
-    String dayToDoc = "";
-    String hour = "";
-    String typeToDoc = "";
-    String info = "";
-
-    ODocument doc = new ODocument();
-
-    if (TAIL.equals(type)) {
-      Integer valueInt = new Integer(value);
-      File f = files[0];
-      BufferedReader br = new BufferedReader(new FileReader(f));
-      valueInt = new Integer(value);
-      for (int i = 0; i < valueInt && line != null; i++) {
-        line = br.readLine();
-        if (line != null) {
-          String[] split = line.split(" ");
-          if (split != null) {
-            Date day = null;
-
-            try {
-
-              day = dateFormatter.parse(split[0]);
-              // sono riuscito a creare una data allora e' una
-              // nuova riga
-              // salvo il documento della riga precedente se
-              // presente
-              if (doc.field("day") != null) {
-                doc.field("info", info);
-                subdocuments.add(doc);
-                doc = new ODocument();
-              }
-
-              // creo un nuovo documento
-              dayToDoc = split[0];
-              hour = split[1];
-              typeToDoc = split[2];
-
-              if (doc.field("day") == null) {
-                doc = new ODocument();
-                addFieldToDoc(dayToDoc, hour, typeToDoc, doc);
-              }
-              line = line.replace(split[0], "");
-              line = line.replace(split[1], "");
-              line = line.replace(split[2], "");
-              info = line;
-
-            } catch (Exception e) {
-              // e' uno stack trace
-              info = info.concat(line);
-            }
-          }
-        } else {
-          if (doc.field("day") != null) {
-            addFieldToDoc(dayToDoc, hour, typeToDoc, doc);
-            doc.field("info", info);
-            subdocuments.add(doc);
-          }
-        }
-      }
-      br.close();
-    } else if (FILE.equals(type)) {
-      Integer valueInt = new Integer(value);
-      File f = files[new Integer(valueInt)];
-      BufferedReader br = new BufferedReader(new FileReader(f));
-      while (line != null) {
-        line = br.readLine();
-        if (line != null) {
-          String[] split = line.split(" ");
-          if (split != null) {
-            Date day = null;
-
-            try {
-
-              day = dateFormatter.parse(split[0]);
-              // sono riuscito a creare una data allora e' una
-              // nuova riga
-              // salvo il documento della riga precedente se
-              // presente
-              if (doc.field("day") != null) {
-                doc.field("info", info);
-                subdocuments.add(doc);
-                doc = new ODocument();
-              }
-
-              // creo un nuovo documento
-              dayToDoc = split[0];
-              hour = split[1];
-              typeToDoc = split[2];
-
-              if (doc.field("day") == null) {
-                doc = new ODocument();
-                addFieldToDoc(dayToDoc, hour, typeToDoc, doc);
-              }
-              line = line.replace(split[0], "");
-              line = line.replace(split[1], "");
-              line = line.replace(split[2], "");
-              info = line;
-
-            } catch (Exception e) {
-              // e' uno stack trace
-              info = info.concat(line);
-            }
-          }
-
-        } else {
-          if (doc.field("day") != null) {
-            addFieldToDoc(dayToDoc, hour, typeToDoc, doc);
-            doc.field("info", info);
-            subdocuments.add(doc);
-          }
-        }
-
-      }
-      br.close();
-    } else if (SEARCH.equals(type)) {
-      // ricerca intelligente
-
-      for (int i = 0; i < files.length - 1; i++) {
-        line = "";
-        BufferedReader br = new BufferedReader(new FileReader(files[i]));
-        while (line != null) {
-          line = br.readLine();
-          if (line != null) {
-            String[] split = line.split(" ");
-            if (split != null) {
-              Date day = null;
-
-              try {
-
-                day = dateFormatter.parse(split[0]);
-                // sono riuscito a creare una data allora e' una
-                // nuova riga
-                // salvo il documento della riga precedente se
-                // presente
-                if (doc.field("day") != null) {
-                  doc.field("info", info);
-                  if (info.contains(value)) {
-                    subdocuments.add(doc);
-                  }
-                  doc = new ODocument();
-                }
-
-                // creo un nuovo documento
-                dayToDoc = split[0];
-                hour = split[1];
-                typeToDoc = split[2];
-
-                if (doc.field("day") == null) {
-                  doc = new ODocument();
-                  addFieldToDoc(dayToDoc, hour, typeToDoc, doc);
-                }
-                line = line.replace(split[0], "");
-                line = line.replace(split[1], "");
-                line = line.replace(split[2], "");
-                info = line;
-
-              } catch (Exception e) {
-                // e' uno stack trace
-                info = info.concat(line);
-              }
-            }
-
-          } else {
-            if (doc.field("day") != null) {
-              addFieldToDoc(dayToDoc, hour, typeToDoc, doc);
-              doc.field("info", info);
-              if (info.contains(value)) {
-                subdocuments.add(doc);
-              }
-            }
-          }
-        }
-
-      }
-
-    }
-
-    iRequest.data.commandInfo = "Load log";
-
-    result.field("logs", subdocuments);
-    iResponse.writeRecord(result, null, "");
-
-    return false;
-  }
-
-  private void addFieldToDoc(String dayToDoc, String hour, String typeToDoc, ODocument doc) {
-    doc.field("day", dayToDoc);
-    doc.field("hour", hour);
-    doc.field("type", typeToDoc);
-  }
-
-  @Override
-  public String[] getNames() {
-    return NAMES;
-  }
->>>>>>> df0638e0
-}
+}