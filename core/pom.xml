--- conflicted
+++ resolved
@@ -62,10 +62,7 @@
             -Dmemory.directMemory.trackMode=true
             -Djava.util.logging.manager=com.orientechnologies.common.log.ShutdownLogManager
             -Dstorage.diskCache.checksumMode=storeAndThrow
-<<<<<<< HEAD
-=======
             -Dindex.allowManualIndexes=false
->>>>>>> 93c1285d
         </argLine>
         <project.rootdir>${project.basedir}/../</project.rootdir>
     </properties>
@@ -226,39 +223,14 @@
                     </execution>
                 </executions>
             </plugin>
-<<<<<<< HEAD
-            <plugin>
-                <groupId>org.apache.maven.plugins</groupId>
-                <artifactId>maven-compiler-plugin</artifactId>
-                <configuration>
-                    <source>8</source>
-                    <target>8</target>
-                </configuration>
-            </plugin>
-=======
->>>>>>> 93c1285d
         </plugins>
     </build>
 
     <dependencies>
-<<<<<<< HEAD
-
-        <dependency>
-            <groupId>net.java.dev.jna</groupId>
-            <artifactId>jna</artifactId>
-            <version>4.5.0</version>
-        </dependency>
-
-        <dependency>
-            <groupId>net.java.dev.jna</groupId>
-            <artifactId>jna-platform</artifactId>
-            <version>4.5.0</version>
-=======
         <dependency>
             <groupId>com.github.jnr</groupId>
             <artifactId>jnr-posix</artifactId>
             <version>3.0.50</version>
->>>>>>> 93c1285d
         </dependency>
 
         <dependency>
