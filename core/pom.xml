--- conflicted
+++ resolved
@@ -19,13 +19,8 @@
     <parent>
         <groupId>com.orientechnologies</groupId>
         <artifactId>orientdb-parent</artifactId>
-<<<<<<< HEAD
-        <version>3.1.10-SNAPSHOT</version>
-        <relativePath>../pom.xml</relativePath>
-=======
         <version>3.1.11-SNAPSHOT</version>
         <relativePath>../</relativePath>
->>>>>>> e2fc7c03
     </parent>
 
     <artifactId>orientdb-core</artifactId>
@@ -283,6 +278,12 @@
 
         <dependency>
             <groupId>org.eclipse.collections</groupId>
+            <artifactId>eclipse-collections-api</artifactId>
+            <version>10.4.0</version>
+        </dependency>
+
+        <dependency>
+            <groupId>org.eclipse.collections</groupId>
             <artifactId>eclipse-collections</artifactId>
             <version>10.4.0</version>
         </dependency>
