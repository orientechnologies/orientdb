--- conflicted
+++ resolved
@@ -19,13 +19,8 @@
     <parent>
         <groupId>com.orientechnologies</groupId>
         <artifactId>orientdb-parent</artifactId>
-<<<<<<< HEAD
-        <version>3.1.13-SNAPSHOT</version>
-        <relativePath>../pom.xml</relativePath>
-=======
         <version>3.1.15-SNAPSHOT</version>
         <relativePath>../</relativePath>
->>>>>>> 3cd017b6
     </parent>
 
     <artifactId>orientdb-core</artifactId>
