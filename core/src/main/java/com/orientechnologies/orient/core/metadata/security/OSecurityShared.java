--- conflicted
+++ resolved
@@ -19,7 +19,6 @@
  */
 package com.orientechnologies.orient.core.metadata.security;
 
-import com.orientechnologies.common.exception.OException;
 import com.orientechnologies.orient.core.config.OGlobalConfiguration;
 import com.orientechnologies.orient.core.db.ODatabaseDocumentInternal;
 import com.orientechnologies.orient.core.db.ODatabaseRecordThreadLocal;
@@ -31,7 +30,6 @@
 import com.orientechnologies.orient.core.db.record.ORecordLazySet;
 import com.orientechnologies.orient.core.db.record.ridbag.ORidBag;
 import com.orientechnologies.orient.core.exception.OSecurityAccessException;
-import com.orientechnologies.orient.core.exception.OSecurityException;
 import com.orientechnologies.orient.core.id.ORID;
 import com.orientechnologies.orient.core.index.OIndex;
 import com.orientechnologies.orient.core.index.ONullOutputListener;
@@ -65,7 +63,6 @@
 import java.util.Map;
 import java.util.Set;
 import java.util.concurrent.ConcurrentHashMap;
-import java.util.concurrent.ExecutionException;
 import java.util.concurrent.atomic.AtomicLong;
 import java.util.stream.Collectors;
 
@@ -1802,27 +1799,10 @@
     return new HashSet<>(filteredProperties);
   }
 
-
   protected void updateAllFilteredProperties(ODatabaseDocumentInternal session) {
-<<<<<<< HEAD
-    try {
-      Set<OSecurityResourceProperty> result;
-      if (session.getUser() == null) {
-        result = calculateAllFilteredProperties(session);
-      } else {
-        result =
-            session
-                .getSharedContext()
-                .getOrientDB()
-                .executeNoAuthorization(
-                    session.getName(), (db -> calculateAllFilteredProperties(db)))
-                .get();
-      }
-=======
     Set<OSecurityResourceProperty> result;
     if (session.getUser() == null) {
       result = calculateAllFilteredProperties(session);
->>>>>>> da58068c
       synchronized (this) {
         filteredProperties = result;
       }
@@ -1837,22 +1817,23 @@
     }
   }
 
-<<<<<<< HEAD
+  protected void updateAllFilteredPropertiesInternal(ODatabaseDocumentInternal session) {
+    session
+        .getSharedContext()
+        .getOrientDB()
+        .executeNoAuthorization(
+            session.getName(),
+            (db -> {
+              synchronized (OSecurityShared.this) {
+                filteredProperties.clear();
+                filteredProperties.addAll(calculateAllFilteredProperties(db));
+              }
+              return null;
+            }));
+  }
+
   protected Set<OSecurityResourceProperty> calculateAllFilteredProperties(
       ODatabaseSession session) {
-=======
-  protected void updateAllFilteredPropertiesInternal(ODatabaseDocumentInternal session) {
-    session.getSharedContext().getOrientDB().executeNoAuthorization(session.getName(), (db -> {
-      synchronized (OSecurityShared.this) {
-        filteredProperties.clear();
-        filteredProperties.addAll(calculateAllFilteredProperties(db));
-      }
-      return null;
-    }));
-  }
-
-  protected Set<OSecurityResourceProperty> calculateAllFilteredProperties(ODatabaseSession session) {
->>>>>>> da58068c
     Set<OSecurityResourceProperty> result = new HashSet<>();
     if (session.getClass("ORole") == null) {
       return Collections.emptySet();
