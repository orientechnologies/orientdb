--- conflicted
+++ resolved
@@ -19,6 +19,8 @@
 import java.io.File;
 import java.io.FileNotFoundException;
 import java.io.IOException;
+import java.util.*;
+import java.util.concurrent.*;
 import java.util.*;
 import java.util.concurrent.*;
 
@@ -55,10 +57,12 @@
 import com.orientechnologies.orient.core.metadata.OMetadata;
 import com.orientechnologies.orient.core.record.impl.ODocument;
 import com.orientechnologies.orient.core.storage.*;
+import com.orientechnologies.orient.core.storage.*;
 import com.orientechnologies.orient.core.storage.impl.local.ODataLocal;
 import com.orientechnologies.orient.core.storage.impl.local.OStorageConfigurationSegment;
 import com.orientechnologies.orient.core.storage.impl.local.OStorageLocalAbstract;
 import com.orientechnologies.orient.core.storage.impl.local.OStorageVariableParser;
+import com.orientechnologies.orient.core.storage.impl.local.paginated.wal.*;
 import com.orientechnologies.orient.core.storage.impl.local.paginated.wal.*;
 import com.orientechnologies.orient.core.tx.OTransaction;
 import com.orientechnologies.orient.core.tx.OTransactionAbstract;
@@ -82,14 +86,9 @@
   private final OStorageVariableParser              variableParser;
   private int                                       defaultClusterId                     = -1;
 
-<<<<<<< HEAD
   private static String[]                           ALL_FILE_EXTENSIONS        = { ".ocf", ".pls", ".pcl", ".oda", ".odh", ".otx",
       ".ocs", ".oef", ".oem", ".oet", ".wal", ".wmr", OLocalHashTableIndexEngine.BUCKET_FILE_EXTENSION,
       OLocalHashTableIndexEngine.METADATA_FILE_EXTENSION, OLocalHashTableIndexEngine.TREE_FILE_EXTENSION };
-=======
-  private static String[]                           ALL_FILE_EXTENSIONS                  = { ".ocf", ".pls", ".pcl", ".oda",
-      ".odh", ".otx", ".ocs", ".oef", ".oem", ".oet", ".wal", ".wmr"                    };
->>>>>>> 7c217f28
 
   private OModificationLock                         modificationLock                     = new OModificationLock();
 
