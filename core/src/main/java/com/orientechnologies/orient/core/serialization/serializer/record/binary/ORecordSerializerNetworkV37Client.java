--- conflicted
+++ resolved
@@ -28,27 +28,21 @@
     if (b == 1) {
       ORidBag bag = new ORidBag(uuid);
       int size = OVarIntSerializer.readAsInteger(bytes);
-<<<<<<< HEAD
 
       if (size > 0) {
         for (int i = 0; i < size; i++) {
           OIdentifiable id = readOptimizedLink(bytes);
-          if (id.equals(NULL_RECORD_ID))
+          if (id.equals(NULL_RECORD_ID)) {
             bag.add(null);
-          else
+          } else {
             bag.add(id);
+          }
         }
 
         // The bag will mark the elements we just added as new events
         // and marking the entire bag as a dirty transaction {@link OEmbeddedRidBag#transactionDirty}
         // although we just deserialized it so there are no changes and the transaction isn't dirty
         bag.transactionClear();
-=======
-      for (int i = 0; i < size; i++) {
-        OIdentifiable id = readOptimizedLink(bytes);
-        if (id.equals(NULL_RECORD_ID)) bag.add(null);
-        else bag.add(id);
->>>>>>> d71595ef
       }
 
       return bag;
