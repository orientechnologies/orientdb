/*
 *
 *  *  Copyright 2014 Orient Technologies LTD (info(at)orientechnologies.com)
 *  *
 *  *  Licensed under the Apache License, Version 2.0 (the "License");
 *  *  you may not use this file except in compliance with the License.
 *  *  You may obtain a copy of the License at
 *  *
 *  *       http://www.apache.org/licenses/LICENSE-2.0
 *  *
 *  *  Unless required by applicable law or agreed to in writing, software
 *  *  distributed under the License is distributed on an "AS IS" BASIS,
 *  *  WITHOUT WARRANTIES OR CONDITIONS OF ANY KIND, either express or implied.
 *  *  See the License for the specific language governing permissions and
 *  *  limitations under the License.
 *  *
 *  * For more information: http://www.orientechnologies.com
 *
 */
package com.orientechnologies.orient.core.metadata.schema;

import com.orientechnologies.common.listener.OProgressListener;
import com.orientechnologies.orient.core.index.OIndex;
import com.orientechnologies.orient.core.metadata.schema.clusterselection.OClusterSelectionStrategy;
import com.orientechnologies.orient.core.record.impl.ODocument;

import java.io.IOException;
import java.util.Collection;
import java.util.List;
import java.util.Map;
import java.util.Set;

/**
 * Schema class
 *
 * @author Luca Garulli (l.garulli--at--orientechnologies.com)
 */
public interface OClass extends Comparable<OClass> {
  enum ATTRIBUTES {
    NAME, SHORTNAME, SUPERCLASS, SUPERCLASSES, OVERSIZE, STRICTMODE, ADDCLUSTER, REMOVECLUSTER, CUSTOM, ABSTRACT, CLUSTERSELECTION, DESCRIPTION, ENCRYPTION
  }

  enum INDEX_TYPE {
    UNIQUE(true), NOTUNIQUE(true), FULLTEXT(true), DICTIONARY(false), PROXY(true), UNIQUE_HASH_INDEX(true), NOTUNIQUE_HASH_INDEX(
        true), FULLTEXT_HASH_INDEX(true), DICTIONARY_HASH_INDEX(false), SPATIAL(true);

    private boolean automaticIndexable;

    INDEX_TYPE(boolean iValue) {
      automaticIndexable = iValue;
    }

    boolean isAutomaticIndexable() {
      return automaticIndexable;
    }
  }

  boolean isAbstract();

  OClass setAbstract(boolean iAbstract);

  boolean isStrictMode();

  OClass setStrictMode(boolean iMode);

  @Deprecated
  OClass getSuperClass();

  @Deprecated
  OClass setSuperClass(OClass iSuperClass);

  boolean hasSuperClasses();

  List<String> getSuperClassesNames();

  List<OClass> getSuperClasses();

  OClass setSuperClasses(List<? extends OClass> classes);

  OClass addSuperClass(OClass superClass);

  OClass removeSuperClass(OClass superClass);

  String getName();

  OClass setName(String iName);

  String getDescription();

  OClass setDescription(String iDescription);

  String getStreamableName();

  Collection<OProperty> declaredProperties();

  Collection<OProperty> properties();

  Map<String, OProperty> propertiesMap();

  Collection<OProperty> getIndexedProperties();

  OProperty getProperty(String iPropertyName);

  OProperty createProperty(String iPropertyName, OType iType);

  OProperty createProperty(String iPropertyName, OType iType, OClass iLinkedClass);

  /**
   * Create a property in the class with the specified options.
   *
   * @param iPropertyName
   *          the name of the property.
   * @param iType
   *          the type of the property.
   * @param iLinkedClass
   *          in case of property of type LINK,LINKLIST,LINKSET,LINKMAP,EMBEDDED,EMBEDDEDLIST,EMBEDDEDSET,EMBEDDEDMAP can be
   *          specified a linked class in all the other cases should be null
   * @param iUnsafe
   *          if true avoid to check the persistent data for compatibility, should be used only if all persistent data is compatible
   *          with the property
   * @return the created property.
   */
  OProperty createProperty(String iPropertyName, OType iType, OClass iLinkedClass, boolean iUnsafe);

  OProperty createProperty(String iPropertyName, OType iType, OType iLinkedType);

  /**
   * Create a property in the class with the specified options.
   *
   * @param iPropertyName
   *          the name of the property.
   * @param iType
   *          the type of the property.
   * @param iLinkedType
   *          in case of property of type EMBEDDEDLIST,EMBEDDEDSET,EMBEDDEDMAP can be specified a linked type in all the other cases
   *          should be null
   * @param iUnsafe
   *          if true avoid to check the persistent data for compatibility, should be used only if all persistent data is compatible
   *          with the property
   * @return the created property.
   */
  OProperty createProperty(String iPropertyName, OType iType, OType iLinkedType, boolean iUnsafe);

  void dropProperty(String iPropertyName);

  boolean existsProperty(String iPropertyName);

  int getClusterForNewInstance(ODocument doc);

  int getDefaultClusterId();

  void setDefaultClusterId(int iDefaultClusterId);

  int[] getClusterIds();

  OClass addClusterId(int iId);

  OClusterSelectionStrategy getClusterSelection();

  OClass setClusterSelection(OClusterSelectionStrategy clusterSelection);

  OClass setClusterSelection(String iStrategyName);

  OClass addCluster(String iClusterName);

  /**
<<<<<<< HEAD
<<<<<<< HEAD
   * <<<<<<< HEAD Removes all data in the cluster with given name. As result indexes for this class will be rebuilt.
   *
   * @param clusterName
   *          Name of cluster to be truncated. ======= Removes all data in the cluster with given name. As result indexes for this
   *          class will be rebuilt.
   *
   * @param clusterName
   *          Name of cluster to be truncated. >>>>>>> develop
=======
=======
>>>>>>> b2d2a809
   * Removes all data in the cluster with given name.
   * As result indexes for this class will be rebuilt.
   *
   * @param clusterName Name of cluster to be truncated.
<<<<<<< HEAD
>>>>>>> develop
=======
>>>>>>> b2d2a809
   * @return Instance of current object.
   */
  OClass truncateCluster(String clusterName);

  OClass removeClusterId(int iId);

  int[] getPolymorphicClusterIds();

  @Deprecated
  Collection<OClass> getBaseClasses();

  @Deprecated
  Collection<OClass> getAllBaseClasses();

  /**
   * @return all the subclasses (one level hierarchy only)
   */
  Collection<OClass> getSubclasses();

  /**
   * @return all the subclass hierarchy
   */
  Collection<OClass> getAllSubclasses();

  /**
   * @return all recursively collected super classes
   */
  Collection<OClass> getAllSuperClasses();

  long getSize();

  float getClassOverSize();

  /**
   * Returns the oversize factor. Oversize is used to extend the record size by a factor to avoid defragmentation upon updates. 0 or
   * 1.0 means no oversize.
   *
   * @return Oversize factor
   * @see #setOverSize(float)
   */
  float getOverSize();

  /**
   * Sets the oversize factor. Oversize is used to extend the record size by a factor to avoid defragmentation upon updates. 0 or
   * 1.0 means no oversize. Default is 0.
   *
   * @return Oversize factor
   * @see #getOverSize()
   */
  OClass setOverSize(float overSize);

  /**
   * Returns the number of the records of this class considering also subclasses (polymorphic).
   */
  long count();

  /**
   * Returns the number of the records of this class and based on polymorphic parameter it consider or not the subclasses.
   */
  long count(boolean iPolymorphic);

  /**
   * Truncates all the clusters the class uses.
   *
   * @throws IOException
   */
  void truncate() throws IOException;

  /**
   * Tells if the current instance extends the passed schema class (iClass).
   *
   * @param iClassName
   * @return true if the current instance extends the passed schema class (iClass).
   * @see #isSuperClassOf(OClass)
   */
  boolean isSubClassOf(String iClassName);

  /**
   * Returns true if the current instance extends the passed schema class (iClass).
   *
   * @param iClass
   * @return true if the current instance extends the passed schema class (iClass).
   * @see #isSuperClassOf(OClass)
   */
  boolean isSubClassOf(OClass iClass);

  /**
   * Returns true if the passed schema class (iClass) extends the current instance.
   *
   * @param iClass
   * @return Returns true if the passed schema class extends the current instance.
   * @see #isSubClassOf(OClass)
   */
  boolean isSuperClassOf(OClass iClass);

  String getShortName();

  OClass setShortName(String shortName);

  Object get(ATTRIBUTES iAttribute);

  OClass set(ATTRIBUTES attribute, Object iValue);

  /**
   * Creates database index that is based on passed in field names. Given index will be added into class instance and associated
   * with database index.
   *
   * @param fields
   *          Field names from which index will be created.
   * @param iName
   *          Database index name
   * @param iType
   *          Index type.
   * @return Class index registered inside of given class ans associated with database index.
   */
  OIndex<?> createIndex(String iName, INDEX_TYPE iType, String... fields);

  /**
   * Creates database index that is based on passed in field names. Given index will be added into class instance and associated
   * with database index.
   *
   * @param fields
   *          Field names from which index will be created.
   * @param iName
   *          Database index name
   * @param iType
   *          Index type.
   * @return Class index registered inside of given class ans associated with database index.
   */
  OIndex<?> createIndex(String iName, String iType, String... fields);

  /**
   * Creates database index that is based on passed in field names. Given index will be added into class instance.
   *
   * @param fields
   *          Field names from which index will be created.
   * @param iName
   *          Database index name.
   * @param iType
   *          Index type.
   * @param iProgressListener
   *          Progress listener.
   * @return Class index registered inside of given class ans associated with database index.
   */
  OIndex<?> createIndex(String iName, INDEX_TYPE iType, OProgressListener iProgressListener, String... fields);

  /**
   * Creates database index that is based on passed in field names. Given index will be added into class instance.
   *
   * @param iName
   *          Database index name.
   * @param iType
   *          Index type.
   * @param iProgressListener
   *          Progress listener.
   * @param metadata
   *          Additional parameters which will be added in index configuration document as "metadata" field.
   * @param algorithm
   *          Algorithm to use for indexing.
   * @param fields
   *          Field names from which index will be created. @return Class index registered inside of given class ans associated with
   *          database index.
   */
  OIndex<?> createIndex(String iName, String iType, OProgressListener iProgressListener, ODocument metadata, String algorithm,
      String... fields);

  /**
   * Creates database index that is based on passed in field names. Given index will be added into class instance.
   *
   * @param iName
   *          Database index name.
   * @param iType
   *          Index type.
   * @param iProgressListener
   *          Progress listener.
   * @param metadata
   *          Additional parameters which will be added in index configuration document as "metadata" field.
   * @param fields
   *          Field names from which index will be created. @return Class index registered inside of given class ans associated with
   *          database index.
   */
  OIndex<?> createIndex(String iName, String iType, OProgressListener iProgressListener, ODocument metadata, String... fields);

  /**
   * Returns list of indexes that contain passed in fields names as their first keys. Order of fields does not matter.
   * <p>
   * All indexes sorted by their count of parameters in ascending order. If there are indexes for the given set of fields in super
   * class they will be taken into account.
   *
   * @param fields
   *          Field names.
   * @return list of indexes that contain passed in fields names as their first keys.
   * @see com.orientechnologies.orient.core.index.OIndexDefinition#getParamCount()
   */
  Set<OIndex<?>> getInvolvedIndexes(Collection<String> fields);

  /**
   * @param fields
   *          Field names.
   * @return <code>true</code> if given fields are contained as first key fields in class indexes.
   * @see #getInvolvedIndexes(java.util.Collection)
   */
  Set<OIndex<?>> getInvolvedIndexes(String... fields);

  /**
   * Returns list of indexes that contain passed in fields names as their first keys. Order of fields does not matter.
   * <p>
   * Indexes that related only to the given class will be returned.
   *
   * @param fields
   *          Field names.
   * @return list of indexes that contain passed in fields names as their first keys.
   * @see com.orientechnologies.orient.core.index.OIndexDefinition#getParamCount()
   */
  Set<OIndex<?>> getClassInvolvedIndexes(Collection<String> fields);

  /**
   * @param fields
   *          Field names.
   * @return list of indexes that contain passed in fields names as their first keys.
   * @see #getClassInvolvedIndexes(java.util.Collection)
   */
  Set<OIndex<?>> getClassInvolvedIndexes(String... fields);

  /**
   * Indicates whether given fields are contained as first key fields in class indexes. Order of fields does not matter. If there
   * are indexes for the given set of fields in super class they will be taken into account.
   *
   * @param fields
   *          Field names.
   * @return <code>true</code> if given fields are contained as first key fields in class indexes.
   */
  boolean areIndexed(Collection<String> fields);

  /**
   * @param fields
   *          Field names.
   * @return <code>true</code> if given fields are contained as first key fields in class indexes.
   * @see #areIndexed(java.util.Collection)
   */
  boolean areIndexed(String... fields);

  /**
   * Returns index instance by database index name.
   *
   * @param iName
   *          Database index name.
   * @return Index instance.
   */
  OIndex<?> getClassIndex(String iName);

  /**
   * @return All indexes for given class, not the inherited ones.
   */
  Set<OIndex<?>> getClassIndexes();

  /**
   * Internal. Copy all the indexes for given class, not the inherited ones, in the collection received as argument.
   */
  void getClassIndexes(Collection<OIndex<?>> indexes);

  /**
   * Internal. All indexes for given class and its super classes.
   */
  void getIndexes(Collection<OIndex<?>> indexes);

  /**
   * @return All indexes for given class and its super classes.
   */
  Set<OIndex<?>> getIndexes();

  /**
   * Returns the auto sharding index configured for the class if any.
   */
  OIndex<?> getAutoShardingIndex();

  String getCustom(String iName);

  OClass setCustom(String iName, String iValue);

  void removeCustom(String iName);

  void clearCustom();

  Set<String> getCustomKeys();

  boolean hasClusterId(int clusterId);

  boolean hasPolymorphicClusterId(int clusterId);
}
<|MERGE_RESOLUTION|>--- conflicted
+++ resolved
@@ -1,477 +1,460 @@
-/*
- *
- *  *  Copyright 2014 Orient Technologies LTD (info(at)orientechnologies.com)
- *  *
- *  *  Licensed under the Apache License, Version 2.0 (the "License");
- *  *  you may not use this file except in compliance with the License.
- *  *  You may obtain a copy of the License at
- *  *
- *  *       http://www.apache.org/licenses/LICENSE-2.0
- *  *
- *  *  Unless required by applicable law or agreed to in writing, software
- *  *  distributed under the License is distributed on an "AS IS" BASIS,
- *  *  WITHOUT WARRANTIES OR CONDITIONS OF ANY KIND, either express or implied.
- *  *  See the License for the specific language governing permissions and
- *  *  limitations under the License.
- *  *
- *  * For more information: http://www.orientechnologies.com
- *
- */
-package com.orientechnologies.orient.core.metadata.schema;
-
-import com.orientechnologies.common.listener.OProgressListener;
-import com.orientechnologies.orient.core.index.OIndex;
-import com.orientechnologies.orient.core.metadata.schema.clusterselection.OClusterSelectionStrategy;
-import com.orientechnologies.orient.core.record.impl.ODocument;
-
-import java.io.IOException;
-import java.util.Collection;
-import java.util.List;
-import java.util.Map;
-import java.util.Set;
-
-/**
- * Schema class
- *
- * @author Luca Garulli (l.garulli--at--orientechnologies.com)
- */
-public interface OClass extends Comparable<OClass> {
-  enum ATTRIBUTES {
-    NAME, SHORTNAME, SUPERCLASS, SUPERCLASSES, OVERSIZE, STRICTMODE, ADDCLUSTER, REMOVECLUSTER, CUSTOM, ABSTRACT, CLUSTERSELECTION, DESCRIPTION, ENCRYPTION
-  }
-
-  enum INDEX_TYPE {
-    UNIQUE(true), NOTUNIQUE(true), FULLTEXT(true), DICTIONARY(false), PROXY(true), UNIQUE_HASH_INDEX(true), NOTUNIQUE_HASH_INDEX(
-        true), FULLTEXT_HASH_INDEX(true), DICTIONARY_HASH_INDEX(false), SPATIAL(true);
-
-    private boolean automaticIndexable;
-
-    INDEX_TYPE(boolean iValue) {
-      automaticIndexable = iValue;
-    }
-
-    boolean isAutomaticIndexable() {
-      return automaticIndexable;
-    }
-  }
-
-  boolean isAbstract();
-
-  OClass setAbstract(boolean iAbstract);
-
-  boolean isStrictMode();
-
-  OClass setStrictMode(boolean iMode);
-
-  @Deprecated
-  OClass getSuperClass();
-
-  @Deprecated
-  OClass setSuperClass(OClass iSuperClass);
-
-  boolean hasSuperClasses();
-
-  List<String> getSuperClassesNames();
-
-  List<OClass> getSuperClasses();
-
-  OClass setSuperClasses(List<? extends OClass> classes);
-
-  OClass addSuperClass(OClass superClass);
-
-  OClass removeSuperClass(OClass superClass);
-
-  String getName();
-
-  OClass setName(String iName);
-
-  String getDescription();
-
-  OClass setDescription(String iDescription);
-
-  String getStreamableName();
-
-  Collection<OProperty> declaredProperties();
-
-  Collection<OProperty> properties();
-
-  Map<String, OProperty> propertiesMap();
-
-  Collection<OProperty> getIndexedProperties();
-
-  OProperty getProperty(String iPropertyName);
-
-  OProperty createProperty(String iPropertyName, OType iType);
-
-  OProperty createProperty(String iPropertyName, OType iType, OClass iLinkedClass);
-
-  /**
-   * Create a property in the class with the specified options.
-   *
-   * @param iPropertyName
-   *          the name of the property.
-   * @param iType
-   *          the type of the property.
-   * @param iLinkedClass
-   *          in case of property of type LINK,LINKLIST,LINKSET,LINKMAP,EMBEDDED,EMBEDDEDLIST,EMBEDDEDSET,EMBEDDEDMAP can be
-   *          specified a linked class in all the other cases should be null
-   * @param iUnsafe
-   *          if true avoid to check the persistent data for compatibility, should be used only if all persistent data is compatible
-   *          with the property
-   * @return the created property.
-   */
-  OProperty createProperty(String iPropertyName, OType iType, OClass iLinkedClass, boolean iUnsafe);
-
-  OProperty createProperty(String iPropertyName, OType iType, OType iLinkedType);
-
-  /**
-   * Create a property in the class with the specified options.
-   *
-   * @param iPropertyName
-   *          the name of the property.
-   * @param iType
-   *          the type of the property.
-   * @param iLinkedType
-   *          in case of property of type EMBEDDEDLIST,EMBEDDEDSET,EMBEDDEDMAP can be specified a linked type in all the other cases
-   *          should be null
-   * @param iUnsafe
-   *          if true avoid to check the persistent data for compatibility, should be used only if all persistent data is compatible
-   *          with the property
-   * @return the created property.
-   */
-  OProperty createProperty(String iPropertyName, OType iType, OType iLinkedType, boolean iUnsafe);
-
-  void dropProperty(String iPropertyName);
-
-  boolean existsProperty(String iPropertyName);
-
-  int getClusterForNewInstance(ODocument doc);
-
-  int getDefaultClusterId();
-
-  void setDefaultClusterId(int iDefaultClusterId);
-
-  int[] getClusterIds();
-
-  OClass addClusterId(int iId);
-
-  OClusterSelectionStrategy getClusterSelection();
-
-  OClass setClusterSelection(OClusterSelectionStrategy clusterSelection);
-
-  OClass setClusterSelection(String iStrategyName);
-
-  OClass addCluster(String iClusterName);
-
-  /**
-<<<<<<< HEAD
-<<<<<<< HEAD
-   * <<<<<<< HEAD Removes all data in the cluster with given name. As result indexes for this class will be rebuilt.
-   *
-   * @param clusterName
-   *          Name of cluster to be truncated. ======= Removes all data in the cluster with given name. As result indexes for this
-   *          class will be rebuilt.
-   *
-   * @param clusterName
-   *          Name of cluster to be truncated. >>>>>>> develop
-=======
-=======
->>>>>>> b2d2a809
-   * Removes all data in the cluster with given name.
-   * As result indexes for this class will be rebuilt.
-   *
-   * @param clusterName Name of cluster to be truncated.
-<<<<<<< HEAD
->>>>>>> develop
-=======
->>>>>>> b2d2a809
-   * @return Instance of current object.
-   */
-  OClass truncateCluster(String clusterName);
-
-  OClass removeClusterId(int iId);
-
-  int[] getPolymorphicClusterIds();
-
-  @Deprecated
-  Collection<OClass> getBaseClasses();
-
-  @Deprecated
-  Collection<OClass> getAllBaseClasses();
-
-  /**
-   * @return all the subclasses (one level hierarchy only)
-   */
-  Collection<OClass> getSubclasses();
-
-  /**
-   * @return all the subclass hierarchy
-   */
-  Collection<OClass> getAllSubclasses();
-
-  /**
-   * @return all recursively collected super classes
-   */
-  Collection<OClass> getAllSuperClasses();
-
-  long getSize();
-
-  float getClassOverSize();
-
-  /**
-   * Returns the oversize factor. Oversize is used to extend the record size by a factor to avoid defragmentation upon updates. 0 or
-   * 1.0 means no oversize.
-   *
-   * @return Oversize factor
-   * @see #setOverSize(float)
-   */
-  float getOverSize();
-
-  /**
-   * Sets the oversize factor. Oversize is used to extend the record size by a factor to avoid defragmentation upon updates. 0 or
-   * 1.0 means no oversize. Default is 0.
-   *
-   * @return Oversize factor
-   * @see #getOverSize()
-   */
-  OClass setOverSize(float overSize);
-
-  /**
-   * Returns the number of the records of this class considering also subclasses (polymorphic).
-   */
-  long count();
-
-  /**
-   * Returns the number of the records of this class and based on polymorphic parameter it consider or not the subclasses.
-   */
-  long count(boolean iPolymorphic);
-
-  /**
-   * Truncates all the clusters the class uses.
-   *
-   * @throws IOException
-   */
-  void truncate() throws IOException;
-
-  /**
-   * Tells if the current instance extends the passed schema class (iClass).
-   *
-   * @param iClassName
-   * @return true if the current instance extends the passed schema class (iClass).
-   * @see #isSuperClassOf(OClass)
-   */
-  boolean isSubClassOf(String iClassName);
-
-  /**
-   * Returns true if the current instance extends the passed schema class (iClass).
-   *
-   * @param iClass
-   * @return true if the current instance extends the passed schema class (iClass).
-   * @see #isSuperClassOf(OClass)
-   */
-  boolean isSubClassOf(OClass iClass);
-
-  /**
-   * Returns true if the passed schema class (iClass) extends the current instance.
-   *
-   * @param iClass
-   * @return Returns true if the passed schema class extends the current instance.
-   * @see #isSubClassOf(OClass)
-   */
-  boolean isSuperClassOf(OClass iClass);
-
-  String getShortName();
-
-  OClass setShortName(String shortName);
-
-  Object get(ATTRIBUTES iAttribute);
-
-  OClass set(ATTRIBUTES attribute, Object iValue);
-
-  /**
-   * Creates database index that is based on passed in field names. Given index will be added into class instance and associated
-   * with database index.
-   *
-   * @param fields
-   *          Field names from which index will be created.
-   * @param iName
-   *          Database index name
-   * @param iType
-   *          Index type.
-   * @return Class index registered inside of given class ans associated with database index.
-   */
-  OIndex<?> createIndex(String iName, INDEX_TYPE iType, String... fields);
-
-  /**
-   * Creates database index that is based on passed in field names. Given index will be added into class instance and associated
-   * with database index.
-   *
-   * @param fields
-   *          Field names from which index will be created.
-   * @param iName
-   *          Database index name
-   * @param iType
-   *          Index type.
-   * @return Class index registered inside of given class ans associated with database index.
-   */
-  OIndex<?> createIndex(String iName, String iType, String... fields);
-
-  /**
-   * Creates database index that is based on passed in field names. Given index will be added into class instance.
-   *
-   * @param fields
-   *          Field names from which index will be created.
-   * @param iName
-   *          Database index name.
-   * @param iType
-   *          Index type.
-   * @param iProgressListener
-   *          Progress listener.
-   * @return Class index registered inside of given class ans associated with database index.
-   */
-  OIndex<?> createIndex(String iName, INDEX_TYPE iType, OProgressListener iProgressListener, String... fields);
-
-  /**
-   * Creates database index that is based on passed in field names. Given index will be added into class instance.
-   *
-   * @param iName
-   *          Database index name.
-   * @param iType
-   *          Index type.
-   * @param iProgressListener
-   *          Progress listener.
-   * @param metadata
-   *          Additional parameters which will be added in index configuration document as "metadata" field.
-   * @param algorithm
-   *          Algorithm to use for indexing.
-   * @param fields
-   *          Field names from which index will be created. @return Class index registered inside of given class ans associated with
-   *          database index.
-   */
-  OIndex<?> createIndex(String iName, String iType, OProgressListener iProgressListener, ODocument metadata, String algorithm,
-      String... fields);
-
-  /**
-   * Creates database index that is based on passed in field names. Given index will be added into class instance.
-   *
-   * @param iName
-   *          Database index name.
-   * @param iType
-   *          Index type.
-   * @param iProgressListener
-   *          Progress listener.
-   * @param metadata
-   *          Additional parameters which will be added in index configuration document as "metadata" field.
-   * @param fields
-   *          Field names from which index will be created. @return Class index registered inside of given class ans associated with
-   *          database index.
-   */
-  OIndex<?> createIndex(String iName, String iType, OProgressListener iProgressListener, ODocument metadata, String... fields);
-
-  /**
-   * Returns list of indexes that contain passed in fields names as their first keys. Order of fields does not matter.
-   * <p>
-   * All indexes sorted by their count of parameters in ascending order. If there are indexes for the given set of fields in super
-   * class they will be taken into account.
-   *
-   * @param fields
-   *          Field names.
-   * @return list of indexes that contain passed in fields names as their first keys.
-   * @see com.orientechnologies.orient.core.index.OIndexDefinition#getParamCount()
-   */
-  Set<OIndex<?>> getInvolvedIndexes(Collection<String> fields);
-
-  /**
-   * @param fields
-   *          Field names.
-   * @return <code>true</code> if given fields are contained as first key fields in class indexes.
-   * @see #getInvolvedIndexes(java.util.Collection)
-   */
-  Set<OIndex<?>> getInvolvedIndexes(String... fields);
-
-  /**
-   * Returns list of indexes that contain passed in fields names as their first keys. Order of fields does not matter.
-   * <p>
-   * Indexes that related only to the given class will be returned.
-   *
-   * @param fields
-   *          Field names.
-   * @return list of indexes that contain passed in fields names as their first keys.
-   * @see com.orientechnologies.orient.core.index.OIndexDefinition#getParamCount()
-   */
-  Set<OIndex<?>> getClassInvolvedIndexes(Collection<String> fields);
-
-  /**
-   * @param fields
-   *          Field names.
-   * @return list of indexes that contain passed in fields names as their first keys.
-   * @see #getClassInvolvedIndexes(java.util.Collection)
-   */
-  Set<OIndex<?>> getClassInvolvedIndexes(String... fields);
-
-  /**
-   * Indicates whether given fields are contained as first key fields in class indexes. Order of fields does not matter. If there
-   * are indexes for the given set of fields in super class they will be taken into account.
-   *
-   * @param fields
-   *          Field names.
-   * @return <code>true</code> if given fields are contained as first key fields in class indexes.
-   */
-  boolean areIndexed(Collection<String> fields);
-
-  /**
-   * @param fields
-   *          Field names.
-   * @return <code>true</code> if given fields are contained as first key fields in class indexes.
-   * @see #areIndexed(java.util.Collection)
-   */
-  boolean areIndexed(String... fields);
-
-  /**
-   * Returns index instance by database index name.
-   *
-   * @param iName
-   *          Database index name.
-   * @return Index instance.
-   */
-  OIndex<?> getClassIndex(String iName);
-
-  /**
-   * @return All indexes for given class, not the inherited ones.
-   */
-  Set<OIndex<?>> getClassIndexes();
-
-  /**
-   * Internal. Copy all the indexes for given class, not the inherited ones, in the collection received as argument.
-   */
-  void getClassIndexes(Collection<OIndex<?>> indexes);
-
-  /**
-   * Internal. All indexes for given class and its super classes.
-   */
-  void getIndexes(Collection<OIndex<?>> indexes);
-
-  /**
-   * @return All indexes for given class and its super classes.
-   */
-  Set<OIndex<?>> getIndexes();
-
-  /**
-   * Returns the auto sharding index configured for the class if any.
-   */
-  OIndex<?> getAutoShardingIndex();
-
-  String getCustom(String iName);
-
-  OClass setCustom(String iName, String iValue);
-
-  void removeCustom(String iName);
-
-  void clearCustom();
-
-  Set<String> getCustomKeys();
-
-  boolean hasClusterId(int clusterId);
-
-  boolean hasPolymorphicClusterId(int clusterId);
-}
+/*
+ *
+ *  *  Copyright 2014 Orient Technologies LTD (info(at)orientechnologies.com)
+ *  *
+ *  *  Licensed under the Apache License, Version 2.0 (the "License");
+ *  *  you may not use this file except in compliance with the License.
+ *  *  You may obtain a copy of the License at
+ *  *
+ *  *       http://www.apache.org/licenses/LICENSE-2.0
+ *  *
+ *  *  Unless required by applicable law or agreed to in writing, software
+ *  *  distributed under the License is distributed on an "AS IS" BASIS,
+ *  *  WITHOUT WARRANTIES OR CONDITIONS OF ANY KIND, either express or implied.
+ *  *  See the License for the specific language governing permissions and
+ *  *  limitations under the License.
+ *  *
+ *  * For more information: http://www.orientechnologies.com
+ *
+ */
+package com.orientechnologies.orient.core.metadata.schema;
+
+import com.orientechnologies.common.listener.OProgressListener;
+import com.orientechnologies.orient.core.index.OIndex;
+import com.orientechnologies.orient.core.metadata.schema.clusterselection.OClusterSelectionStrategy;
+import com.orientechnologies.orient.core.record.impl.ODocument;
+
+import java.io.IOException;
+import java.util.Collection;
+import java.util.List;
+import java.util.Map;
+import java.util.Set;
+
+/**
+ * Schema class
+ *
+ * @author Luca Garulli (l.garulli--at--orientechnologies.com)
+ */
+public interface OClass extends Comparable<OClass> {
+  enum ATTRIBUTES {
+    NAME, SHORTNAME, SUPERCLASS, SUPERCLASSES, OVERSIZE, STRICTMODE, ADDCLUSTER, REMOVECLUSTER, CUSTOM, ABSTRACT, CLUSTERSELECTION, DESCRIPTION, ENCRYPTION
+  }
+
+  enum INDEX_TYPE {
+    UNIQUE(true), NOTUNIQUE(true), FULLTEXT(true), DICTIONARY(false), PROXY(true), UNIQUE_HASH_INDEX(true), NOTUNIQUE_HASH_INDEX(
+        true), FULLTEXT_HASH_INDEX(true), DICTIONARY_HASH_INDEX(false), SPATIAL(true);
+
+    private boolean automaticIndexable;
+
+    INDEX_TYPE(boolean iValue) {
+      automaticIndexable = iValue;
+    }
+
+    boolean isAutomaticIndexable() {
+      return automaticIndexable;
+    }
+  }
+
+  boolean isAbstract();
+
+  OClass setAbstract(boolean iAbstract);
+
+  boolean isStrictMode();
+
+  OClass setStrictMode(boolean iMode);
+
+  @Deprecated
+  OClass getSuperClass();
+
+  @Deprecated
+  OClass setSuperClass(OClass iSuperClass);
+
+  boolean hasSuperClasses();
+
+  List<String> getSuperClassesNames();
+
+  List<OClass> getSuperClasses();
+
+  OClass setSuperClasses(List<? extends OClass> classes);
+
+  OClass addSuperClass(OClass superClass);
+
+  OClass removeSuperClass(OClass superClass);
+
+  String getName();
+
+  OClass setName(String iName);
+
+  String getDescription();
+
+  OClass setDescription(String iDescription);
+
+  String getStreamableName();
+
+  Collection<OProperty> declaredProperties();
+
+  Collection<OProperty> properties();
+
+  Map<String, OProperty> propertiesMap();
+
+  Collection<OProperty> getIndexedProperties();
+
+  OProperty getProperty(String iPropertyName);
+
+  OProperty createProperty(String iPropertyName, OType iType);
+
+  OProperty createProperty(String iPropertyName, OType iType, OClass iLinkedClass);
+
+  /**
+   * Create a property in the class with the specified options.
+   *
+   * @param iPropertyName
+   *          the name of the property.
+   * @param iType
+   *          the type of the property.
+   * @param iLinkedClass
+   *          in case of property of type LINK,LINKLIST,LINKSET,LINKMAP,EMBEDDED,EMBEDDEDLIST,EMBEDDEDSET,EMBEDDEDMAP can be
+   *          specified a linked class in all the other cases should be null
+   * @param iUnsafe
+   *          if true avoid to check the persistent data for compatibility, should be used only if all persistent data is compatible
+   *          with the property
+   * @return the created property.
+   */
+  OProperty createProperty(String iPropertyName, OType iType, OClass iLinkedClass, boolean iUnsafe);
+
+  OProperty createProperty(String iPropertyName, OType iType, OType iLinkedType);
+
+  /**
+   * Create a property in the class with the specified options.
+   *
+   * @param iPropertyName
+   *          the name of the property.
+   * @param iType
+   *          the type of the property.
+   * @param iLinkedType
+   *          in case of property of type EMBEDDEDLIST,EMBEDDEDSET,EMBEDDEDMAP can be specified a linked type in all the other cases
+   *          should be null
+   * @param iUnsafe
+   *          if true avoid to check the persistent data for compatibility, should be used only if all persistent data is compatible
+   *          with the property
+   * @return the created property.
+   */
+  OProperty createProperty(String iPropertyName, OType iType, OType iLinkedType, boolean iUnsafe);
+
+  void dropProperty(String iPropertyName);
+
+  boolean existsProperty(String iPropertyName);
+
+  int getClusterForNewInstance(ODocument doc);
+
+  int getDefaultClusterId();
+
+  void setDefaultClusterId(int iDefaultClusterId);
+
+  int[] getClusterIds();
+
+  OClass addClusterId(int iId);
+
+  OClusterSelectionStrategy getClusterSelection();
+
+  OClass setClusterSelection(OClusterSelectionStrategy clusterSelection);
+
+  OClass setClusterSelection(String iStrategyName);
+
+  OClass addCluster(String iClusterName);
+
+  /**
+   * Removes all data in the cluster with given name.
+   * As result indexes for this class will be rebuilt.
+   *
+   * @param clusterName Name of cluster to be truncated.
+   * @return Instance of current object.
+   */
+  OClass truncateCluster(String clusterName);
+
+  OClass removeClusterId(int iId);
+
+  int[] getPolymorphicClusterIds();
+
+  @Deprecated
+  Collection<OClass> getBaseClasses();
+
+  @Deprecated
+  Collection<OClass> getAllBaseClasses();
+
+  /**
+   * @return all the subclasses (one level hierarchy only)
+   */
+  Collection<OClass> getSubclasses();
+
+  /**
+   * @return all the subclass hierarchy
+   */
+  Collection<OClass> getAllSubclasses();
+
+  /**
+   * @return all recursively collected super classes
+   */
+  Collection<OClass> getAllSuperClasses();
+
+  long getSize();
+
+  float getClassOverSize();
+
+  /**
+   * Returns the oversize factor. Oversize is used to extend the record size by a factor to avoid defragmentation upon updates. 0 or
+   * 1.0 means no oversize.
+   *
+   * @return Oversize factor
+   * @see #setOverSize(float)
+   */
+  float getOverSize();
+
+  /**
+   * Sets the oversize factor. Oversize is used to extend the record size by a factor to avoid defragmentation upon updates. 0 or
+   * 1.0 means no oversize. Default is 0.
+   *
+   * @return Oversize factor
+   * @see #getOverSize()
+   */
+  OClass setOverSize(float overSize);
+
+  /**
+   * Returns the number of the records of this class considering also subclasses (polymorphic).
+   */
+  long count();
+
+  /**
+   * Returns the number of the records of this class and based on polymorphic parameter it consider or not the subclasses.
+   */
+  long count(boolean iPolymorphic);
+
+  /**
+   * Truncates all the clusters the class uses.
+   *
+   * @throws IOException
+   */
+  void truncate() throws IOException;
+
+  /**
+   * Tells if the current instance extends the passed schema class (iClass).
+   *
+   * @param iClassName
+   * @return true if the current instance extends the passed schema class (iClass).
+   * @see #isSuperClassOf(OClass)
+   */
+  boolean isSubClassOf(String iClassName);
+
+  /**
+   * Returns true if the current instance extends the passed schema class (iClass).
+   *
+   * @param iClass
+   * @return true if the current instance extends the passed schema class (iClass).
+   * @see #isSuperClassOf(OClass)
+   */
+  boolean isSubClassOf(OClass iClass);
+
+  /**
+   * Returns true if the passed schema class (iClass) extends the current instance.
+   *
+   * @param iClass
+   * @return Returns true if the passed schema class extends the current instance.
+   * @see #isSubClassOf(OClass)
+   */
+  boolean isSuperClassOf(OClass iClass);
+
+  String getShortName();
+
+  OClass setShortName(String shortName);
+
+  Object get(ATTRIBUTES iAttribute);
+
+  OClass set(ATTRIBUTES attribute, Object iValue);
+
+  /**
+   * Creates database index that is based on passed in field names. Given index will be added into class instance and associated
+   * with database index.
+   *
+   * @param fields
+   *          Field names from which index will be created.
+   * @param iName
+   *          Database index name
+   * @param iType
+   *          Index type.
+   * @return Class index registered inside of given class ans associated with database index.
+   */
+  OIndex<?> createIndex(String iName, INDEX_TYPE iType, String... fields);
+
+  /**
+   * Creates database index that is based on passed in field names. Given index will be added into class instance and associated
+   * with database index.
+   *
+   * @param fields
+   *          Field names from which index will be created.
+   * @param iName
+   *          Database index name
+   * @param iType
+   *          Index type.
+   * @return Class index registered inside of given class ans associated with database index.
+   */
+  OIndex<?> createIndex(String iName, String iType, String... fields);
+
+  /**
+   * Creates database index that is based on passed in field names. Given index will be added into class instance.
+   *
+   * @param fields
+   *          Field names from which index will be created.
+   * @param iName
+   *          Database index name.
+   * @param iType
+   *          Index type.
+   * @param iProgressListener
+   *          Progress listener.
+   * @return Class index registered inside of given class ans associated with database index.
+   */
+  OIndex<?> createIndex(String iName, INDEX_TYPE iType, OProgressListener iProgressListener, String... fields);
+
+  /**
+   * Creates database index that is based on passed in field names. Given index will be added into class instance.
+   *
+   * @param iName
+   *          Database index name.
+   * @param iType
+   *          Index type.
+   * @param iProgressListener
+   *          Progress listener.
+   * @param metadata
+   *          Additional parameters which will be added in index configuration document as "metadata" field.
+   * @param algorithm
+   *          Algorithm to use for indexing.
+   * @param fields
+   *          Field names from which index will be created. @return Class index registered inside of given class ans associated with
+   *          database index.
+   */
+  OIndex<?> createIndex(String iName, String iType, OProgressListener iProgressListener, ODocument metadata, String algorithm,
+      String... fields);
+
+  /**
+   * Creates database index that is based on passed in field names. Given index will be added into class instance.
+   *
+   * @param iName
+   *          Database index name.
+   * @param iType
+   *          Index type.
+   * @param iProgressListener
+   *          Progress listener.
+   * @param metadata
+   *          Additional parameters which will be added in index configuration document as "metadata" field.
+   * @param fields
+   *          Field names from which index will be created. @return Class index registered inside of given class ans associated with
+   *          database index.
+   */
+  OIndex<?> createIndex(String iName, String iType, OProgressListener iProgressListener, ODocument metadata, String... fields);
+
+  /**
+   * Returns list of indexes that contain passed in fields names as their first keys. Order of fields does not matter.
+   * <p>
+   * All indexes sorted by their count of parameters in ascending order. If there are indexes for the given set of fields in super
+   * class they will be taken into account.
+   *
+   * @param fields
+   *          Field names.
+   * @return list of indexes that contain passed in fields names as their first keys.
+   * @see com.orientechnologies.orient.core.index.OIndexDefinition#getParamCount()
+   */
+  Set<OIndex<?>> getInvolvedIndexes(Collection<String> fields);
+
+  /**
+   * @param fields
+   *          Field names.
+   * @return <code>true</code> if given fields are contained as first key fields in class indexes.
+   * @see #getInvolvedIndexes(java.util.Collection)
+   */
+  Set<OIndex<?>> getInvolvedIndexes(String... fields);
+
+  /**
+   * Returns list of indexes that contain passed in fields names as their first keys. Order of fields does not matter.
+   * <p>
+   * Indexes that related only to the given class will be returned.
+   *
+   * @param fields
+   *          Field names.
+   * @return list of indexes that contain passed in fields names as their first keys.
+   * @see com.orientechnologies.orient.core.index.OIndexDefinition#getParamCount()
+   */
+  Set<OIndex<?>> getClassInvolvedIndexes(Collection<String> fields);
+
+  /**
+   * @param fields
+   *          Field names.
+   * @return list of indexes that contain passed in fields names as their first keys.
+   * @see #getClassInvolvedIndexes(java.util.Collection)
+   */
+  Set<OIndex<?>> getClassInvolvedIndexes(String... fields);
+
+  /**
+   * Indicates whether given fields are contained as first key fields in class indexes. Order of fields does not matter. If there
+   * are indexes for the given set of fields in super class they will be taken into account.
+   *
+   * @param fields
+   *          Field names.
+   * @return <code>true</code> if given fields are contained as first key fields in class indexes.
+   */
+  boolean areIndexed(Collection<String> fields);
+
+  /**
+   * @param fields
+   *          Field names.
+   * @return <code>true</code> if given fields are contained as first key fields in class indexes.
+   * @see #areIndexed(java.util.Collection)
+   */
+  boolean areIndexed(String... fields);
+
+  /**
+   * Returns index instance by database index name.
+   *
+   * @param iName
+   *          Database index name.
+   * @return Index instance.
+   */
+  OIndex<?> getClassIndex(String iName);
+
+  /**
+   * @return All indexes for given class, not the inherited ones.
+   */
+  Set<OIndex<?>> getClassIndexes();
+
+  /**
+   * Internal. Copy all the indexes for given class, not the inherited ones, in the collection received as argument.
+   */
+  void getClassIndexes(Collection<OIndex<?>> indexes);
+
+  /**
+   * Internal. All indexes for given class and its super classes.
+   */
+  void getIndexes(Collection<OIndex<?>> indexes);
+
+  /**
+   * @return All indexes for given class and its super classes.
+   */
+  Set<OIndex<?>> getIndexes();
+
+  /**
+   * Returns the auto sharding index configured for the class if any.
+   */
+  OIndex<?> getAutoShardingIndex();
+
+  String getCustom(String iName);
+
+  OClass setCustom(String iName, String iValue);
+
+  void removeCustom(String iName);
+
+  void clearCustom();
+
+  Set<String> getCustomKeys();
+
+  boolean hasClusterId(int clusterId);
+
+  boolean hasPolymorphicClusterId(int clusterId);
+}