/*
 *
 *  *  Copyright 2014 Orient Technologies LTD (info(at)orientechnologies.com)
 *  *
 *  *  Licensed under the Apache License, Version 2.0 (the "License");
 *  *  you may not use this file except in compliance with the License.
 *  *  You may obtain a copy of the License at
 *  *
 *  *       http://www.apache.org/licenses/LICENSE-2.0
 *  *
 *  *  Unless required by applicable law or agreed to in writing, software
 *  *  distributed under the License is distributed on an "AS IS" BASIS,
 *  *  WITHOUT WARRANTIES OR CONDITIONS OF ANY KIND, either express or implied.
 *  *  See the License for the specific language governing permissions and
 *  *  limitations under the License.
 *  *
 *  * For more information: http://www.orientechnologies.com
 *
 */
package com.orientechnologies.orient.core.sql;

import com.orientechnologies.common.util.OPair;
import com.orientechnologies.orient.core.command.OCommandDistributedReplicateRequest;
import com.orientechnologies.orient.core.command.OCommandRequest;
import com.orientechnologies.orient.core.command.OCommandRequestText;
import com.orientechnologies.orient.core.command.OCommandResultListener;
import com.orientechnologies.orient.core.db.document.ODatabaseDocument;
import com.orientechnologies.orient.core.db.record.OIdentifiable;
import com.orientechnologies.orient.core.exception.OCommandExecutionException;
import com.orientechnologies.orient.core.exception.OQueryParsingException;
import com.orientechnologies.orient.core.index.OIndex;
import com.orientechnologies.orient.core.metadata.OMetadataInternal;
import com.orientechnologies.orient.core.metadata.schema.OClass;
import com.orientechnologies.orient.core.record.ORecord;
import com.orientechnologies.orient.core.record.impl.ODocument;
import com.orientechnologies.orient.core.serialization.serializer.OStringSerializerHelper;
import com.orientechnologies.orient.core.sql.filter.OSQLFilterItemField;
import com.orientechnologies.orient.core.sql.query.OSQLAsynchQuery;

import java.util.ArrayList;
import java.util.Collections;
import java.util.HashMap;
import java.util.LinkedHashMap;
import java.util.List;
import java.util.Map;
import java.util.Set;
import java.util.concurrent.atomic.AtomicLong;

/**
 * SQL INSERT command.
 *
 * @author Luca Garulli
 * @author Johann Sorel (Geomatys)
 */
public class OCommandExecutorSQLInsert extends OCommandExecutorSQLSetAware implements OCommandDistributedReplicateRequest,
    OCommandResultListener {
  public static final String             KEYWORD_INSERT   = "INSERT";
  protected static final String          KEYWORD_RETURN   = "RETURN";
  private static final String            KEYWORD_VALUES   = "VALUES";
  private String                         className        = null;
  private OClass                         clazz            = null;
  private String                         clusterName      = null;
  private String                         indexName        = null;
  private List<Map<String, Object>>      newRecords;
  private OSQLAsynchQuery<OIdentifiable> subQuery         = null;
  private AtomicLong                     saved            = new AtomicLong(0);
  private Object                         returnExpression = null;
  private List<ODocument>                queryResult      = null;
  private boolean                        unsafe           = false;

  @SuppressWarnings("unchecked")
  public OCommandExecutorSQLInsert parse(final OCommandRequest iRequest) {
    final OCommandRequestText textRequest = (OCommandRequestText) iRequest;

    String queryText = textRequest.getText();
    String originalQuery = queryText;
    try {
      // System.out.println("NEW PARSER FROM: " + queryText);
      queryText = preParse(queryText, iRequest);
      // System.out.println("NEW PARSER   TO: " + queryText);
      textRequest.setText(queryText);

      final ODatabaseDocument database = getDatabase();

      init((OCommandRequestText) iRequest);

      className = null;
      newRecords = null;
      content = null;

      if (parserTextUpperCase.endsWith(KEYWORD_UNSAFE)) {
        unsafe = true;
        parserText = parserText.substring(0, parserText.length() - KEYWORD_UNSAFE.length() - 1);
        parserTextUpperCase = parserTextUpperCase.substring(0, parserTextUpperCase.length() - KEYWORD_UNSAFE.length() - 1);
      }

      parserRequiredKeyword("INSERT");
      parserRequiredKeyword("INTO");

      String subjectName = parserRequiredWord(true, "Invalid subject name. Expected cluster, class or index");
      if (subjectName.startsWith(OCommandExecutorSQLAbstract.CLUSTER_PREFIX))
        // CLUSTER
        clusterName = subjectName.substring(OCommandExecutorSQLAbstract.CLUSTER_PREFIX.length());

      else if (subjectName.startsWith(OCommandExecutorSQLAbstract.INDEX_PREFIX))
        // INDEX
        indexName = subjectName.substring(OCommandExecutorSQLAbstract.INDEX_PREFIX.length());

      else {
        // CLASS
        if (subjectName.startsWith(OCommandExecutorSQLAbstract.CLASS_PREFIX))
          subjectName = subjectName.substring(OCommandExecutorSQLAbstract.CLASS_PREFIX.length());

        final OClass cls = ((OMetadataInternal) database.getMetadata()).getImmutableSchemaSnapshot().getClass(subjectName);
        if (cls == null)
          throwParsingException("Class " + subjectName + " not found in database");

        if (!unsafe && cls.isSubClassOf("E"))
          // FOUND EDGE
          throw new OCommandExecutionException(
              "'INSERT' command cannot create Edges. Use 'CREATE EDGE' command instead, or apply the 'UNSAFE' keyword to force it");

        className = cls.getName();
        clazz = database.getMetadata().getSchema().getClass(className);
        if (clazz == null)
          throw new OQueryParsingException("Class '" + className + "' was not found");
      }

      parserSkipWhiteSpaces();
      if (parserIsEnded())
        throwSyntaxErrorException("Set of fields is missed. Example: (name, surname) or SET name = 'Bill'");

      final String temp = parseOptionalWord(true);
      if (temp.equals("CLUSTER")) {
        clusterName = parserRequiredWord(false);

        parserSkipWhiteSpaces();
        if (parserIsEnded())
          throwSyntaxErrorException("Set of fields is missed. Example: (name, surname) or SET name = 'Bill'");
      } else
        parserGoBack();

      newRecords = new ArrayList<Map<String, Object>>();
      Boolean sourceClauseProcessed = false;
      if (parserGetCurrentChar() == '(') {
        parseValues();
        parserNextWord(true, " \r\n");
        sourceClauseProcessed = true;
      } else {
        parserNextWord(true, " ,\r\n");

        if (parserGetLastWord().equals(KEYWORD_CONTENT)) {
          newRecords = null;
          parseContent();
          sourceClauseProcessed = true;
        } else if (parserGetLastWord().equals(KEYWORD_SET)) {
          final List<OPair<String, Object>> fields = new ArrayList<OPair<String, Object>>();
          parseSetFields(clazz, fields);

          newRecords.add(OPair.convertToMap(fields));

          sourceClauseProcessed = true;
        }
      }
      if (sourceClauseProcessed)
        parserNextWord(true, " \r\n");
      // it has to be processed before KEYWORD_FROM in order to not be taken as part of SELECT
      if (parserGetLastWord().equals(KEYWORD_RETURN)) {
        parseReturn(!sourceClauseProcessed);
        parserNextWord(true, " \r\n");
      }

      if (!sourceClauseProcessed) {
        if (parserGetLastWord().equals(KEYWORD_FROM)) {
          newRecords = null;
          subQuery = new OSQLAsynchQuery<OIdentifiable>(parserText.substring(parserGetCurrentPosition()), this);
        }
      }

    } finally {
      textRequest.setText(originalQuery);
    }

    return this;
  }

  /**
   * Execute the INSERT and return the ODocument object created.
   */
  public Object execute(final Map<Object, Object> iArgs) {
    if (newRecords == null && content == null && subQuery == null)
      throw new OCommandExecutionException("Cannot execute the command because it has not been parsed yet");

    final OCommandParameters commandParameters = new OCommandParameters(iArgs);
    if (indexName != null) {
      if (newRecords == null)
        throw new OCommandExecutionException("No key/value found");

      final OIndex<?> index = getDatabase().getMetadata().getIndexManager().getIndex(indexName);
      if (index == null)
        throw new OCommandExecutionException("Target index '" + indexName + "' not found");

      // BIND VALUES
      Map<String, Object> result = new HashMap<String, Object>();

      for (Map<String, Object> candidate : newRecords) {
        Object indexKey = getIndexKeyValue(commandParameters, candidate);
        OIdentifiable indexValue = getIndexValue(commandParameters, candidate);
        index.put(indexKey, indexValue);
        result.put(KEYWORD_KEY, indexKey);
        result.put(KEYWORD_RID, indexValue);
      }

      // RETURN LAST ENTRY
      return prepareReturnItem(new ODocument(result));
    } else {
      // CREATE NEW DOCUMENTS
      final List<ODocument> docs = new ArrayList<ODocument>();
      if (newRecords != null) {
        for (Map<String, Object> candidate : newRecords) {
          final ODocument doc = className != null ? new ODocument(className) : new ODocument();
          OSQLHelper.bindParameters(doc, candidate, commandParameters, context);

          saveRecord(doc);
          docs.add(doc);
        }

        if (docs.size() == 1)
          return prepareReturnItem(docs.get(0));
        else
          return prepareReturnResult(docs);
      } else if (content != null) {
        final ODocument doc = className != null ? new ODocument(className) : new ODocument();
        doc.merge(content, true, false);
        saveRecord(doc);
        return prepareReturnItem(doc);
      } else if (subQuery != null) {
        subQuery.execute();
        if (queryResult != null)
          return prepareReturnResult(queryResult);

        return saved.longValue();
      }
    }
    return null;
  }

  @Override
  public OCommandDistributedReplicateRequest.DISTRIBUTED_EXECUTION_MODE getDistributedExecutionMode() {
    return indexName != null ? DISTRIBUTED_EXECUTION_MODE.REPLICATE : DISTRIBUTED_EXECUTION_MODE.LOCAL;
  }

  @Override
  public Set<String> getInvolvedClusters() {
    if (className != null) {
      final OClass clazz = ((OMetadataInternal) getDatabase().getMetadata()).getImmutableSchemaSnapshot().getClass(className);
      return Collections.singleton(getDatabase().getClusterNameById(clazz.getClusterSelection().getCluster(clazz, null)));
    } else if (clusterName != null)
      return getInvolvedClustersOfClusters(Collections.singleton(clusterName));

    return Collections.EMPTY_SET;
  }

  @Override
  public String getSyntax() {
    return "INSERT INTO [class:]<class>|cluster:<cluster>|index:<index> [(<field>[,]*) VALUES (<expression>[,]*)[,]*]|[SET <field> = <expression>|<sub-command>[,]*]|CONTENT {<JSON>} [RETURN <expression>] [FROM select-query]";
  }

  @Override
  public boolean result(final Object iRecord) {
    final ORecord rec = ((OIdentifiable) iRecord).getRecord().copy();

    // RESET THE IDENTITY TO AVOID UPDATE
    rec.getIdentity().reset();

    if (rec instanceof ODocument && className != null)
      ((ODocument) rec).setClassName(className);

    rec.setDirty();
    synchronized (this) {
      saveRecord(rec);
      if (queryResult != null)
        queryResult.add(((ODocument) rec));
    }

    return true;
  }

  @Override
  public void end() {

  }

  protected Object prepareReturnResult(List<ODocument> res) {
    if (returnExpression == null)
      return res;// No transformation
    final ArrayList<Object> ret = new ArrayList<Object>();
    for (ODocument resItem : (List<ODocument>) res)
      ret.add(prepareReturnItem(resItem));
    return ret;
  }

  protected Object prepareReturnItem(ODocument item) {
    if (returnExpression == null)
      return item;// No transformation

    this.getContext().setVariable("current", item);
    final Object res = OSQLHelper.getValue(returnExpression, item, this.getContext());
    if (res instanceof OIdentifiable)
      return res;
    else {// wrapping doc
      final ODocument wrappingDoc = new ODocument("result", res);
      wrappingDoc.field("rid", item.getIdentity());// passing record id.In many cases usable on client side
      wrappingDoc.field("version", item.getVersion());// passing record version
      return wrappingDoc;
    }
  }

  protected void saveRecord(final ORecord rec) {
    if (clusterName != null)
      rec.save(clusterName);
    else
      rec.save();
    saved.incrementAndGet();
  }

  protected void parseValues() {
    final int beginFields = parserGetCurrentPosition();

    final int endFields = parserText.indexOf(')', beginFields + 1);
    if (endFields == -1)
      throwSyntaxErrorException("Missed closed brace");

    final ArrayList<String> fieldNames = new ArrayList<String>();
    parserSetCurrentPosition(OStringSerializerHelper.getParameters(parserText, beginFields, endFields, fieldNames));
    if (fieldNames.size() == 0)
      throwSyntaxErrorException("Set of fields is empty. Example: (name, surname)");

    // REMOVE QUOTATION MARKS IF ANY
    for (int i = 0; i < fieldNames.size(); ++i)
      fieldNames.set(i, OStringSerializerHelper.removeQuotationMarks(fieldNames.get(i)));

    parserRequiredKeyword(KEYWORD_VALUES);
    parserSkipWhiteSpaces();
    if (parserIsEnded() || parserText.charAt(parserGetCurrentPosition()) != '(') {
      throwParsingException("Set of values is missed. Example: ('Bill', 'Stuart', 300)");
    }

    int blockStart = parserGetCurrentPosition();
    int blockEnd = parserGetCurrentPosition();

    final List<String> records = OStringSerializerHelper.smartSplit(parserText, new char[] { ',' }, blockStart, -1, true, true,
        false, false);
    for (String record : records) {

      final List<String> values = new ArrayList<String>();
      blockEnd += OStringSerializerHelper.getParameters(record, 0, -1, values);

      if (blockEnd == -1)
        throw new OCommandSQLParsingException("Missed closed brace. Use " + getSyntax(), parserText, blockStart);

      if (values.isEmpty())
        throw new OCommandSQLParsingException("Set of values is empty. Example: ('Bill', 'Stuart', 300). Use " + getSyntax(),
            parserText, blockStart);

      if (values.size() != fieldNames.size())
        throw new OCommandSQLParsingException("Fields not match with values", parserText, blockStart);

      // TRANSFORM FIELD VALUES
      final Map<String, Object> fields = new LinkedHashMap<String, Object>();
      for (int i = 0; i < values.size(); ++i)
        fields.put(fieldNames.get(i), OSQLHelper.parseValue(this, OStringSerializerHelper.decode(values.get(i).trim()), context));

      newRecords.add(fields);
      blockStart = blockEnd;
    }

  }

  /**
   * Parses the returning keyword if found.
   */
  protected void parseReturn(Boolean subQueryExpected) throws OCommandSQLParsingException {
    parserNextWord(false, " ");
    String returning = parserGetLastWord().trim();
    if (returning.startsWith("$") || returning.startsWith("@")) {
      if (subQueryExpected)
        queryResult = new ArrayList<ODocument>();
      returnExpression = (returning.length() > 0) ? OSQLHelper.parseValue(this, returning, this.getContext()) : null;
    } else
      throwSyntaxErrorException("record attribute (@attributes) or functions with $current variable expected");

  }

  private Object getIndexKeyValue(OCommandParameters commandParameters, Map<String, Object> candidate) {
    final Object parsedKey = candidate.get(KEYWORD_KEY);
    if (parsedKey instanceof OSQLFilterItemField) {
      final OSQLFilterItemField f = (OSQLFilterItemField) parsedKey;
      if (f.getRoot().equals("?"))
        // POSITIONAL PARAMETER
        return commandParameters.getNext();
      else if (f.getRoot().startsWith(":"))
        // NAMED PARAMETER
        return commandParameters.getByName(f.getRoot().substring(1));
    }
    return parsedKey;
  }

  private OIdentifiable getIndexValue(OCommandParameters commandParameters, Map<String, Object> candidate) {
    final Object parsedRid = candidate.get(KEYWORD_RID);
    if (parsedRid instanceof OSQLFilterItemField) {
      final OSQLFilterItemField f = (OSQLFilterItemField) parsedRid;
      if (f.getRoot().equals("?"))
        // POSITIONAL PARAMETER
        return (OIdentifiable) commandParameters.getNext();
      else if (f.getRoot().startsWith(":"))
        // NAMED PARAMETER
        return (OIdentifiable) commandParameters.getByName(f.getRoot().substring(1));
    }
    return (OIdentifiable) parsedRid;
  }

  @Override
  public QUORUM_TYPE getQuorumType() {
    return QUORUM_TYPE.WRITE;
  }

<<<<<<< HEAD
}
=======
  @Override
  public Object getResult() {
    return null;
  }
}

>>>>>>> 4f1b0a12
<|MERGE_RESOLUTION|>--- conflicted
+++ resolved
@@ -1,437 +1,432 @@
-/*
- *
- *  *  Copyright 2014 Orient Technologies LTD (info(at)orientechnologies.com)
- *  *
- *  *  Licensed under the Apache License, Version 2.0 (the "License");
- *  *  you may not use this file except in compliance with the License.
- *  *  You may obtain a copy of the License at
- *  *
- *  *       http://www.apache.org/licenses/LICENSE-2.0
- *  *
- *  *  Unless required by applicable law or agreed to in writing, software
- *  *  distributed under the License is distributed on an "AS IS" BASIS,
- *  *  WITHOUT WARRANTIES OR CONDITIONS OF ANY KIND, either express or implied.
- *  *  See the License for the specific language governing permissions and
- *  *  limitations under the License.
- *  *
- *  * For more information: http://www.orientechnologies.com
- *
- */
-package com.orientechnologies.orient.core.sql;
-
-import com.orientechnologies.common.util.OPair;
-import com.orientechnologies.orient.core.command.OCommandDistributedReplicateRequest;
-import com.orientechnologies.orient.core.command.OCommandRequest;
-import com.orientechnologies.orient.core.command.OCommandRequestText;
-import com.orientechnologies.orient.core.command.OCommandResultListener;
-import com.orientechnologies.orient.core.db.document.ODatabaseDocument;
-import com.orientechnologies.orient.core.db.record.OIdentifiable;
-import com.orientechnologies.orient.core.exception.OCommandExecutionException;
-import com.orientechnologies.orient.core.exception.OQueryParsingException;
-import com.orientechnologies.orient.core.index.OIndex;
-import com.orientechnologies.orient.core.metadata.OMetadataInternal;
-import com.orientechnologies.orient.core.metadata.schema.OClass;
-import com.orientechnologies.orient.core.record.ORecord;
-import com.orientechnologies.orient.core.record.impl.ODocument;
-import com.orientechnologies.orient.core.serialization.serializer.OStringSerializerHelper;
-import com.orientechnologies.orient.core.sql.filter.OSQLFilterItemField;
-import com.orientechnologies.orient.core.sql.query.OSQLAsynchQuery;
-
-import java.util.ArrayList;
-import java.util.Collections;
-import java.util.HashMap;
-import java.util.LinkedHashMap;
-import java.util.List;
-import java.util.Map;
-import java.util.Set;
-import java.util.concurrent.atomic.AtomicLong;
-
-/**
- * SQL INSERT command.
- *
- * @author Luca Garulli
- * @author Johann Sorel (Geomatys)
- */
-public class OCommandExecutorSQLInsert extends OCommandExecutorSQLSetAware implements OCommandDistributedReplicateRequest,
-    OCommandResultListener {
-  public static final String             KEYWORD_INSERT   = "INSERT";
-  protected static final String          KEYWORD_RETURN   = "RETURN";
-  private static final String            KEYWORD_VALUES   = "VALUES";
-  private String                         className        = null;
-  private OClass                         clazz            = null;
-  private String                         clusterName      = null;
-  private String                         indexName        = null;
-  private List<Map<String, Object>>      newRecords;
-  private OSQLAsynchQuery<OIdentifiable> subQuery         = null;
-  private AtomicLong                     saved            = new AtomicLong(0);
-  private Object                         returnExpression = null;
-  private List<ODocument>                queryResult      = null;
-  private boolean                        unsafe           = false;
-
-  @SuppressWarnings("unchecked")
-  public OCommandExecutorSQLInsert parse(final OCommandRequest iRequest) {
-    final OCommandRequestText textRequest = (OCommandRequestText) iRequest;
-
-    String queryText = textRequest.getText();
-    String originalQuery = queryText;
-    try {
-      // System.out.println("NEW PARSER FROM: " + queryText);
-      queryText = preParse(queryText, iRequest);
-      // System.out.println("NEW PARSER   TO: " + queryText);
-      textRequest.setText(queryText);
-
-      final ODatabaseDocument database = getDatabase();
-
-      init((OCommandRequestText) iRequest);
-
-      className = null;
-      newRecords = null;
-      content = null;
-
-      if (parserTextUpperCase.endsWith(KEYWORD_UNSAFE)) {
-        unsafe = true;
-        parserText = parserText.substring(0, parserText.length() - KEYWORD_UNSAFE.length() - 1);
-        parserTextUpperCase = parserTextUpperCase.substring(0, parserTextUpperCase.length() - KEYWORD_UNSAFE.length() - 1);
-      }
-
-      parserRequiredKeyword("INSERT");
-      parserRequiredKeyword("INTO");
-
-      String subjectName = parserRequiredWord(true, "Invalid subject name. Expected cluster, class or index");
-      if (subjectName.startsWith(OCommandExecutorSQLAbstract.CLUSTER_PREFIX))
-        // CLUSTER
-        clusterName = subjectName.substring(OCommandExecutorSQLAbstract.CLUSTER_PREFIX.length());
-
-      else if (subjectName.startsWith(OCommandExecutorSQLAbstract.INDEX_PREFIX))
-        // INDEX
-        indexName = subjectName.substring(OCommandExecutorSQLAbstract.INDEX_PREFIX.length());
-
-      else {
-        // CLASS
-        if (subjectName.startsWith(OCommandExecutorSQLAbstract.CLASS_PREFIX))
-          subjectName = subjectName.substring(OCommandExecutorSQLAbstract.CLASS_PREFIX.length());
-
-        final OClass cls = ((OMetadataInternal) database.getMetadata()).getImmutableSchemaSnapshot().getClass(subjectName);
-        if (cls == null)
-          throwParsingException("Class " + subjectName + " not found in database");
-
-        if (!unsafe && cls.isSubClassOf("E"))
-          // FOUND EDGE
-          throw new OCommandExecutionException(
-              "'INSERT' command cannot create Edges. Use 'CREATE EDGE' command instead, or apply the 'UNSAFE' keyword to force it");
-
-        className = cls.getName();
-        clazz = database.getMetadata().getSchema().getClass(className);
-        if (clazz == null)
-          throw new OQueryParsingException("Class '" + className + "' was not found");
-      }
-
-      parserSkipWhiteSpaces();
-      if (parserIsEnded())
-        throwSyntaxErrorException("Set of fields is missed. Example: (name, surname) or SET name = 'Bill'");
-
-      final String temp = parseOptionalWord(true);
-      if (temp.equals("CLUSTER")) {
-        clusterName = parserRequiredWord(false);
-
-        parserSkipWhiteSpaces();
-        if (parserIsEnded())
-          throwSyntaxErrorException("Set of fields is missed. Example: (name, surname) or SET name = 'Bill'");
-      } else
-        parserGoBack();
-
-      newRecords = new ArrayList<Map<String, Object>>();
-      Boolean sourceClauseProcessed = false;
-      if (parserGetCurrentChar() == '(') {
-        parseValues();
-        parserNextWord(true, " \r\n");
-        sourceClauseProcessed = true;
-      } else {
-        parserNextWord(true, " ,\r\n");
-
-        if (parserGetLastWord().equals(KEYWORD_CONTENT)) {
-          newRecords = null;
-          parseContent();
-          sourceClauseProcessed = true;
-        } else if (parserGetLastWord().equals(KEYWORD_SET)) {
-          final List<OPair<String, Object>> fields = new ArrayList<OPair<String, Object>>();
-          parseSetFields(clazz, fields);
-
-          newRecords.add(OPair.convertToMap(fields));
-
-          sourceClauseProcessed = true;
-        }
-      }
-      if (sourceClauseProcessed)
-        parserNextWord(true, " \r\n");
-      // it has to be processed before KEYWORD_FROM in order to not be taken as part of SELECT
-      if (parserGetLastWord().equals(KEYWORD_RETURN)) {
-        parseReturn(!sourceClauseProcessed);
-        parserNextWord(true, " \r\n");
-      }
-
-      if (!sourceClauseProcessed) {
-        if (parserGetLastWord().equals(KEYWORD_FROM)) {
-          newRecords = null;
-          subQuery = new OSQLAsynchQuery<OIdentifiable>(parserText.substring(parserGetCurrentPosition()), this);
-        }
-      }
-
-    } finally {
-      textRequest.setText(originalQuery);
-    }
-
-    return this;
-  }
-
-  /**
-   * Execute the INSERT and return the ODocument object created.
-   */
-  public Object execute(final Map<Object, Object> iArgs) {
-    if (newRecords == null && content == null && subQuery == null)
-      throw new OCommandExecutionException("Cannot execute the command because it has not been parsed yet");
-
-    final OCommandParameters commandParameters = new OCommandParameters(iArgs);
-    if (indexName != null) {
-      if (newRecords == null)
-        throw new OCommandExecutionException("No key/value found");
-
-      final OIndex<?> index = getDatabase().getMetadata().getIndexManager().getIndex(indexName);
-      if (index == null)
-        throw new OCommandExecutionException("Target index '" + indexName + "' not found");
-
-      // BIND VALUES
-      Map<String, Object> result = new HashMap<String, Object>();
-
-      for (Map<String, Object> candidate : newRecords) {
-        Object indexKey = getIndexKeyValue(commandParameters, candidate);
-        OIdentifiable indexValue = getIndexValue(commandParameters, candidate);
-        index.put(indexKey, indexValue);
-        result.put(KEYWORD_KEY, indexKey);
-        result.put(KEYWORD_RID, indexValue);
-      }
-
-      // RETURN LAST ENTRY
-      return prepareReturnItem(new ODocument(result));
-    } else {
-      // CREATE NEW DOCUMENTS
-      final List<ODocument> docs = new ArrayList<ODocument>();
-      if (newRecords != null) {
-        for (Map<String, Object> candidate : newRecords) {
-          final ODocument doc = className != null ? new ODocument(className) : new ODocument();
-          OSQLHelper.bindParameters(doc, candidate, commandParameters, context);
-
-          saveRecord(doc);
-          docs.add(doc);
-        }
-
-        if (docs.size() == 1)
-          return prepareReturnItem(docs.get(0));
-        else
-          return prepareReturnResult(docs);
-      } else if (content != null) {
-        final ODocument doc = className != null ? new ODocument(className) : new ODocument();
-        doc.merge(content, true, false);
-        saveRecord(doc);
-        return prepareReturnItem(doc);
-      } else if (subQuery != null) {
-        subQuery.execute();
-        if (queryResult != null)
-          return prepareReturnResult(queryResult);
-
-        return saved.longValue();
-      }
-    }
-    return null;
-  }
-
-  @Override
-  public OCommandDistributedReplicateRequest.DISTRIBUTED_EXECUTION_MODE getDistributedExecutionMode() {
-    return indexName != null ? DISTRIBUTED_EXECUTION_MODE.REPLICATE : DISTRIBUTED_EXECUTION_MODE.LOCAL;
-  }
-
-  @Override
-  public Set<String> getInvolvedClusters() {
-    if (className != null) {
-      final OClass clazz = ((OMetadataInternal) getDatabase().getMetadata()).getImmutableSchemaSnapshot().getClass(className);
-      return Collections.singleton(getDatabase().getClusterNameById(clazz.getClusterSelection().getCluster(clazz, null)));
-    } else if (clusterName != null)
-      return getInvolvedClustersOfClusters(Collections.singleton(clusterName));
-
-    return Collections.EMPTY_SET;
-  }
-
-  @Override
-  public String getSyntax() {
-    return "INSERT INTO [class:]<class>|cluster:<cluster>|index:<index> [(<field>[,]*) VALUES (<expression>[,]*)[,]*]|[SET <field> = <expression>|<sub-command>[,]*]|CONTENT {<JSON>} [RETURN <expression>] [FROM select-query]";
-  }
-
-  @Override
-  public boolean result(final Object iRecord) {
-    final ORecord rec = ((OIdentifiable) iRecord).getRecord().copy();
-
-    // RESET THE IDENTITY TO AVOID UPDATE
-    rec.getIdentity().reset();
-
-    if (rec instanceof ODocument && className != null)
-      ((ODocument) rec).setClassName(className);
-
-    rec.setDirty();
-    synchronized (this) {
-      saveRecord(rec);
-      if (queryResult != null)
-        queryResult.add(((ODocument) rec));
-    }
-
-    return true;
-  }
-
-  @Override
-  public void end() {
-
-  }
-
-  protected Object prepareReturnResult(List<ODocument> res) {
-    if (returnExpression == null)
-      return res;// No transformation
-    final ArrayList<Object> ret = new ArrayList<Object>();
-    for (ODocument resItem : (List<ODocument>) res)
-      ret.add(prepareReturnItem(resItem));
-    return ret;
-  }
-
-  protected Object prepareReturnItem(ODocument item) {
-    if (returnExpression == null)
-      return item;// No transformation
-
-    this.getContext().setVariable("current", item);
-    final Object res = OSQLHelper.getValue(returnExpression, item, this.getContext());
-    if (res instanceof OIdentifiable)
-      return res;
-    else {// wrapping doc
-      final ODocument wrappingDoc = new ODocument("result", res);
-      wrappingDoc.field("rid", item.getIdentity());// passing record id.In many cases usable on client side
-      wrappingDoc.field("version", item.getVersion());// passing record version
-      return wrappingDoc;
-    }
-  }
-
-  protected void saveRecord(final ORecord rec) {
-    if (clusterName != null)
-      rec.save(clusterName);
-    else
-      rec.save();
-    saved.incrementAndGet();
-  }
-
-  protected void parseValues() {
-    final int beginFields = parserGetCurrentPosition();
-
-    final int endFields = parserText.indexOf(')', beginFields + 1);
-    if (endFields == -1)
-      throwSyntaxErrorException("Missed closed brace");
-
-    final ArrayList<String> fieldNames = new ArrayList<String>();
-    parserSetCurrentPosition(OStringSerializerHelper.getParameters(parserText, beginFields, endFields, fieldNames));
-    if (fieldNames.size() == 0)
-      throwSyntaxErrorException("Set of fields is empty. Example: (name, surname)");
-
-    // REMOVE QUOTATION MARKS IF ANY
-    for (int i = 0; i < fieldNames.size(); ++i)
-      fieldNames.set(i, OStringSerializerHelper.removeQuotationMarks(fieldNames.get(i)));
-
-    parserRequiredKeyword(KEYWORD_VALUES);
-    parserSkipWhiteSpaces();
-    if (parserIsEnded() || parserText.charAt(parserGetCurrentPosition()) != '(') {
-      throwParsingException("Set of values is missed. Example: ('Bill', 'Stuart', 300)");
-    }
-
-    int blockStart = parserGetCurrentPosition();
-    int blockEnd = parserGetCurrentPosition();
-
-    final List<String> records = OStringSerializerHelper.smartSplit(parserText, new char[] { ',' }, blockStart, -1, true, true,
-        false, false);
-    for (String record : records) {
-
-      final List<String> values = new ArrayList<String>();
-      blockEnd += OStringSerializerHelper.getParameters(record, 0, -1, values);
-
-      if (blockEnd == -1)
-        throw new OCommandSQLParsingException("Missed closed brace. Use " + getSyntax(), parserText, blockStart);
-
-      if (values.isEmpty())
-        throw new OCommandSQLParsingException("Set of values is empty. Example: ('Bill', 'Stuart', 300). Use " + getSyntax(),
-            parserText, blockStart);
-
-      if (values.size() != fieldNames.size())
-        throw new OCommandSQLParsingException("Fields not match with values", parserText, blockStart);
-
-      // TRANSFORM FIELD VALUES
-      final Map<String, Object> fields = new LinkedHashMap<String, Object>();
-      for (int i = 0; i < values.size(); ++i)
-        fields.put(fieldNames.get(i), OSQLHelper.parseValue(this, OStringSerializerHelper.decode(values.get(i).trim()), context));
-
-      newRecords.add(fields);
-      blockStart = blockEnd;
-    }
-
-  }
-
-  /**
-   * Parses the returning keyword if found.
-   */
-  protected void parseReturn(Boolean subQueryExpected) throws OCommandSQLParsingException {
-    parserNextWord(false, " ");
-    String returning = parserGetLastWord().trim();
-    if (returning.startsWith("$") || returning.startsWith("@")) {
-      if (subQueryExpected)
-        queryResult = new ArrayList<ODocument>();
-      returnExpression = (returning.length() > 0) ? OSQLHelper.parseValue(this, returning, this.getContext()) : null;
-    } else
-      throwSyntaxErrorException("record attribute (@attributes) or functions with $current variable expected");
-
-  }
-
-  private Object getIndexKeyValue(OCommandParameters commandParameters, Map<String, Object> candidate) {
-    final Object parsedKey = candidate.get(KEYWORD_KEY);
-    if (parsedKey instanceof OSQLFilterItemField) {
-      final OSQLFilterItemField f = (OSQLFilterItemField) parsedKey;
-      if (f.getRoot().equals("?"))
-        // POSITIONAL PARAMETER
-        return commandParameters.getNext();
-      else if (f.getRoot().startsWith(":"))
-        // NAMED PARAMETER
-        return commandParameters.getByName(f.getRoot().substring(1));
-    }
-    return parsedKey;
-  }
-
-  private OIdentifiable getIndexValue(OCommandParameters commandParameters, Map<String, Object> candidate) {
-    final Object parsedRid = candidate.get(KEYWORD_RID);
-    if (parsedRid instanceof OSQLFilterItemField) {
-      final OSQLFilterItemField f = (OSQLFilterItemField) parsedRid;
-      if (f.getRoot().equals("?"))
-        // POSITIONAL PARAMETER
-        return (OIdentifiable) commandParameters.getNext();
-      else if (f.getRoot().startsWith(":"))
-        // NAMED PARAMETER
-        return (OIdentifiable) commandParameters.getByName(f.getRoot().substring(1));
-    }
-    return (OIdentifiable) parsedRid;
-  }
-
-  @Override
-  public QUORUM_TYPE getQuorumType() {
-    return QUORUM_TYPE.WRITE;
-  }
-
-<<<<<<< HEAD
-}
-=======
-  @Override
-  public Object getResult() {
-    return null;
-  }
-}
-
->>>>>>> 4f1b0a12
+/*
+ *
+ *  *  Copyright 2014 Orient Technologies LTD (info(at)orientechnologies.com)
+ *  *
+ *  *  Licensed under the Apache License, Version 2.0 (the "License");
+ *  *  you may not use this file except in compliance with the License.
+ *  *  You may obtain a copy of the License at
+ *  *
+ *  *       http://www.apache.org/licenses/LICENSE-2.0
+ *  *
+ *  *  Unless required by applicable law or agreed to in writing, software
+ *  *  distributed under the License is distributed on an "AS IS" BASIS,
+ *  *  WITHOUT WARRANTIES OR CONDITIONS OF ANY KIND, either express or implied.
+ *  *  See the License for the specific language governing permissions and
+ *  *  limitations under the License.
+ *  *
+ *  * For more information: http://www.orientechnologies.com
+ *
+ */
+package com.orientechnologies.orient.core.sql;
+
+import com.orientechnologies.common.util.OPair;
+import com.orientechnologies.orient.core.command.OCommandDistributedReplicateRequest;
+import com.orientechnologies.orient.core.command.OCommandRequest;
+import com.orientechnologies.orient.core.command.OCommandRequestText;
+import com.orientechnologies.orient.core.command.OCommandResultListener;
+import com.orientechnologies.orient.core.db.document.ODatabaseDocument;
+import com.orientechnologies.orient.core.db.record.OIdentifiable;
+import com.orientechnologies.orient.core.exception.OCommandExecutionException;
+import com.orientechnologies.orient.core.exception.OQueryParsingException;
+import com.orientechnologies.orient.core.index.OIndex;
+import com.orientechnologies.orient.core.metadata.OMetadataInternal;
+import com.orientechnologies.orient.core.metadata.schema.OClass;
+import com.orientechnologies.orient.core.record.ORecord;
+import com.orientechnologies.orient.core.record.impl.ODocument;
+import com.orientechnologies.orient.core.serialization.serializer.OStringSerializerHelper;
+import com.orientechnologies.orient.core.sql.filter.OSQLFilterItemField;
+import com.orientechnologies.orient.core.sql.query.OSQLAsynchQuery;
+
+import java.util.ArrayList;
+import java.util.Collections;
+import java.util.HashMap;
+import java.util.LinkedHashMap;
+import java.util.List;
+import java.util.Map;
+import java.util.Set;
+import java.util.concurrent.atomic.AtomicLong;
+
+/**
+ * SQL INSERT command.
+ *
+ * @author Luca Garulli
+ * @author Johann Sorel (Geomatys)
+ */
+public class OCommandExecutorSQLInsert extends OCommandExecutorSQLSetAware implements OCommandDistributedReplicateRequest,
+    OCommandResultListener {
+  public static final String             KEYWORD_INSERT   = "INSERT";
+  protected static final String          KEYWORD_RETURN   = "RETURN";
+  private static final String            KEYWORD_VALUES   = "VALUES";
+  private String                         className        = null;
+  private OClass                         clazz            = null;
+  private String                         clusterName      = null;
+  private String                         indexName        = null;
+  private List<Map<String, Object>>      newRecords;
+  private OSQLAsynchQuery<OIdentifiable> subQuery         = null;
+  private AtomicLong                     saved            = new AtomicLong(0);
+  private Object                         returnExpression = null;
+  private List<ODocument>                queryResult      = null;
+  private boolean                        unsafe           = false;
+
+  @SuppressWarnings("unchecked")
+  public OCommandExecutorSQLInsert parse(final OCommandRequest iRequest) {
+    final OCommandRequestText textRequest = (OCommandRequestText) iRequest;
+
+    String queryText = textRequest.getText();
+    String originalQuery = queryText;
+    try {
+      // System.out.println("NEW PARSER FROM: " + queryText);
+      queryText = preParse(queryText, iRequest);
+      // System.out.println("NEW PARSER   TO: " + queryText);
+      textRequest.setText(queryText);
+
+      final ODatabaseDocument database = getDatabase();
+
+      init((OCommandRequestText) iRequest);
+
+      className = null;
+      newRecords = null;
+      content = null;
+
+      if (parserTextUpperCase.endsWith(KEYWORD_UNSAFE)) {
+        unsafe = true;
+        parserText = parserText.substring(0, parserText.length() - KEYWORD_UNSAFE.length() - 1);
+        parserTextUpperCase = parserTextUpperCase.substring(0, parserTextUpperCase.length() - KEYWORD_UNSAFE.length() - 1);
+      }
+
+      parserRequiredKeyword("INSERT");
+      parserRequiredKeyword("INTO");
+
+      String subjectName = parserRequiredWord(true, "Invalid subject name. Expected cluster, class or index");
+      if (subjectName.startsWith(OCommandExecutorSQLAbstract.CLUSTER_PREFIX))
+        // CLUSTER
+        clusterName = subjectName.substring(OCommandExecutorSQLAbstract.CLUSTER_PREFIX.length());
+
+      else if (subjectName.startsWith(OCommandExecutorSQLAbstract.INDEX_PREFIX))
+        // INDEX
+        indexName = subjectName.substring(OCommandExecutorSQLAbstract.INDEX_PREFIX.length());
+
+      else {
+        // CLASS
+        if (subjectName.startsWith(OCommandExecutorSQLAbstract.CLASS_PREFIX))
+          subjectName = subjectName.substring(OCommandExecutorSQLAbstract.CLASS_PREFIX.length());
+
+        final OClass cls = ((OMetadataInternal) database.getMetadata()).getImmutableSchemaSnapshot().getClass(subjectName);
+        if (cls == null)
+          throwParsingException("Class " + subjectName + " not found in database");
+
+        if (!unsafe && cls.isSubClassOf("E"))
+          // FOUND EDGE
+          throw new OCommandExecutionException(
+              "'INSERT' command cannot create Edges. Use 'CREATE EDGE' command instead, or apply the 'UNSAFE' keyword to force it");
+
+        className = cls.getName();
+        clazz = database.getMetadata().getSchema().getClass(className);
+        if (clazz == null)
+          throw new OQueryParsingException("Class '" + className + "' was not found");
+      }
+
+      parserSkipWhiteSpaces();
+      if (parserIsEnded())
+        throwSyntaxErrorException("Set of fields is missed. Example: (name, surname) or SET name = 'Bill'");
+
+      final String temp = parseOptionalWord(true);
+      if (temp.equals("CLUSTER")) {
+        clusterName = parserRequiredWord(false);
+
+        parserSkipWhiteSpaces();
+        if (parserIsEnded())
+          throwSyntaxErrorException("Set of fields is missed. Example: (name, surname) or SET name = 'Bill'");
+      } else
+        parserGoBack();
+
+      newRecords = new ArrayList<Map<String, Object>>();
+      Boolean sourceClauseProcessed = false;
+      if (parserGetCurrentChar() == '(') {
+        parseValues();
+        parserNextWord(true, " \r\n");
+        sourceClauseProcessed = true;
+      } else {
+        parserNextWord(true, " ,\r\n");
+
+        if (parserGetLastWord().equals(KEYWORD_CONTENT)) {
+          newRecords = null;
+          parseContent();
+          sourceClauseProcessed = true;
+        } else if (parserGetLastWord().equals(KEYWORD_SET)) {
+          final List<OPair<String, Object>> fields = new ArrayList<OPair<String, Object>>();
+          parseSetFields(clazz, fields);
+
+          newRecords.add(OPair.convertToMap(fields));
+
+          sourceClauseProcessed = true;
+        }
+      }
+      if (sourceClauseProcessed)
+        parserNextWord(true, " \r\n");
+      // it has to be processed before KEYWORD_FROM in order to not be taken as part of SELECT
+      if (parserGetLastWord().equals(KEYWORD_RETURN)) {
+        parseReturn(!sourceClauseProcessed);
+        parserNextWord(true, " \r\n");
+      }
+
+      if (!sourceClauseProcessed) {
+        if (parserGetLastWord().equals(KEYWORD_FROM)) {
+          newRecords = null;
+          subQuery = new OSQLAsynchQuery<OIdentifiable>(parserText.substring(parserGetCurrentPosition()), this);
+        }
+      }
+
+    } finally {
+      textRequest.setText(originalQuery);
+    }
+
+    return this;
+  }
+
+  /**
+   * Execute the INSERT and return the ODocument object created.
+   */
+  public Object execute(final Map<Object, Object> iArgs) {
+    if (newRecords == null && content == null && subQuery == null)
+      throw new OCommandExecutionException("Cannot execute the command because it has not been parsed yet");
+
+    final OCommandParameters commandParameters = new OCommandParameters(iArgs);
+    if (indexName != null) {
+      if (newRecords == null)
+        throw new OCommandExecutionException("No key/value found");
+
+      final OIndex<?> index = getDatabase().getMetadata().getIndexManager().getIndex(indexName);
+      if (index == null)
+        throw new OCommandExecutionException("Target index '" + indexName + "' not found");
+
+      // BIND VALUES
+      Map<String, Object> result = new HashMap<String, Object>();
+
+      for (Map<String, Object> candidate : newRecords) {
+        Object indexKey = getIndexKeyValue(commandParameters, candidate);
+        OIdentifiable indexValue = getIndexValue(commandParameters, candidate);
+        index.put(indexKey, indexValue);
+        result.put(KEYWORD_KEY, indexKey);
+        result.put(KEYWORD_RID, indexValue);
+      }
+
+      // RETURN LAST ENTRY
+      return prepareReturnItem(new ODocument(result));
+    } else {
+      // CREATE NEW DOCUMENTS
+      final List<ODocument> docs = new ArrayList<ODocument>();
+      if (newRecords != null) {
+        for (Map<String, Object> candidate : newRecords) {
+          final ODocument doc = className != null ? new ODocument(className) : new ODocument();
+          OSQLHelper.bindParameters(doc, candidate, commandParameters, context);
+
+          saveRecord(doc);
+          docs.add(doc);
+        }
+
+        if (docs.size() == 1)
+          return prepareReturnItem(docs.get(0));
+        else
+          return prepareReturnResult(docs);
+      } else if (content != null) {
+        final ODocument doc = className != null ? new ODocument(className) : new ODocument();
+        doc.merge(content, true, false);
+        saveRecord(doc);
+        return prepareReturnItem(doc);
+      } else if (subQuery != null) {
+        subQuery.execute();
+        if (queryResult != null)
+          return prepareReturnResult(queryResult);
+
+        return saved.longValue();
+      }
+    }
+    return null;
+  }
+
+  @Override
+  public OCommandDistributedReplicateRequest.DISTRIBUTED_EXECUTION_MODE getDistributedExecutionMode() {
+    return indexName != null ? DISTRIBUTED_EXECUTION_MODE.REPLICATE : DISTRIBUTED_EXECUTION_MODE.LOCAL;
+  }
+
+  @Override
+  public Set<String> getInvolvedClusters() {
+    if (className != null) {
+      final OClass clazz = ((OMetadataInternal) getDatabase().getMetadata()).getImmutableSchemaSnapshot().getClass(className);
+      return Collections.singleton(getDatabase().getClusterNameById(clazz.getClusterSelection().getCluster(clazz, null)));
+    } else if (clusterName != null)
+      return getInvolvedClustersOfClusters(Collections.singleton(clusterName));
+
+    return Collections.EMPTY_SET;
+  }
+
+  @Override
+  public String getSyntax() {
+    return "INSERT INTO [class:]<class>|cluster:<cluster>|index:<index> [(<field>[,]*) VALUES (<expression>[,]*)[,]*]|[SET <field> = <expression>|<sub-command>[,]*]|CONTENT {<JSON>} [RETURN <expression>] [FROM select-query]";
+  }
+
+  @Override
+  public boolean result(final Object iRecord) {
+    final ORecord rec = ((OIdentifiable) iRecord).getRecord().copy();
+
+    // RESET THE IDENTITY TO AVOID UPDATE
+    rec.getIdentity().reset();
+
+    if (rec instanceof ODocument && className != null)
+      ((ODocument) rec).setClassName(className);
+
+    rec.setDirty();
+    synchronized (this) {
+      saveRecord(rec);
+      if (queryResult != null)
+        queryResult.add(((ODocument) rec));
+    }
+
+    return true;
+  }
+
+  @Override
+  public void end() {
+
+  }
+
+  protected Object prepareReturnResult(List<ODocument> res) {
+    if (returnExpression == null)
+      return res;// No transformation
+    final ArrayList<Object> ret = new ArrayList<Object>();
+    for (ODocument resItem : (List<ODocument>) res)
+      ret.add(prepareReturnItem(resItem));
+    return ret;
+  }
+
+  protected Object prepareReturnItem(ODocument item) {
+    if (returnExpression == null)
+      return item;// No transformation
+
+    this.getContext().setVariable("current", item);
+    final Object res = OSQLHelper.getValue(returnExpression, item, this.getContext());
+    if (res instanceof OIdentifiable)
+      return res;
+    else {// wrapping doc
+      final ODocument wrappingDoc = new ODocument("result", res);
+      wrappingDoc.field("rid", item.getIdentity());// passing record id.In many cases usable on client side
+      wrappingDoc.field("version", item.getVersion());// passing record version
+      return wrappingDoc;
+    }
+  }
+
+  protected void saveRecord(final ORecord rec) {
+    if (clusterName != null)
+      rec.save(clusterName);
+    else
+      rec.save();
+    saved.incrementAndGet();
+  }
+
+  protected void parseValues() {
+    final int beginFields = parserGetCurrentPosition();
+
+    final int endFields = parserText.indexOf(')', beginFields + 1);
+    if (endFields == -1)
+      throwSyntaxErrorException("Missed closed brace");
+
+    final ArrayList<String> fieldNames = new ArrayList<String>();
+    parserSetCurrentPosition(OStringSerializerHelper.getParameters(parserText, beginFields, endFields, fieldNames));
+    if (fieldNames.size() == 0)
+      throwSyntaxErrorException("Set of fields is empty. Example: (name, surname)");
+
+    // REMOVE QUOTATION MARKS IF ANY
+    for (int i = 0; i < fieldNames.size(); ++i)
+      fieldNames.set(i, OStringSerializerHelper.removeQuotationMarks(fieldNames.get(i)));
+
+    parserRequiredKeyword(KEYWORD_VALUES);
+    parserSkipWhiteSpaces();
+    if (parserIsEnded() || parserText.charAt(parserGetCurrentPosition()) != '(') {
+      throwParsingException("Set of values is missed. Example: ('Bill', 'Stuart', 300)");
+    }
+
+    int blockStart = parserGetCurrentPosition();
+    int blockEnd = parserGetCurrentPosition();
+
+    final List<String> records = OStringSerializerHelper.smartSplit(parserText, new char[] { ',' }, blockStart, -1, true, true,
+        false, false);
+    for (String record : records) {
+
+      final List<String> values = new ArrayList<String>();
+      blockEnd += OStringSerializerHelper.getParameters(record, 0, -1, values);
+
+      if (blockEnd == -1)
+        throw new OCommandSQLParsingException("Missed closed brace. Use " + getSyntax(), parserText, blockStart);
+
+      if (values.isEmpty())
+        throw new OCommandSQLParsingException("Set of values is empty. Example: ('Bill', 'Stuart', 300). Use " + getSyntax(),
+            parserText, blockStart);
+
+      if (values.size() != fieldNames.size())
+        throw new OCommandSQLParsingException("Fields not match with values", parserText, blockStart);
+
+      // TRANSFORM FIELD VALUES
+      final Map<String, Object> fields = new LinkedHashMap<String, Object>();
+      for (int i = 0; i < values.size(); ++i)
+        fields.put(fieldNames.get(i), OSQLHelper.parseValue(this, OStringSerializerHelper.decode(values.get(i).trim()), context));
+
+      newRecords.add(fields);
+      blockStart = blockEnd;
+    }
+
+  }
+
+  /**
+   * Parses the returning keyword if found.
+   */
+  protected void parseReturn(Boolean subQueryExpected) throws OCommandSQLParsingException {
+    parserNextWord(false, " ");
+    String returning = parserGetLastWord().trim();
+    if (returning.startsWith("$") || returning.startsWith("@")) {
+      if (subQueryExpected)
+        queryResult = new ArrayList<ODocument>();
+      returnExpression = (returning.length() > 0) ? OSQLHelper.parseValue(this, returning, this.getContext()) : null;
+    } else
+      throwSyntaxErrorException("record attribute (@attributes) or functions with $current variable expected");
+
+  }
+
+  private Object getIndexKeyValue(OCommandParameters commandParameters, Map<String, Object> candidate) {
+    final Object parsedKey = candidate.get(KEYWORD_KEY);
+    if (parsedKey instanceof OSQLFilterItemField) {
+      final OSQLFilterItemField f = (OSQLFilterItemField) parsedKey;
+      if (f.getRoot().equals("?"))
+        // POSITIONAL PARAMETER
+        return commandParameters.getNext();
+      else if (f.getRoot().startsWith(":"))
+        // NAMED PARAMETER
+        return commandParameters.getByName(f.getRoot().substring(1));
+    }
+    return parsedKey;
+  }
+
+  private OIdentifiable getIndexValue(OCommandParameters commandParameters, Map<String, Object> candidate) {
+    final Object parsedRid = candidate.get(KEYWORD_RID);
+    if (parsedRid instanceof OSQLFilterItemField) {
+      final OSQLFilterItemField f = (OSQLFilterItemField) parsedRid;
+      if (f.getRoot().equals("?"))
+        // POSITIONAL PARAMETER
+        return (OIdentifiable) commandParameters.getNext();
+      else if (f.getRoot().startsWith(":"))
+        // NAMED PARAMETER
+        return (OIdentifiable) commandParameters.getByName(f.getRoot().substring(1));
+    }
+    return (OIdentifiable) parsedRid;
+  }
+
+  @Override
+  public QUORUM_TYPE getQuorumType() {
+    return QUORUM_TYPE.WRITE;
+  }
+
+  @Override
+  public Object getResult() {
+    return null;
+  }
+}