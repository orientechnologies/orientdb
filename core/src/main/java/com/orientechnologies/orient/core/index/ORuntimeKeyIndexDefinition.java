/*
 *
 *  *  Copyright 2010-2016 OrientDB LTD (http://orientdb.com)
 *  *
 *  *  Licensed under the Apache License, Version 2.0 (the "License");
 *  *  you may not use this file except in compliance with the License.
 *  *  You may obtain a copy of the License at
 *  *
 *  *       http://www.apache.org/licenses/LICENSE-2.0
 *  *
 *  *  Unless required by applicable law or agreed to in writing, software
 *  *  distributed under the License is distributed on an "AS IS" BASIS,
 *  *  WITHOUT WARRANTIES OR CONDITIONS OF ANY KIND, either express or implied.
 *  *  See the License for the specific language governing permissions and
 *  *  limitations under the License.
 *  *
 *  * For more information: http://orientdb.com
 *
 */
package com.orientechnologies.orient.core.index;

import com.orientechnologies.common.serialization.types.OBinarySerializer;
<<<<<<< HEAD
import com.orientechnologies.orient.core.collate.ODefaultCollate;
=======
>>>>>>> b3dcf38e
import com.orientechnologies.orient.core.db.record.ORecordElement;
import com.orientechnologies.orient.core.exception.OConfigurationException;
import com.orientechnologies.orient.core.metadata.schema.OType;
import com.orientechnologies.orient.core.record.impl.ODocument;
import com.orientechnologies.orient.core.serialization.serializer.binary.OBinarySerializerFactory;
import edu.umd.cs.findbugs.annotations.SuppressFBWarnings;

import java.util.Arrays;
import java.util.Collections;
import java.util.List;

/**
 * Index definition that use the serializer specified at run-time not based on type. This is useful to have custom type keys for
 * indexes.
 *
 * @author Luca Garulli (l.garulli--(at)--orientdb.com)
 */
@SuppressFBWarnings(value = "SE_TRANSIENT_FIELD_NOT_RESTORED")
public class ORuntimeKeyIndexDefinition<T> extends OAbstractIndexDefinition {
  private static final long                 serialVersionUID = -8855918974071833818L;
  private transient    OBinarySerializer<T> serializer;

  @SuppressWarnings("unchecked")
<<<<<<< HEAD
  public ORuntimeKeyIndexDefinition(final byte iId, int version) {
=======
  public ORuntimeKeyIndexDefinition(final byte iId) {
>>>>>>> b3dcf38e
    super();

    serializer = (OBinarySerializer<T>) OBinarySerializerFactory.getInstance().getObjectSerializer(iId);
    if (serializer == null)
      throw new OConfigurationException("Runtime index definition cannot find binary serializer with id=" + iId
          + ". Assure to plug custom serializer into the server.");
  }

  public ORuntimeKeyIndexDefinition() {
  }

  public List<String> getFields() {
    return Collections.emptyList();
  }

  public List<String> getFieldsToIndex() {
    return Collections.emptyList();
  }

  public String getClassName() {
    return null;
  }

  public Comparable<?> createValue(final List<?> params) {
    return (Comparable<?>) params.get(0);
  }

  public Comparable<?> createValue(final Object... params) {
    return createValue(Arrays.asList(params));
  }

  public int getParamCount() {
    return 1;
  }

  public OType[] getTypes() {
    return new OType[0];
  }

  @Override
  public ODocument toStream() {
    document.setInternalStatus(ORecordElement.STATUS.UNMARSHALLING);
    try {
      serializeToStream();
      return document;
    } finally {
      document.setInternalStatus(ORecordElement.STATUS.LOADED);
    }
  }

  @Override
  protected void serializeToStream() {
    super.serializeToStream();

    document.field("keySerializerId", serializer.getId());
    document.field("collate", collate.getName());
    document.field("nullValuesIgnored", isNullValuesIgnored());
  }

  @SuppressWarnings("unchecked")
  @Override
  protected void fromStream() {
    serializeFromStream();
  }

  @Override
  protected void serializeFromStream() {
    super.serializeFromStream();

    final byte keySerializerId = ((Number) document.field("keySerializerId")).byteValue();
<<<<<<< HEAD
=======
    //noinspection unchecked
>>>>>>> b3dcf38e
    serializer = (OBinarySerializer<T>) OBinarySerializerFactory.getInstance().getObjectSerializer(keySerializerId);
    if (serializer == null)
      throw new OConfigurationException("Runtime index definition cannot find binary serializer with id=" + keySerializerId
          + ". Assure to plug custom serializer into the server.");

<<<<<<< HEAD
    String collateField = document.field("collate");
    if (collateField == null)
      collateField = ODefaultCollate.NAME;
=======
>>>>>>> b3dcf38e
    setNullValuesIgnored(!Boolean.FALSE.equals(document.<Boolean>field("nullValuesIgnored")));
  }

  public Object getDocumentValueToIndex(final ODocument iDocument) {
    throw new OIndexException("This method is not supported in given index definition.");
  }

  @Override
  public boolean equals(final Object o) {
    if (this == o)
      return true;
    if (o == null || getClass() != o.getClass())
      return false;

    final ORuntimeKeyIndexDefinition<?> that = (ORuntimeKeyIndexDefinition<?>) o;
    return serializer.equals(that.serializer);
  }

  @Override
  public int hashCode() {
    int result = super.hashCode();
    result = 31 * result + serializer.getId();
    return result;
  }

  @Override
  public String toString() {
    return "ORuntimeKeyIndexDefinition{" + "serializer=" + serializer.getId() + '}';
  }

  /**
   * {@inheritDoc}
<<<<<<< HEAD
   *
   * @param indexName
   * @param indexType
   */
  public String toCreateIndexDDL(final String indexName, final String indexType, String engine) {
    final StringBuilder ddl = new StringBuilder("create index `");
    ddl.append(indexName).append("` ").append(indexType).append(' ');
    ddl.append("runtime ").append(serializer.getId());
    return ddl.toString();
=======
   */
  public String toCreateIndexDDL(final String indexName, final String indexType, String engine) {
    return "create index `" + indexName + "` " + indexType + ' ' + "runtime " + serializer.getId();
>>>>>>> b3dcf38e
  }

  public OBinarySerializer<T> getSerializer() {
    return serializer;
  }

  @Override
  public boolean isAutomatic() {
    return getClassName() != null;
  }
}<|MERGE_RESOLUTION|>--- conflicted
+++ resolved
@@ -20,10 +20,6 @@
 package com.orientechnologies.orient.core.index;
 
 import com.orientechnologies.common.serialization.types.OBinarySerializer;
-<<<<<<< HEAD
-import com.orientechnologies.orient.core.collate.ODefaultCollate;
-=======
->>>>>>> b3dcf38e
 import com.orientechnologies.orient.core.db.record.ORecordElement;
 import com.orientechnologies.orient.core.exception.OConfigurationException;
 import com.orientechnologies.orient.core.metadata.schema.OType;
@@ -47,11 +43,7 @@
   private transient    OBinarySerializer<T> serializer;
 
   @SuppressWarnings("unchecked")
-<<<<<<< HEAD
-  public ORuntimeKeyIndexDefinition(final byte iId, int version) {
-=======
   public ORuntimeKeyIndexDefinition(final byte iId) {
->>>>>>> b3dcf38e
     super();
 
     serializer = (OBinarySerializer<T>) OBinarySerializerFactory.getInstance().getObjectSerializer(iId);
@@ -122,21 +114,12 @@
     super.serializeFromStream();
 
     final byte keySerializerId = ((Number) document.field("keySerializerId")).byteValue();
-<<<<<<< HEAD
-=======
     //noinspection unchecked
->>>>>>> b3dcf38e
     serializer = (OBinarySerializer<T>) OBinarySerializerFactory.getInstance().getObjectSerializer(keySerializerId);
     if (serializer == null)
       throw new OConfigurationException("Runtime index definition cannot find binary serializer with id=" + keySerializerId
           + ". Assure to plug custom serializer into the server.");
 
-<<<<<<< HEAD
-    String collateField = document.field("collate");
-    if (collateField == null)
-      collateField = ODefaultCollate.NAME;
-=======
->>>>>>> b3dcf38e
     setNullValuesIgnored(!Boolean.FALSE.equals(document.<Boolean>field("nullValuesIgnored")));
   }
 
@@ -169,21 +152,9 @@
 
   /**
    * {@inheritDoc}
-<<<<<<< HEAD
-   *
-   * @param indexName
-   * @param indexType
-   */
-  public String toCreateIndexDDL(final String indexName, final String indexType, String engine) {
-    final StringBuilder ddl = new StringBuilder("create index `");
-    ddl.append(indexName).append("` ").append(indexType).append(' ');
-    ddl.append("runtime ").append(serializer.getId());
-    return ddl.toString();
-=======
    */
   public String toCreateIndexDDL(final String indexName, final String indexType, String engine) {
     return "create index `" + indexName + "` " + indexType + ' ' + "runtime " + serializer.getId();
->>>>>>> b3dcf38e
   }
 
   public OBinarySerializer<T> getSerializer() {
