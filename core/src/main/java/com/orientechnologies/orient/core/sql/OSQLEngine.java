--- conflicted
+++ resolved
@@ -1,495 +1,492 @@
-/*
- *
- *  *  Copyright 2014 Orient Technologies LTD (info(at)orientechnologies.com)
- *  *
- *  *  Licensed under the Apache License, Version 2.0 (the "License");
- *  *  you may not use this file except in compliance with the License.
- *  *  You may obtain a copy of the License at
- *  *
- *  *       http://www.apache.org/licenses/LICENSE-2.0
- *  *
- *  *  Unless required by applicable law or agreed to in writing, software
- *  *  distributed under the License is distributed on an "AS IS" BASIS,
- *  *  WITHOUT WARRANTIES OR CONDITIONS OF ANY KIND, either express or implied.
- *  *  See the License for the specific language governing permissions and
- *  *  limitations under the License.
- *  *
- *  * For more information: http://www.orientechnologies.com
- *
- */
-package com.orientechnologies.orient.core.sql;
-
-import com.orientechnologies.common.collection.OMultiCollectionIterator;
-import com.orientechnologies.common.collection.OMultiValue;
-import com.orientechnologies.common.exception.OException;
-import com.orientechnologies.common.log.OLogManager;
-import com.orientechnologies.common.util.OCallable;
-import com.orientechnologies.common.util.OCollections;
-import com.orientechnologies.orient.core.collate.OCollate;
-import com.orientechnologies.orient.core.collate.OCollateFactory;
-import com.orientechnologies.orient.core.command.OCommandContext;
-<<<<<<< HEAD
-import com.orientechnologies.orient.core.command.OCommandExecutor;
-=======
-import com.orientechnologies.orient.core.command.OCommandExecutorAbstract;
->>>>>>> 4f1b0a12
-import com.orientechnologies.orient.core.db.document.ODatabaseDocument;
-import com.orientechnologies.orient.core.db.record.OIdentifiable;
-import com.orientechnologies.orient.core.id.ORecordId;
-import com.orientechnologies.orient.core.serialization.serializer.OStringSerializerHelper;
-import com.orientechnologies.orient.core.sql.filter.OSQLFilter;
-import com.orientechnologies.orient.core.sql.filter.OSQLTarget;
-import com.orientechnologies.orient.core.sql.functions.OSQLFunction;
-import com.orientechnologies.orient.core.sql.functions.OSQLFunctionFactory;
-import com.orientechnologies.orient.core.sql.method.OSQLMethod;
-import com.orientechnologies.orient.core.sql.method.OSQLMethodFactory;
-import com.orientechnologies.orient.core.sql.operator.OQueryOperator;
-import com.orientechnologies.orient.core.sql.operator.OQueryOperatorFactory;
-import com.orientechnologies.orient.core.sql.query.OSQLSynchQuery;
-
-import java.util.*;
-
-import static com.orientechnologies.common.util.OClassLoaderHelper.lookupProviderWithOrientClassLoader;
-
-public class OSQLEngine {
-
-  protected static final OSQLEngine               INSTANCE           = new OSQLEngine();
-  private static List<OSQLFunctionFactory>        FUNCTION_FACTORIES = null;
-  private static List<OSQLMethodFactory>          METHOD_FACTORIES   = null;
-  private static List<OCommandExecutorSQLFactory> EXECUTOR_FACTORIES = null;
-  private static List<OQueryOperatorFactory>      OPERATOR_FACTORIES = null;
-  private static List<OCollateFactory>            COLLATE_FACTORIES  = null;
-  private static OQueryOperator[]                 SORTED_OPERATORS   = null;
-  private static ClassLoader                      orientClassLoader  = OSQLEngine.class.getClassLoader();
-
-  /**
-   * internal use only, to sort operators.
-   */
-  private static final class Pair {
-
-    final OQueryOperator before;
-    final OQueryOperator after;
-
-    public Pair(final OQueryOperator before, final OQueryOperator after) {
-      this.before = before;
-      this.after = after;
-    }
-
-    @Override
-    public boolean equals(final Object obj) {
-      if (obj instanceof Pair) {
-        final Pair that = (Pair) obj;
-        return before == that.before && after == that.after;
-      }
-      return false;
-    }
-
-    @Override
-    public int hashCode() {
-      return System.identityHashCode(before) + 31 * System.identityHashCode(after);
-    }
-
-    @Override
-    public String toString() {
-      return before + " > " + after;
-    }
-
-  }
-
-  protected OSQLEngine() {
-  }
-
-  public static void registerOperator(final OQueryOperator iOperator) {
-    ODynamicSQLElementFactory.OPERATORS.add(iOperator);
-    SORTED_OPERATORS = null; // clear cache
-  }
-
-  /**
-   * @return Iterator of all function factories
-   */
-  public static synchronized Iterator<OSQLFunctionFactory> getFunctionFactories() {
-    if (FUNCTION_FACTORIES == null) {
-
-      final Iterator<OSQLFunctionFactory> ite = lookupProviderWithOrientClassLoader(OSQLFunctionFactory.class, orientClassLoader);
-
-      final List<OSQLFunctionFactory> factories = new ArrayList<OSQLFunctionFactory>();
-      while (ite.hasNext()) {
-        factories.add(ite.next());
-      }
-      FUNCTION_FACTORIES = Collections.unmodifiableList(factories);
-    }
-    return FUNCTION_FACTORIES.iterator();
-  }
-
-  public static synchronized Iterator<OSQLMethodFactory> getMethodFactories() {
-    if (METHOD_FACTORIES == null) {
-
-      final Iterator<OSQLMethodFactory> ite = lookupProviderWithOrientClassLoader(OSQLMethodFactory.class, orientClassLoader);
-
-      final List<OSQLMethodFactory> factories = new ArrayList<OSQLMethodFactory>();
-      while (ite.hasNext()) {
-        factories.add(ite.next());
-      }
-      METHOD_FACTORIES = Collections.unmodifiableList(factories);
-    }
-    return METHOD_FACTORIES.iterator();
-  }
-
-  /**
-   * @return Iterator of all function factories
-   */
-  public static synchronized Iterator<OCollateFactory> getCollateFactories() {
-    if (COLLATE_FACTORIES == null) {
-
-      final Iterator<OCollateFactory> ite = lookupProviderWithOrientClassLoader(OCollateFactory.class, orientClassLoader);
-
-      final List<OCollateFactory> factories = new ArrayList<OCollateFactory>();
-      while (ite.hasNext()) {
-        factories.add(ite.next());
-      }
-      COLLATE_FACTORIES = Collections.unmodifiableList(factories);
-    }
-    return COLLATE_FACTORIES.iterator();
-  }
-
-  /**
-   * @return Iterator of all operator factories
-   */
-  public static synchronized Iterator<OQueryOperatorFactory> getOperatorFactories() {
-    if (OPERATOR_FACTORIES == null) {
-
-      final Iterator<OQueryOperatorFactory> ite = lookupProviderWithOrientClassLoader(OQueryOperatorFactory.class,
-          orientClassLoader);
-
-      final List<OQueryOperatorFactory> factories = new ArrayList<OQueryOperatorFactory>();
-      while (ite.hasNext()) {
-        factories.add(ite.next());
-      }
-      OPERATOR_FACTORIES = Collections.unmodifiableList(factories);
-    }
-    return OPERATOR_FACTORIES.iterator();
-  }
-
-  /**
-   * @return Iterator of all command factories
-   */
-  public static synchronized Iterator<OCommandExecutorSQLFactory> getCommandFactories() {
-    if (EXECUTOR_FACTORIES == null) {
-
-      final Iterator<OCommandExecutorSQLFactory> ite = lookupProviderWithOrientClassLoader(OCommandExecutorSQLFactory.class,
-          orientClassLoader);
-      final List<OCommandExecutorSQLFactory> factories = new ArrayList<OCommandExecutorSQLFactory>();
-      while (ite.hasNext()) {
-        try {
-          factories.add(ite.next());
-        } catch (Exception e) {
-          OLogManager.instance().warn(null, "Cannot load OCommandExecutorSQLFactory instance from service registry", e);
-        }
-      }
-
-      EXECUTOR_FACTORIES = Collections.unmodifiableList(factories);
-
-    }
-    return EXECUTOR_FACTORIES.iterator();
-  }
-
-  /**
-   * Iterates on all factories and append all function names.
-   * 
-   * @return Set of all function names.
-   */
-  public static Set<String> getFunctionNames() {
-    final Set<String> types = new HashSet<String>();
-    final Iterator<OSQLFunctionFactory> ite = getFunctionFactories();
-    while (ite.hasNext()) {
-      types.addAll(ite.next().getFunctionNames());
-    }
-    return types;
-  }
-
-  public static Set<String> getMethodNames() {
-    final Set<String> types = new HashSet<String>();
-    final Iterator<OSQLMethodFactory> ite = getMethodFactories();
-    while (ite.hasNext()) {
-      types.addAll(ite.next().getMethodNames());
-    }
-    return types;
-  }
-
-  /**
-   * Iterates on all factories and append all collate names.
-   * 
-   * @return Set of all colate names.
-   */
-  public static Set<String> getCollateNames() {
-    final Set<String> types = new HashSet<String>();
-    final Iterator<OCollateFactory> ite = getCollateFactories();
-    while (ite.hasNext()) {
-      types.addAll(ite.next().getNames());
-    }
-    return types;
-  }
-
-  /**
-   * Iterates on all factories and append all command names.
-   * 
-   * @return Set of all command names.
-   */
-  public static Set<String> getCommandNames() {
-    final Set<String> types = new HashSet<String>();
-    final Iterator<OCommandExecutorSQLFactory> ite = getCommandFactories();
-    while (ite.hasNext()) {
-      types.addAll(ite.next().getCommandNames());
-    }
-    return types;
-  }
-
-  /**
-   * Scans for factory plug-ins on the application class path. This method is needed because the application class path can
-   * theoretically change, or additional plug-ins may become available. Rather than re-scanning the classpath on every invocation of
-   * the API, the class path is scanned automatically only on the first invocation. Clients can call this method to prompt a
-   * re-scan. Thus this method need only be invoked by sophisticated applications which dynamically make new plug-ins available at
-   * runtime.
-   */
-  public static synchronized void scanForPlugins() {
-    // clear cache, will cause a rescan on next getFunctionFactories call
-    FUNCTION_FACTORIES = null;
-  }
-
-  public static Object foreachRecord(final OCallable<Object, OIdentifiable> iCallable, final Object iCurrent,
-      final OCommandContext iContext) {
-    if (iCurrent == null)
-      return null;
-
-    if( !OCommandExecutorAbstract.checkInterruption(iContext) )
-      return null;
-
-    if (OMultiValue.isMultiValue(iCurrent) || iCurrent instanceof Iterator) {
-      final OMultiCollectionIterator<Object> result = new OMultiCollectionIterator<Object>();
-      for (Object o : OMultiValue.getMultiValueIterable(iCurrent)) {
-        if (iContext != null && !iContext.checkTimeout())
-          return null;
-
-        if (OMultiValue.isMultiValue(o) || o instanceof Iterator) {
-          for (Object inner : OMultiValue.getMultiValueIterable(o)) {
-            result.add(iCallable.call((OIdentifiable) inner));
-          }
-        } else
-          result.add(iCallable.call((OIdentifiable) o));
-      }
-      return result;
-    } else if (iCurrent instanceof OIdentifiable)
-      return iCallable.call((OIdentifiable) iCurrent);
-
-    return null;
-  }
-
-  public static OSQLEngine getInstance() {
-    return INSTANCE;
-  }
-
-  public static OCollate getCollate(final String name) {
-    for (Iterator<OCollateFactory> iter = getCollateFactories(); iter.hasNext();) {
-      OCollateFactory f = iter.next();
-      final OCollate c = f.getCollate(name);
-      if (c != null)
-        return c;
-    }
-    return null;
-  }
-
-  public static OSQLMethod getMethod(String iMethodName) {
-    iMethodName = iMethodName.toLowerCase(Locale.ENGLISH);
-
-    final Iterator<OSQLMethodFactory> ite = getMethodFactories();
-    while (ite.hasNext()) {
-      final OSQLMethodFactory factory = ite.next();
-      if (factory.hasMethod(iMethodName)) {
-        return factory.createMethod(iMethodName);
-      }
-    }
-
-    return null;
-  }
-
-  public synchronized OQueryOperator[] getRecordOperators() {
-    if (SORTED_OPERATORS != null) {
-      return SORTED_OPERATORS;
-    }
-
-    // sort operators, will happen only very few times since we cache the
-    // result
-    final Iterator<OQueryOperatorFactory> ite = getOperatorFactories();
-    final List<OQueryOperator> operators = new ArrayList<OQueryOperator>();
-    while (ite.hasNext()) {
-      final OQueryOperatorFactory factory = ite.next();
-      operators.addAll(factory.getOperators());
-    }
-
-    final List<OQueryOperator> sorted = new ArrayList<OQueryOperator>();
-    final Set<Pair> pairs = new LinkedHashSet<Pair>();
-    for (final OQueryOperator ca : operators) {
-      for (final OQueryOperator cb : operators) {
-        if (ca != cb) {
-          switch (ca.compare(cb)) {
-          case BEFORE:
-            pairs.add(new Pair(ca, cb));
-            break;
-          case AFTER:
-            pairs.add(new Pair(cb, ca));
-            break;
-          }
-          switch (cb.compare(ca)) {
-          case BEFORE:
-            pairs.add(new Pair(cb, ca));
-            break;
-          case AFTER:
-            pairs.add(new Pair(ca, cb));
-            break;
-          }
-        }
-      }
-    }
-    boolean added;
-    do {
-      added = false;
-      scan: for (final Iterator<OQueryOperator> it = operators.iterator(); it.hasNext();) {
-        final OQueryOperator candidate = it.next();
-        for (final Pair pair : pairs) {
-          if (pair.after == candidate) {
-            continue scan;
-          }
-        }
-        sorted.add(candidate);
-        it.remove();
-        for (final Iterator<Pair> itp = pairs.iterator(); itp.hasNext();) {
-          if (itp.next().before == candidate) {
-            itp.remove();
-          }
-        }
-        added = true;
-      }
-    } while (added);
-    if (!operators.isEmpty()) {
-      throw new OException("Unvalid sorting. " + OCollections.toString(pairs));
-    }
-    SORTED_OPERATORS = sorted.toArray(new OQueryOperator[sorted.size()]);
-    return SORTED_OPERATORS;
-  }
-
-  public void registerFunction(final String iName, final OSQLFunction iFunction) {
-    ODynamicSQLElementFactory.FUNCTIONS.put(iName.toLowerCase(Locale.ENGLISH), iFunction);
-  }
-
-  public void registerFunction(final String iName, final Class<? extends OSQLFunction> iFunctionClass) {
-    ODynamicSQLElementFactory.FUNCTIONS.put(iName.toLowerCase(Locale.ENGLISH), iFunctionClass);
-  }
-
-  public OSQLFunction getFunction(String iFunctionName) {
-    iFunctionName = iFunctionName.toLowerCase(Locale.ENGLISH);
-
-    if (iFunctionName.equalsIgnoreCase("any") || iFunctionName.equalsIgnoreCase("all"))
-      // SPECIAL FUNCTIONS
-      return null;
-
-    final Iterator<OSQLFunctionFactory> ite = getFunctionFactories();
-    while (ite.hasNext()) {
-      final OSQLFunctionFactory factory = ite.next();
-      if (factory.hasFunction(iFunctionName)) {
-        return factory.createFunction(iFunctionName);
-      }
-    }
-
-    throw new OCommandSQLParsingException("No function with name '" + iFunctionName + "', available names are : "
-        + OCollections.toString(getFunctionNames()));
-  }
-
-  public void unregisterFunction(String iName) {
-    iName = iName.toLowerCase(Locale.ENGLISH);
-    ODynamicSQLElementFactory.FUNCTIONS.remove(iName);
-  }
-
-
-  public OCommandExecutor getCommand(String candidate) {
-    candidate = candidate.trim();
-    final Set<String> names = getCommandNames();
-    String commandName = candidate;
-    boolean found = names.contains(commandName);
-    int pos = -1;
-    while (!found) {
-      pos = OStringSerializerHelper.getLowerIndexOf(candidate, pos + 1, " ", "\n", "\r");
-      if (pos > -1) {
-        commandName = candidate.substring(0, pos);
-        found = names.contains(commandName);
-      } else {
-        break;
-      }
-    }
-
-    if (found) {
-      final Iterator<OCommandExecutorSQLFactory> ite = getCommandFactories();
-      while (ite.hasNext()) {
-        final OCommandExecutorSQLFactory factory = ite.next();
-        if (factory.getCommandNames().contains(commandName)) {
-          return factory.createCommand(commandName);
-        }
-      }
-    }
-
-    return null;
-  }
-
-  public OSQLFilter parseCondition(final String iText, final OCommandContext iContext, final String iFilterKeyword) {
-    return new OSQLFilter(iText, iContext, iFilterKeyword);
-  }
-
-  public OSQLTarget parseTarget(final String iText, final OCommandContext iContext, final String iFilterKeyword) {
-    return new OSQLTarget(iText, iContext, iFilterKeyword);
-  }
-
-  public Set<OIdentifiable> parseRIDTarget(final ODatabaseDocument database, String iTarget, final OCommandContext iContext,
-      Map<Object, Object> iArgs) {
-    final Set<OIdentifiable> ids;
-    if (iTarget.startsWith("(")) {
-      // SUB-QUERY
-      final OSQLSynchQuery<Object> query = new OSQLSynchQuery<Object>(iTarget.substring(1, iTarget.length() - 1));
-      query.setContext(iContext);
-
-      final List<OIdentifiable> result = database.query(query, iArgs);
-      if (result == null || result.isEmpty())
-        ids = Collections.emptySet();
-      else {
-        ids = new HashSet<OIdentifiable>((int) (result.size() * 1.3));
-        for (OIdentifiable aResult : result)
-          ids.add(aResult.getIdentity());
-      }
-    } else if (iTarget.startsWith("[")) {
-      // COLLECTION OF RIDS
-      final String[] idsAsStrings = iTarget.substring(1, iTarget.length() - 1).split(",");
-      ids = new HashSet<OIdentifiable>((int) (idsAsStrings.length * 1.3));
-      for (String idsAsString : idsAsStrings) {
-        if (idsAsString.startsWith("$")) {
-          Object r = iContext.getVariable(idsAsString);
-          if (r instanceof OIdentifiable)
-            ids.add((OIdentifiable) r);
-          else
-            OMultiValue.add(ids, r);
-        } else
-          ids.add(new ORecordId(idsAsString));
-      }
-    } else {
-      // SINGLE RID
-      if (iTarget.startsWith("$")) {
-        Object r = iContext.getVariable(iTarget);
-        if (r instanceof OIdentifiable)
-          ids = Collections.<OIdentifiable> singleton((OIdentifiable) r);
-        else
-          ids = (Set<OIdentifiable>) OMultiValue.add(new HashSet<OIdentifiable>(OMultiValue.getSize(r)), r);
-
-      } else
-        ids = Collections.<OIdentifiable> singleton(new ORecordId(iTarget));
-
-    }
-    return ids;
-  }
-}
+/*
+ *
+ *  *  Copyright 2014 Orient Technologies LTD (info(at)orientechnologies.com)
+ *  *
+ *  *  Licensed under the Apache License, Version 2.0 (the "License");
+ *  *  you may not use this file except in compliance with the License.
+ *  *  You may obtain a copy of the License at
+ *  *
+ *  *       http://www.apache.org/licenses/LICENSE-2.0
+ *  *
+ *  *  Unless required by applicable law or agreed to in writing, software
+ *  *  distributed under the License is distributed on an "AS IS" BASIS,
+ *  *  WITHOUT WARRANTIES OR CONDITIONS OF ANY KIND, either express or implied.
+ *  *  See the License for the specific language governing permissions and
+ *  *  limitations under the License.
+ *  *
+ *  * For more information: http://www.orientechnologies.com
+ *
+ */
+package com.orientechnologies.orient.core.sql;
+
+import com.orientechnologies.common.collection.OMultiCollectionIterator;
+import com.orientechnologies.common.collection.OMultiValue;
+import com.orientechnologies.common.exception.OException;
+import com.orientechnologies.common.log.OLogManager;
+import com.orientechnologies.common.util.OCallable;
+import com.orientechnologies.common.util.OCollections;
+import com.orientechnologies.orient.core.collate.OCollate;
+import com.orientechnologies.orient.core.collate.OCollateFactory;
+import com.orientechnologies.orient.core.command.OCommandContext;
+import com.orientechnologies.orient.core.command.OCommandExecutor;
+import com.orientechnologies.orient.core.command.OCommandExecutorAbstract;
+import com.orientechnologies.orient.core.db.document.ODatabaseDocument;
+import com.orientechnologies.orient.core.db.record.OIdentifiable;
+import com.orientechnologies.orient.core.id.ORecordId;
+import com.orientechnologies.orient.core.serialization.serializer.OStringSerializerHelper;
+import com.orientechnologies.orient.core.sql.filter.OSQLFilter;
+import com.orientechnologies.orient.core.sql.filter.OSQLTarget;
+import com.orientechnologies.orient.core.sql.functions.OSQLFunction;
+import com.orientechnologies.orient.core.sql.functions.OSQLFunctionFactory;
+import com.orientechnologies.orient.core.sql.method.OSQLMethod;
+import com.orientechnologies.orient.core.sql.method.OSQLMethodFactory;
+import com.orientechnologies.orient.core.sql.operator.OQueryOperator;
+import com.orientechnologies.orient.core.sql.operator.OQueryOperatorFactory;
+import com.orientechnologies.orient.core.sql.query.OSQLSynchQuery;
+
+import java.util.*;
+
+import static com.orientechnologies.common.util.OClassLoaderHelper.lookupProviderWithOrientClassLoader;
+
+public class OSQLEngine {
+
+  protected static final OSQLEngine               INSTANCE           = new OSQLEngine();
+  private static List<OSQLFunctionFactory>        FUNCTION_FACTORIES = null;
+  private static List<OSQLMethodFactory>          METHOD_FACTORIES   = null;
+  private static List<OCommandExecutorSQLFactory> EXECUTOR_FACTORIES = null;
+  private static List<OQueryOperatorFactory>      OPERATOR_FACTORIES = null;
+  private static List<OCollateFactory>            COLLATE_FACTORIES  = null;
+  private static OQueryOperator[]                 SORTED_OPERATORS   = null;
+  private static ClassLoader                      orientClassLoader  = OSQLEngine.class.getClassLoader();
+
+  /**
+   * internal use only, to sort operators.
+   */
+  private static final class Pair {
+
+    final OQueryOperator before;
+    final OQueryOperator after;
+
+    public Pair(final OQueryOperator before, final OQueryOperator after) {
+      this.before = before;
+      this.after = after;
+    }
+
+    @Override
+    public boolean equals(final Object obj) {
+      if (obj instanceof Pair) {
+        final Pair that = (Pair) obj;
+        return before == that.before && after == that.after;
+      }
+      return false;
+    }
+
+    @Override
+    public int hashCode() {
+      return System.identityHashCode(before) + 31 * System.identityHashCode(after);
+    }
+
+    @Override
+    public String toString() {
+      return before + " > " + after;
+    }
+
+  }
+
+  protected OSQLEngine() {
+  }
+
+  public static void registerOperator(final OQueryOperator iOperator) {
+    ODynamicSQLElementFactory.OPERATORS.add(iOperator);
+    SORTED_OPERATORS = null; // clear cache
+  }
+
+  /**
+   * @return Iterator of all function factories
+   */
+  public static synchronized Iterator<OSQLFunctionFactory> getFunctionFactories() {
+    if (FUNCTION_FACTORIES == null) {
+
+      final Iterator<OSQLFunctionFactory> ite = lookupProviderWithOrientClassLoader(OSQLFunctionFactory.class, orientClassLoader);
+
+      final List<OSQLFunctionFactory> factories = new ArrayList<OSQLFunctionFactory>();
+      while (ite.hasNext()) {
+        factories.add(ite.next());
+      }
+      FUNCTION_FACTORIES = Collections.unmodifiableList(factories);
+    }
+    return FUNCTION_FACTORIES.iterator();
+  }
+
+  public static synchronized Iterator<OSQLMethodFactory> getMethodFactories() {
+    if (METHOD_FACTORIES == null) {
+
+      final Iterator<OSQLMethodFactory> ite = lookupProviderWithOrientClassLoader(OSQLMethodFactory.class, orientClassLoader);
+
+      final List<OSQLMethodFactory> factories = new ArrayList<OSQLMethodFactory>();
+      while (ite.hasNext()) {
+        factories.add(ite.next());
+      }
+      METHOD_FACTORIES = Collections.unmodifiableList(factories);
+    }
+    return METHOD_FACTORIES.iterator();
+  }
+
+  /**
+   * @return Iterator of all function factories
+   */
+  public static synchronized Iterator<OCollateFactory> getCollateFactories() {
+    if (COLLATE_FACTORIES == null) {
+
+      final Iterator<OCollateFactory> ite = lookupProviderWithOrientClassLoader(OCollateFactory.class, orientClassLoader);
+
+      final List<OCollateFactory> factories = new ArrayList<OCollateFactory>();
+      while (ite.hasNext()) {
+        factories.add(ite.next());
+      }
+      COLLATE_FACTORIES = Collections.unmodifiableList(factories);
+    }
+    return COLLATE_FACTORIES.iterator();
+  }
+
+  /**
+   * @return Iterator of all operator factories
+   */
+  public static synchronized Iterator<OQueryOperatorFactory> getOperatorFactories() {
+    if (OPERATOR_FACTORIES == null) {
+
+      final Iterator<OQueryOperatorFactory> ite = lookupProviderWithOrientClassLoader(OQueryOperatorFactory.class,
+          orientClassLoader);
+
+      final List<OQueryOperatorFactory> factories = new ArrayList<OQueryOperatorFactory>();
+      while (ite.hasNext()) {
+        factories.add(ite.next());
+      }
+      OPERATOR_FACTORIES = Collections.unmodifiableList(factories);
+    }
+    return OPERATOR_FACTORIES.iterator();
+  }
+
+  /**
+   * @return Iterator of all command factories
+   */
+  public static synchronized Iterator<OCommandExecutorSQLFactory> getCommandFactories() {
+    if (EXECUTOR_FACTORIES == null) {
+
+      final Iterator<OCommandExecutorSQLFactory> ite = lookupProviderWithOrientClassLoader(OCommandExecutorSQLFactory.class,
+          orientClassLoader);
+      final List<OCommandExecutorSQLFactory> factories = new ArrayList<OCommandExecutorSQLFactory>();
+      while (ite.hasNext()) {
+        try {
+          factories.add(ite.next());
+        } catch (Exception e) {
+          OLogManager.instance().warn(null, "Cannot load OCommandExecutorSQLFactory instance from service registry", e);
+        }
+      }
+
+      EXECUTOR_FACTORIES = Collections.unmodifiableList(factories);
+
+    }
+    return EXECUTOR_FACTORIES.iterator();
+  }
+
+  /**
+   * Iterates on all factories and append all function names.
+   * 
+   * @return Set of all function names.
+   */
+  public static Set<String> getFunctionNames() {
+    final Set<String> types = new HashSet<String>();
+    final Iterator<OSQLFunctionFactory> ite = getFunctionFactories();
+    while (ite.hasNext()) {
+      types.addAll(ite.next().getFunctionNames());
+    }
+    return types;
+  }
+
+  public static Set<String> getMethodNames() {
+    final Set<String> types = new HashSet<String>();
+    final Iterator<OSQLMethodFactory> ite = getMethodFactories();
+    while (ite.hasNext()) {
+      types.addAll(ite.next().getMethodNames());
+    }
+    return types;
+  }
+
+  /**
+   * Iterates on all factories and append all collate names.
+   * 
+   * @return Set of all colate names.
+   */
+  public static Set<String> getCollateNames() {
+    final Set<String> types = new HashSet<String>();
+    final Iterator<OCollateFactory> ite = getCollateFactories();
+    while (ite.hasNext()) {
+      types.addAll(ite.next().getNames());
+    }
+    return types;
+  }
+
+  /**
+   * Iterates on all factories and append all command names.
+   * 
+   * @return Set of all command names.
+   */
+  public static Set<String> getCommandNames() {
+    final Set<String> types = new HashSet<String>();
+    final Iterator<OCommandExecutorSQLFactory> ite = getCommandFactories();
+    while (ite.hasNext()) {
+      types.addAll(ite.next().getCommandNames());
+    }
+    return types;
+  }
+
+  /**
+   * Scans for factory plug-ins on the application class path. This method is needed because the application class path can
+   * theoretically change, or additional plug-ins may become available. Rather than re-scanning the classpath on every invocation of
+   * the API, the class path is scanned automatically only on the first invocation. Clients can call this method to prompt a
+   * re-scan. Thus this method need only be invoked by sophisticated applications which dynamically make new plug-ins available at
+   * runtime.
+   */
+  public static synchronized void scanForPlugins() {
+    // clear cache, will cause a rescan on next getFunctionFactories call
+    FUNCTION_FACTORIES = null;
+  }
+
+  public static Object foreachRecord(final OCallable<Object, OIdentifiable> iCallable, final Object iCurrent,
+      final OCommandContext iContext) {
+    if (iCurrent == null)
+      return null;
+
+    if( !OCommandExecutorAbstract.checkInterruption(iContext) )
+      return null;
+
+    if (OMultiValue.isMultiValue(iCurrent) || iCurrent instanceof Iterator) {
+      final OMultiCollectionIterator<Object> result = new OMultiCollectionIterator<Object>();
+      for (Object o : OMultiValue.getMultiValueIterable(iCurrent)) {
+        if (iContext != null && !iContext.checkTimeout())
+          return null;
+
+        if (OMultiValue.isMultiValue(o) || o instanceof Iterator) {
+          for (Object inner : OMultiValue.getMultiValueIterable(o)) {
+            result.add(iCallable.call((OIdentifiable) inner));
+          }
+        } else
+          result.add(iCallable.call((OIdentifiable) o));
+      }
+      return result;
+    } else if (iCurrent instanceof OIdentifiable)
+      return iCallable.call((OIdentifiable) iCurrent);
+
+    return null;
+  }
+
+  public static OSQLEngine getInstance() {
+    return INSTANCE;
+  }
+
+  public static OCollate getCollate(final String name) {
+    for (Iterator<OCollateFactory> iter = getCollateFactories(); iter.hasNext();) {
+      OCollateFactory f = iter.next();
+      final OCollate c = f.getCollate(name);
+      if (c != null)
+        return c;
+    }
+    return null;
+  }
+
+  public static OSQLMethod getMethod(String iMethodName) {
+    iMethodName = iMethodName.toLowerCase(Locale.ENGLISH);
+
+    final Iterator<OSQLMethodFactory> ite = getMethodFactories();
+    while (ite.hasNext()) {
+      final OSQLMethodFactory factory = ite.next();
+      if (factory.hasMethod(iMethodName)) {
+        return factory.createMethod(iMethodName);
+      }
+    }
+
+    return null;
+  }
+
+  public synchronized OQueryOperator[] getRecordOperators() {
+    if (SORTED_OPERATORS != null) {
+      return SORTED_OPERATORS;
+    }
+
+    // sort operators, will happen only very few times since we cache the
+    // result
+    final Iterator<OQueryOperatorFactory> ite = getOperatorFactories();
+    final List<OQueryOperator> operators = new ArrayList<OQueryOperator>();
+    while (ite.hasNext()) {
+      final OQueryOperatorFactory factory = ite.next();
+      operators.addAll(factory.getOperators());
+    }
+
+    final List<OQueryOperator> sorted = new ArrayList<OQueryOperator>();
+    final Set<Pair> pairs = new LinkedHashSet<Pair>();
+    for (final OQueryOperator ca : operators) {
+      for (final OQueryOperator cb : operators) {
+        if (ca != cb) {
+          switch (ca.compare(cb)) {
+          case BEFORE:
+            pairs.add(new Pair(ca, cb));
+            break;
+          case AFTER:
+            pairs.add(new Pair(cb, ca));
+            break;
+          }
+          switch (cb.compare(ca)) {
+          case BEFORE:
+            pairs.add(new Pair(cb, ca));
+            break;
+          case AFTER:
+            pairs.add(new Pair(ca, cb));
+            break;
+          }
+        }
+      }
+    }
+    boolean added;
+    do {
+      added = false;
+      scan: for (final Iterator<OQueryOperator> it = operators.iterator(); it.hasNext();) {
+        final OQueryOperator candidate = it.next();
+        for (final Pair pair : pairs) {
+          if (pair.after == candidate) {
+            continue scan;
+          }
+        }
+        sorted.add(candidate);
+        it.remove();
+        for (final Iterator<Pair> itp = pairs.iterator(); itp.hasNext();) {
+          if (itp.next().before == candidate) {
+            itp.remove();
+          }
+        }
+        added = true;
+      }
+    } while (added);
+    if (!operators.isEmpty()) {
+      throw new OException("Unvalid sorting. " + OCollections.toString(pairs));
+    }
+    SORTED_OPERATORS = sorted.toArray(new OQueryOperator[sorted.size()]);
+    return SORTED_OPERATORS;
+  }
+
+  public void registerFunction(final String iName, final OSQLFunction iFunction) {
+    ODynamicSQLElementFactory.FUNCTIONS.put(iName.toLowerCase(Locale.ENGLISH), iFunction);
+  }
+
+  public void registerFunction(final String iName, final Class<? extends OSQLFunction> iFunctionClass) {
+    ODynamicSQLElementFactory.FUNCTIONS.put(iName.toLowerCase(Locale.ENGLISH), iFunctionClass);
+  }
+
+  public OSQLFunction getFunction(String iFunctionName) {
+    iFunctionName = iFunctionName.toLowerCase(Locale.ENGLISH);
+
+    if (iFunctionName.equalsIgnoreCase("any") || iFunctionName.equalsIgnoreCase("all"))
+      // SPECIAL FUNCTIONS
+      return null;
+
+    final Iterator<OSQLFunctionFactory> ite = getFunctionFactories();
+    while (ite.hasNext()) {
+      final OSQLFunctionFactory factory = ite.next();
+      if (factory.hasFunction(iFunctionName)) {
+        return factory.createFunction(iFunctionName);
+      }
+    }
+
+    throw new OCommandSQLParsingException("No function with name '" + iFunctionName + "', available names are : "
+        + OCollections.toString(getFunctionNames()));
+  }
+
+  public void unregisterFunction(String iName) {
+    iName = iName.toLowerCase(Locale.ENGLISH);
+    ODynamicSQLElementFactory.FUNCTIONS.remove(iName);
+  }
+
+
+  public OCommandExecutor getCommand(String candidate) {
+    candidate = candidate.trim();
+    final Set<String> names = getCommandNames();
+    String commandName = candidate;
+    boolean found = names.contains(commandName);
+    int pos = -1;
+    while (!found) {
+      pos = OStringSerializerHelper.getLowerIndexOf(candidate, pos + 1, " ", "\n", "\r");
+      if (pos > -1) {
+        commandName = candidate.substring(0, pos);
+        found = names.contains(commandName);
+      } else {
+        break;
+      }
+    }
+
+    if (found) {
+      final Iterator<OCommandExecutorSQLFactory> ite = getCommandFactories();
+      while (ite.hasNext()) {
+        final OCommandExecutorSQLFactory factory = ite.next();
+        if (factory.getCommandNames().contains(commandName)) {
+          return factory.createCommand(commandName);
+        }
+      }
+    }
+
+    return null;
+  }
+
+  public OSQLFilter parseCondition(final String iText, final OCommandContext iContext, final String iFilterKeyword) {
+    return new OSQLFilter(iText, iContext, iFilterKeyword);
+  }
+
+  public OSQLTarget parseTarget(final String iText, final OCommandContext iContext, final String iFilterKeyword) {
+    return new OSQLTarget(iText, iContext, iFilterKeyword);
+  }
+
+  public Set<OIdentifiable> parseRIDTarget(final ODatabaseDocument database, String iTarget, final OCommandContext iContext,
+      Map<Object, Object> iArgs) {
+    final Set<OIdentifiable> ids;
+    if (iTarget.startsWith("(")) {
+      // SUB-QUERY
+      final OSQLSynchQuery<Object> query = new OSQLSynchQuery<Object>(iTarget.substring(1, iTarget.length() - 1));
+      query.setContext(iContext);
+
+      final List<OIdentifiable> result = database.query(query, iArgs);
+      if (result == null || result.isEmpty())
+        ids = Collections.emptySet();
+      else {
+        ids = new HashSet<OIdentifiable>((int) (result.size() * 1.3));
+        for (OIdentifiable aResult : result)
+          ids.add(aResult.getIdentity());
+      }
+    } else if (iTarget.startsWith("[")) {
+      // COLLECTION OF RIDS
+      final String[] idsAsStrings = iTarget.substring(1, iTarget.length() - 1).split(",");
+      ids = new HashSet<OIdentifiable>((int) (idsAsStrings.length * 1.3));
+      for (String idsAsString : idsAsStrings) {
+        if (idsAsString.startsWith("$")) {
+          Object r = iContext.getVariable(idsAsString);
+          if (r instanceof OIdentifiable)
+            ids.add((OIdentifiable) r);
+          else
+            OMultiValue.add(ids, r);
+        } else
+          ids.add(new ORecordId(idsAsString));
+      }
+    } else {
+      // SINGLE RID
+      if (iTarget.startsWith("$")) {
+        Object r = iContext.getVariable(iTarget);
+        if (r instanceof OIdentifiable)
+          ids = Collections.<OIdentifiable> singleton((OIdentifiable) r);
+        else
+          ids = (Set<OIdentifiable>) OMultiValue.add(new HashSet<OIdentifiable>(OMultiValue.getSize(r)), r);
+
+      } else
+        ids = Collections.<OIdentifiable> singleton(new ORecordId(iTarget));
+
+    }
+    return ids;
+  }
+}