/*
 *
 *  *  Copyright 2014 Orient Technologies LTD (info(at)orientechnologies.com)
 *  *
 *  *  Licensed under the Apache License, Version 2.0 (the "License");
 *  *  you may not use this file except in compliance with the License.
 *  *  You may obtain a copy of the License at
 *  *
 *  *       http://www.apache.org/licenses/LICENSE-2.0
 *  *
 *  *  Unless required by applicable law or agreed to in writing, software
 *  *  distributed under the License is distributed on an "AS IS" BASIS,
 *  *  WITHOUT WARRANTIES OR CONDITIONS OF ANY KIND, either express or implied.
 *  *  See the License for the specific language governing permissions and
 *  *  limitations under the License.
 *  *
 *  * For more information: http://www.orientechnologies.com
 *
 */

package com.orientechnologies.orient.core.tx;

import com.orientechnologies.common.log.OLogManager;
import com.orientechnologies.orient.core.db.ODatabase.OPERATION_MODE;
import com.orientechnologies.orient.core.db.OScenarioThreadLocal;
import com.orientechnologies.orient.core.db.OScenarioThreadLocal.RUN_MODE;
import com.orientechnologies.orient.core.db.document.ODatabaseDocumentTx;
import com.orientechnologies.orient.core.db.record.ORecordOperation;
import com.orientechnologies.orient.core.engine.local.OEngineLocalPaginated;
import com.orientechnologies.orient.core.engine.memory.OEngineMemory;
import com.orientechnologies.orient.core.exception.ODatabaseException;
import com.orientechnologies.orient.core.exception.OSchemaException;
import com.orientechnologies.orient.core.exception.OTransactionException;
import com.orientechnologies.orient.core.hook.ORecordHook.TYPE;
import com.orientechnologies.orient.core.id.ORID;
import com.orientechnologies.orient.core.id.ORecordId;
import com.orientechnologies.orient.core.index.OIndex;
import com.orientechnologies.orient.core.index.OIndexAbstract;
import com.orientechnologies.orient.core.index.OIndexException;
import com.orientechnologies.orient.core.index.OIndexInternal;
import com.orientechnologies.orient.core.metadata.OMetadataDefault;
import com.orientechnologies.orient.core.metadata.schema.OClass;
import com.orientechnologies.orient.core.metadata.security.ORole;
import com.orientechnologies.orient.core.metadata.security.ORule;
import com.orientechnologies.orient.core.record.ORecord;
import com.orientechnologies.orient.core.record.ORecordInternal;
import com.orientechnologies.orient.core.record.impl.ODocument;
import com.orientechnologies.orient.core.record.impl.ODocumentInternal;
import com.orientechnologies.orient.core.storage.ORecordCallback;
import com.orientechnologies.orient.core.storage.OStorage;
import com.orientechnologies.orient.core.storage.impl.local.OAbstractPaginatedStorage;
import com.orientechnologies.orient.core.version.ORecordVersion;

import java.util.ArrayList;
import java.util.Collections;
import java.util.HashMap;
import java.util.List;
import java.util.Map;
import java.util.Map.Entry;
import java.util.concurrent.Callable;
import java.util.concurrent.atomic.AtomicInteger;

public class OTransactionOptimistic extends OTransactionRealAbstract {
  private static AtomicInteger txSerial = new AtomicInteger();

  private boolean              usingLog = true;
  private int                  txStartCounter;

  private class CommitIndexesCallback implements Runnable {
    private final Map<String, OIndex<?>> indexes;

    private CommitIndexesCallback(Map<String, OIndex<?>> indexes) {
      this.indexes = indexes;
    }

    @Override
    public void run() {
      final ODocument indexEntries = getIndexChanges();
      if (indexEntries != null) {
        final Map<String, OIndexInternal<?>> indexesToCommit = new HashMap<String, OIndexInternal<?>>();

        for (Entry<String, Object> indexEntry : indexEntries) {
          final OIndexInternal<?> index = indexes.get(indexEntry.getKey()).getInternal();
          indexesToCommit.put(index.getName(), index.getInternal());
        }

        for (OIndexInternal<?> indexInternal : indexesToCommit.values())
          indexInternal.preCommit();

        for (Entry<String, Object> indexEntry : indexEntries) {
          final OIndexInternal<?> index = indexesToCommit.get(indexEntry.getKey()).getInternal();

          if (index == null) {
            OLogManager.instance().error(this, "Index with name " + indexEntry.getKey() + " was not found.");
            throw new OIndexException("Index with name " + indexEntry.getKey() + " was not found.");
          } else
            index.addTxOperation((ODocument) indexEntry.getValue());
        }

        try {
          for (OIndexInternal<?> indexInternal : indexesToCommit.values())
            indexInternal.commit();
        } finally {
          for (OIndexInternal<?> indexInternal : indexesToCommit.values())
            indexInternal.postCommit();
        }
      }
    }
  }

  public OTransactionOptimistic(final ODatabaseDocumentTx iDatabase) {
    super(iDatabase, txSerial.incrementAndGet());
  }

  public void begin() {
    if (txStartCounter == 0)
      status = TXSTATUS.BEGUN;

    txStartCounter++;

    if (txStartCounter > 1)
      OLogManager.instance().debug(this, "Transaction was already started and will be reused.");
  }

  public void commit() {
    commit(false);
  }

  /**
   * The transaction is reentrant. If {@code begin()} has been called several times, the actual commit happens only after the same
   * amount of {@code commit()} calls
   * 
   * @param force
   *          commit transaction even
   */
  @Override
  public void commit(final boolean force) {
    checkTransaction();

    if (force)
      txStartCounter = 0;
    else
      txStartCounter--;

    if (txStartCounter == 0) {
      doCommit();
    } else if (txStartCounter > 0)
      OLogManager.instance().debug(this, "Nested transaction was closed but transaction itself was not committed.");
    else
      throw new OTransactionException("Transaction was committed more times than it is started.");
  }

  @Override
  public int amountOfNestedTxs() {
    return txStartCounter;
  }

  public void rollback() {
    rollback(false, -1);
  }

  @Override
  public void rollback(boolean force, int commitLevelDiff) {
    checkTransaction();

    txStartCounter += commitLevelDiff;
    status = TXSTATUS.ROLLBACKING;

    if (!force && txStartCounter > 0) {
      OLogManager.instance().debug(this, "Nested transaction was closed but transaction itself was scheduled for rollback.");
      return;
    }

    if (txStartCounter < 0)
      throw new OTransactionException("Transaction was rolled back more times than it was started.");

    database.getStorage().callInLock(new Callable<Void>() {

      public Void call() throws Exception {

        database.getStorage().rollback(OTransactionOptimistic.this);
        return null;
      }
    }, true);

    // CLEAR THE CACHE
    database.getLocalCache().clear();

    // REMOVE ALL THE ENTRIES AND INVALIDATE THE DOCUMENTS TO AVOID TO BE RE-USED DIRTY AT USER-LEVEL. IN THIS WAY RE-LOADING MUST
    // EXECUTED
    for (ORecordOperation v : recordEntries.values())
      v.getRecord().unload();

    for (ORecordOperation v : allEntries.values())
      v.getRecord().unload();

    close();

    status = TXSTATUS.ROLLED_BACK;
  }

  public ORecord loadRecord(final ORID iRid, final ORecord iRecord, final String iFetchPlan, final boolean ignoreCache,
      final boolean loadTombstone, final OStorage.LOCKING_STRATEGY iLockingStrategy) {
    checkTransaction();

    final ORecord txRecord = getRecord(iRid);
    if (txRecord == OTransactionRealAbstract.DELETED_RECORD)
      // DELETED IN TX
      return null;

    if (txRecord != null) {
      if (iRecord != null && txRecord != iRecord)
        OLogManager.instance().warn(
            this,
            "Found record in transaction with the same RID %s but different instance. "
                + "Probably the record has been loaded from another transaction and reused on the current one: reload it "
                + "from current transaction before to update or delete it", iRecord.getIdentity());
      return txRecord;
    }

    if (iRid.isTemporary())
      return null;

    // DELEGATE TO THE STORAGE, NO TOMBSTONES SUPPORT IN TX MODE
    final ORecord record = database.executeReadRecord((ORecordId) iRid, iRecord, iFetchPlan, ignoreCache, false, iLockingStrategy);

    if (record != null)
      addRecord(record, ORecordOperation.LOADED, null);

    return record;
  }

  public void deleteRecord(final ORecord iRecord, final OPERATION_MODE iMode) {
    if (!iRecord.getIdentity().isValid())
      return;

    addRecord(iRecord, ORecordOperation.DELETED, null);
  }

  public ORecord saveRecord(final ORecord iRecord, final String iClusterName, final OPERATION_MODE iMode, boolean iForceCreate,
      final ORecordCallback<? extends Number> iRecordCreatedCallback, ORecordCallback<ORecordVersion> iRecordUpdatedCallback) {
    if (iRecord == null)
      return null;
    final byte operation = iForceCreate ? ORecordOperation.CREATED : iRecord.getIdentity().isValid() ? ORecordOperation.UPDATED
        : ORecordOperation.CREATED;
    addRecord(iRecord, operation, iClusterName);
    return iRecord;
  }

  @Override
  public String toString() {
    return "OTransactionOptimistic [id=" + id + ", status=" + status + ", recEntries=" + recordEntries.size() + ", idxEntries="
        + indexEntries.size() + ']';
  }

  public boolean isUsingLog() {
    return usingLog;
  }

  public void setUsingLog(final boolean useLog) {
    this.usingLog = useLog;
  }

  public void setStatus(final TXSTATUS iStatus) {
    status = iStatus;
  }

  protected void addRecord(final ORecord iRecord, final byte iStatus, final String iClusterName) {
    checkTransaction();

    try {
      switch (iStatus) {
      case ORecordOperation.CREATED:
        database.checkSecurity(ORule.ResourceGeneric.CLUSTER, ORole.PERMISSION_CREATE, iClusterName);
        database.callbackHooks(TYPE.BEFORE_CREATE, iRecord);
        break;
      case ORecordOperation.LOADED:
        /**
         * Read hooks already invoked in {@link com.orientechnologies.orient.core.db.document.ODatabaseDocumentTx#executeReadRecord}
         * .
         */
        break;
      case ORecordOperation.UPDATED:
        database.checkSecurity(ORule.ResourceGeneric.CLUSTER, ORole.PERMISSION_UPDATE, iClusterName);
        database.callbackHooks(TYPE.BEFORE_UPDATE, iRecord);
        break;
      case ORecordOperation.DELETED:
        database.checkSecurity(ORule.ResourceGeneric.CLUSTER, ORole.PERMISSION_DELETE, iClusterName);
        database.callbackHooks(TYPE.BEFORE_DELETE, iRecord);
        break;
      }

      try {
        if (iRecord.getIdentity().isTemporary())
          temp2persistent.put(iRecord.getIdentity().copy(), iRecord);

        if ((status == OTransaction.TXSTATUS.COMMITTING)
            && database.getStorage().getUnderlying() instanceof OAbstractPaginatedStorage) {

          // I'M COMMITTING: BYPASS LOCAL BUFFER
          switch (iStatus) {
          case ORecordOperation.CREATED:
          case ORecordOperation.UPDATED:
            final ORID oldRid = iRecord.getIdentity().copy();
            database.executeSaveRecord(iRecord, iClusterName, iRecord.getRecordVersion(), false, OPERATION_MODE.SYNCHRONOUS, false,
                null, null);
            updateIdentityAfterCommit(oldRid, iRecord.getIdentity());
            break;
          case ORecordOperation.DELETED:
            database.executeDeleteRecord(iRecord, iRecord.getRecordVersion(), false, false, OPERATION_MODE.SYNCHRONOUS, false);
            break;
          }

          final ORecordOperation txRecord = getRecordEntry(iRecord.getIdentity());

          if (txRecord == null) {
            // NOT IN TX, SAVE IT ANYWAY
            allEntries.put(iRecord.getIdentity(), new ORecordOperation(iRecord, iStatus));
          } else if (txRecord.record != iRecord) {
            // UPDATE LOCAL RECORDS TO AVOID MISMATCH OF VERSION/CONTENT
            final String clusterName = getDatabase().getClusterNameById(iRecord.getIdentity().getClusterId());
            if (!clusterName.equals(OMetadataDefault.CLUSTER_MANUAL_INDEX_NAME)
                && !clusterName.equals(OMetadataDefault.CLUSTER_INDEX_NAME))
              OLogManager
                  .instance()
                  .warn(
                      this,
                      "Found record in transaction with the same RID %s but different instance. Probably the record has been loaded from another transaction and reused on the current one: reload it from current transaction before to update or delete it",
                      iRecord.getIdentity());

            txRecord.record = iRecord;
            txRecord.type = iStatus;
          }

        } else {
          final ORecordId rid = (ORecordId) iRecord.getIdentity();

          if (!rid.isValid()) {
            ORecordInternal.onBeforeIdentityChanged(iRecord);

<<<<<<< HEAD
            // ASSIGN A UNIQUE SERIAL TEMPORARY ID
            if (rid.clusterId == ORID.CLUSTER_ID_INVALID)
              rid.clusterId = iClusterName != null ? database.getClusterIdByName(iClusterName) : database.getDefaultClusterId();

            if (database.getStorageVersions().classesAreDetectedByClusterId() && iRecord instanceof ODocument) {
              final ODocument recordSchemaAware = (ODocument) iRecord;
              final OClass recordClass = ODocumentInternal.getImmutableSchemaClass(recordSchemaAware);
              final OClass clusterIdClass = database.getMetadata().getImmutableSchemaSnapshot().getClassByClusterId(rid.clusterId);
              if (recordClass == null && clusterIdClass != null || clusterIdClass == null && recordClass != null
                  || (recordClass != null && !recordClass.equals(clusterIdClass)))
                throw new OSchemaException("Record saved into cluster " + iClusterName + " should be saved with class "
                    + clusterIdClass + " but saved with class " + recordClass);
=======
            if (database.getStorage().isAssigningClusterIds() || iClusterName != null ) {
              // ASSIGN A UNIQUE SERIAL TEMPORARY ID
              if (rid.clusterId == ORID.CLUSTER_ID_INVALID)
                rid.clusterId = iClusterName != null ? database.getClusterIdByName(iClusterName) : database.getDefaultClusterId();

              if (database.getStorageVersions().classesAreDetectedByClusterId() && iRecord instanceof ODocument) {
                final ODocument recordSchemaAware = (ODocument) iRecord;
                final OClass recordClass = recordSchemaAware.getImmutableSchemaClass();
                final OClass clusterIdClass = database.getMetadata().getImmutableSchemaSnapshot()
                    .getClassByClusterId(rid.clusterId);
                if (recordClass == null && clusterIdClass != null || clusterIdClass == null && recordClass != null
                    || (recordClass != null && !recordClass.equals(clusterIdClass)))
                  throw new OSchemaException("Record saved into cluster " + iClusterName + " should be saved with class "
                      + clusterIdClass + " but saved with class " + recordClass);
              }
>>>>>>> ccd4001f
            }

            rid.clusterPosition = newObjectCounter--;

            ORecordInternal.onAfterIdentityChanged(iRecord);
          }

          ORecordOperation txEntry = getRecordEntry(rid);

          if (txEntry == null) {
            if (!(rid.isTemporary() && iStatus != ORecordOperation.CREATED)) {
              // NEW ENTRY: JUST REGISTER IT
              txEntry = new ORecordOperation(iRecord, iStatus);
              recordEntries.put(rid, txEntry);
            }
          } else {
            // UPDATE PREVIOUS STATUS
            txEntry.record = iRecord;

            switch (txEntry.type) {
            case ORecordOperation.LOADED:
              switch (iStatus) {
              case ORecordOperation.UPDATED:
                txEntry.type = ORecordOperation.UPDATED;
                break;
              case ORecordOperation.DELETED:
                txEntry.type = ORecordOperation.DELETED;
                break;
              }
              break;
            case ORecordOperation.UPDATED:
              switch (iStatus) {
              case ORecordOperation.DELETED:
                txEntry.type = ORecordOperation.DELETED;
                break;
              }
              break;
            case ORecordOperation.DELETED:
              break;
            case ORecordOperation.CREATED:
              switch (iStatus) {
              case ORecordOperation.DELETED:
                recordEntries.remove(rid);
                // txEntry.type = ORecordOperation.DELETED;
                break;
              }
              break;
            }
          }
        }

        switch (iStatus) {
        case ORecordOperation.CREATED:
          database.callbackHooks(TYPE.AFTER_CREATE, iRecord);
          break;
        case ORecordOperation.LOADED:
          /**
           * Read hooks already invoked in
           * {@link com.orientechnologies.orient.core.db.document.ODatabaseDocumentTx#executeReadRecord} .
           */
          break;
        case ORecordOperation.UPDATED:
          database.callbackHooks(TYPE.AFTER_UPDATE, iRecord);
          break;
        case ORecordOperation.DELETED:
          database.callbackHooks(TYPE.AFTER_DELETE, iRecord);
          break;
        }

        // RESET TRACKING
        if (iRecord instanceof ODocument && ((ODocument) iRecord).isTrackingChanges()) {
          ((ODocument) iRecord).setTrackingChanges(false);
          ((ODocument) iRecord).setTrackingChanges(true);
        }

      } catch (Throwable t) {
        switch (iStatus) {
        case ORecordOperation.CREATED:
          database.callbackHooks(TYPE.CREATE_FAILED, iRecord);
          break;
        case ORecordOperation.UPDATED:
          database.callbackHooks(TYPE.UPDATE_FAILED, iRecord);
          break;
        case ORecordOperation.DELETED:
          database.callbackHooks(TYPE.DELETE_FAILED, iRecord);
          break;
        }

        if (t instanceof RuntimeException)
          throw (RuntimeException) t;
        else
          throw new ODatabaseException("Error on saving record " + iRecord.getIdentity(), t);
      }
    } finally {
      switch (iStatus) {
      case ORecordOperation.CREATED:
        database.callbackHooks(TYPE.FINALIZE_CREATION, iRecord);
        break;
      case ORecordOperation.UPDATED:
        database.callbackHooks(TYPE.FINALIZE_UPDATE, iRecord);
        break;
      }
    }
  }

  private void doCommit() {
    if (status == TXSTATUS.ROLLED_BACK || status == TXSTATUS.ROLLBACKING)
      throw new ORollbackException("Given transaction was rolled back and can not be used.");

    status = TXSTATUS.COMMITTING;

    if (OScenarioThreadLocal.INSTANCE.get() != RUN_MODE.RUNNING_DISTRIBUTED
        && !(database.getStorage().getUnderlying() instanceof OAbstractPaginatedStorage))
      database.getStorage().commit(this, null);
    else {
      List<OIndexAbstract<?>> lockedIndexes = acquireIndexLocks();
      try {
        final Map<String, OIndex<?>> indexes = new HashMap<String, OIndex<?>>();
        for (OIndex<?> index : database.getMetadata().getIndexManager().getIndexes())
          indexes.put(index.getName(), index);

        final Runnable callback = new CommitIndexesCallback(indexes);

        final String storageType = database.getStorage().getUnderlying().getType();

        if (storageType.equals(OEngineLocalPaginated.NAME) || storageType.equals(OEngineMemory.NAME))
          database.getStorage().commit(OTransactionOptimistic.this, callback);
        else {
          database.getStorage().callInLock(new Callable<Object>() {
            @Override
            public Object call() throws Exception {
              database.getStorage().commit(OTransactionOptimistic.this, callback);
              return null;
            }
          }, true);
        }
      } finally {
        releaseIndexLocks(lockedIndexes);
      }
    }

    close();

    status = TXSTATUS.COMPLETED;
  }

  private List<OIndexAbstract<?>> acquireIndexLocks() {
    List<OIndexAbstract<?>> lockedIndexes = null;
    final List<String> involvedIndexes = getInvolvedIndexes();

    if (involvedIndexes != null)
      Collections.sort(involvedIndexes);

    try {
      // LOCK INVOLVED INDEXES
      if (involvedIndexes != null)
        for (String indexName : involvedIndexes) {
          final OIndexAbstract<?> index = (OIndexAbstract<?>) database.getMetadata().getIndexManager().getIndexInternal(indexName);
          if (lockedIndexes == null)
            lockedIndexes = new ArrayList<OIndexAbstract<?>>();

          index.acquireModificationLock();
          lockedIndexes.add(index);
        }

      return lockedIndexes;
    } catch (RuntimeException e) {
      releaseIndexLocks(lockedIndexes);
      throw e;
    }
  }

  private void releaseIndexLocks(List<OIndexAbstract<?>> lockedIndexes) {
    if (lockedIndexes != null) {
      for (OIndexAbstract<?> index : lockedIndexes)
        index.releaseModificationLock();

    }
  }
}
<|MERGE_RESOLUTION|>--- conflicted
+++ resolved
@@ -1,550 +1,534 @@
-/*
- *
- *  *  Copyright 2014 Orient Technologies LTD (info(at)orientechnologies.com)
- *  *
- *  *  Licensed under the Apache License, Version 2.0 (the "License");
- *  *  you may not use this file except in compliance with the License.
- *  *  You may obtain a copy of the License at
- *  *
- *  *       http://www.apache.org/licenses/LICENSE-2.0
- *  *
- *  *  Unless required by applicable law or agreed to in writing, software
- *  *  distributed under the License is distributed on an "AS IS" BASIS,
- *  *  WITHOUT WARRANTIES OR CONDITIONS OF ANY KIND, either express or implied.
- *  *  See the License for the specific language governing permissions and
- *  *  limitations under the License.
- *  *
- *  * For more information: http://www.orientechnologies.com
- *
- */
-
-package com.orientechnologies.orient.core.tx;
-
-import com.orientechnologies.common.log.OLogManager;
-import com.orientechnologies.orient.core.db.ODatabase.OPERATION_MODE;
-import com.orientechnologies.orient.core.db.OScenarioThreadLocal;
-import com.orientechnologies.orient.core.db.OScenarioThreadLocal.RUN_MODE;
-import com.orientechnologies.orient.core.db.document.ODatabaseDocumentTx;
-import com.orientechnologies.orient.core.db.record.ORecordOperation;
-import com.orientechnologies.orient.core.engine.local.OEngineLocalPaginated;
-import com.orientechnologies.orient.core.engine.memory.OEngineMemory;
-import com.orientechnologies.orient.core.exception.ODatabaseException;
-import com.orientechnologies.orient.core.exception.OSchemaException;
-import com.orientechnologies.orient.core.exception.OTransactionException;
-import com.orientechnologies.orient.core.hook.ORecordHook.TYPE;
-import com.orientechnologies.orient.core.id.ORID;
-import com.orientechnologies.orient.core.id.ORecordId;
-import com.orientechnologies.orient.core.index.OIndex;
-import com.orientechnologies.orient.core.index.OIndexAbstract;
-import com.orientechnologies.orient.core.index.OIndexException;
-import com.orientechnologies.orient.core.index.OIndexInternal;
-import com.orientechnologies.orient.core.metadata.OMetadataDefault;
-import com.orientechnologies.orient.core.metadata.schema.OClass;
-import com.orientechnologies.orient.core.metadata.security.ORole;
-import com.orientechnologies.orient.core.metadata.security.ORule;
-import com.orientechnologies.orient.core.record.ORecord;
-import com.orientechnologies.orient.core.record.ORecordInternal;
-import com.orientechnologies.orient.core.record.impl.ODocument;
-import com.orientechnologies.orient.core.record.impl.ODocumentInternal;
-import com.orientechnologies.orient.core.storage.ORecordCallback;
-import com.orientechnologies.orient.core.storage.OStorage;
-import com.orientechnologies.orient.core.storage.impl.local.OAbstractPaginatedStorage;
-import com.orientechnologies.orient.core.version.ORecordVersion;
-
-import java.util.ArrayList;
-import java.util.Collections;
-import java.util.HashMap;
-import java.util.List;
-import java.util.Map;
-import java.util.Map.Entry;
-import java.util.concurrent.Callable;
-import java.util.concurrent.atomic.AtomicInteger;
-
-public class OTransactionOptimistic extends OTransactionRealAbstract {
-  private static AtomicInteger txSerial = new AtomicInteger();
-
-  private boolean              usingLog = true;
-  private int                  txStartCounter;
-
-  private class CommitIndexesCallback implements Runnable {
-    private final Map<String, OIndex<?>> indexes;
-
-    private CommitIndexesCallback(Map<String, OIndex<?>> indexes) {
-      this.indexes = indexes;
-    }
-
-    @Override
-    public void run() {
-      final ODocument indexEntries = getIndexChanges();
-      if (indexEntries != null) {
-        final Map<String, OIndexInternal<?>> indexesToCommit = new HashMap<String, OIndexInternal<?>>();
-
-        for (Entry<String, Object> indexEntry : indexEntries) {
-          final OIndexInternal<?> index = indexes.get(indexEntry.getKey()).getInternal();
-          indexesToCommit.put(index.getName(), index.getInternal());
-        }
-
-        for (OIndexInternal<?> indexInternal : indexesToCommit.values())
-          indexInternal.preCommit();
-
-        for (Entry<String, Object> indexEntry : indexEntries) {
-          final OIndexInternal<?> index = indexesToCommit.get(indexEntry.getKey()).getInternal();
-
-          if (index == null) {
-            OLogManager.instance().error(this, "Index with name " + indexEntry.getKey() + " was not found.");
-            throw new OIndexException("Index with name " + indexEntry.getKey() + " was not found.");
-          } else
-            index.addTxOperation((ODocument) indexEntry.getValue());
-        }
-
-        try {
-          for (OIndexInternal<?> indexInternal : indexesToCommit.values())
-            indexInternal.commit();
-        } finally {
-          for (OIndexInternal<?> indexInternal : indexesToCommit.values())
-            indexInternal.postCommit();
-        }
-      }
-    }
-  }
-
-  public OTransactionOptimistic(final ODatabaseDocumentTx iDatabase) {
-    super(iDatabase, txSerial.incrementAndGet());
-  }
-
-  public void begin() {
-    if (txStartCounter == 0)
-      status = TXSTATUS.BEGUN;
-
-    txStartCounter++;
-
-    if (txStartCounter > 1)
-      OLogManager.instance().debug(this, "Transaction was already started and will be reused.");
-  }
-
-  public void commit() {
-    commit(false);
-  }
-
-  /**
-   * The transaction is reentrant. If {@code begin()} has been called several times, the actual commit happens only after the same
-   * amount of {@code commit()} calls
-   * 
-   * @param force
-   *          commit transaction even
-   */
-  @Override
-  public void commit(final boolean force) {
-    checkTransaction();
-
-    if (force)
-      txStartCounter = 0;
-    else
-      txStartCounter--;
-
-    if (txStartCounter == 0) {
-      doCommit();
-    } else if (txStartCounter > 0)
-      OLogManager.instance().debug(this, "Nested transaction was closed but transaction itself was not committed.");
-    else
-      throw new OTransactionException("Transaction was committed more times than it is started.");
-  }
-
-  @Override
-  public int amountOfNestedTxs() {
-    return txStartCounter;
-  }
-
-  public void rollback() {
-    rollback(false, -1);
-  }
-
-  @Override
-  public void rollback(boolean force, int commitLevelDiff) {
-    checkTransaction();
-
-    txStartCounter += commitLevelDiff;
-    status = TXSTATUS.ROLLBACKING;
-
-    if (!force && txStartCounter > 0) {
-      OLogManager.instance().debug(this, "Nested transaction was closed but transaction itself was scheduled for rollback.");
-      return;
-    }
-
-    if (txStartCounter < 0)
-      throw new OTransactionException("Transaction was rolled back more times than it was started.");
-
-    database.getStorage().callInLock(new Callable<Void>() {
-
-      public Void call() throws Exception {
-
-        database.getStorage().rollback(OTransactionOptimistic.this);
-        return null;
-      }
-    }, true);
-
-    // CLEAR THE CACHE
-    database.getLocalCache().clear();
-
-    // REMOVE ALL THE ENTRIES AND INVALIDATE THE DOCUMENTS TO AVOID TO BE RE-USED DIRTY AT USER-LEVEL. IN THIS WAY RE-LOADING MUST
-    // EXECUTED
-    for (ORecordOperation v : recordEntries.values())
-      v.getRecord().unload();
-
-    for (ORecordOperation v : allEntries.values())
-      v.getRecord().unload();
-
-    close();
-
-    status = TXSTATUS.ROLLED_BACK;
-  }
-
-  public ORecord loadRecord(final ORID iRid, final ORecord iRecord, final String iFetchPlan, final boolean ignoreCache,
-      final boolean loadTombstone, final OStorage.LOCKING_STRATEGY iLockingStrategy) {
-    checkTransaction();
-
-    final ORecord txRecord = getRecord(iRid);
-    if (txRecord == OTransactionRealAbstract.DELETED_RECORD)
-      // DELETED IN TX
-      return null;
-
-    if (txRecord != null) {
-      if (iRecord != null && txRecord != iRecord)
-        OLogManager.instance().warn(
-            this,
-            "Found record in transaction with the same RID %s but different instance. "
-                + "Probably the record has been loaded from another transaction and reused on the current one: reload it "
-                + "from current transaction before to update or delete it", iRecord.getIdentity());
-      return txRecord;
-    }
-
-    if (iRid.isTemporary())
-      return null;
-
-    // DELEGATE TO THE STORAGE, NO TOMBSTONES SUPPORT IN TX MODE
-    final ORecord record = database.executeReadRecord((ORecordId) iRid, iRecord, iFetchPlan, ignoreCache, false, iLockingStrategy);
-
-    if (record != null)
-      addRecord(record, ORecordOperation.LOADED, null);
-
-    return record;
-  }
-
-  public void deleteRecord(final ORecord iRecord, final OPERATION_MODE iMode) {
-    if (!iRecord.getIdentity().isValid())
-      return;
-
-    addRecord(iRecord, ORecordOperation.DELETED, null);
-  }
-
-  public ORecord saveRecord(final ORecord iRecord, final String iClusterName, final OPERATION_MODE iMode, boolean iForceCreate,
-      final ORecordCallback<? extends Number> iRecordCreatedCallback, ORecordCallback<ORecordVersion> iRecordUpdatedCallback) {
-    if (iRecord == null)
-      return null;
-    final byte operation = iForceCreate ? ORecordOperation.CREATED : iRecord.getIdentity().isValid() ? ORecordOperation.UPDATED
-        : ORecordOperation.CREATED;
-    addRecord(iRecord, operation, iClusterName);
-    return iRecord;
-  }
-
-  @Override
-  public String toString() {
-    return "OTransactionOptimistic [id=" + id + ", status=" + status + ", recEntries=" + recordEntries.size() + ", idxEntries="
-        + indexEntries.size() + ']';
-  }
-
-  public boolean isUsingLog() {
-    return usingLog;
-  }
-
-  public void setUsingLog(final boolean useLog) {
-    this.usingLog = useLog;
-  }
-
-  public void setStatus(final TXSTATUS iStatus) {
-    status = iStatus;
-  }
-
-  protected void addRecord(final ORecord iRecord, final byte iStatus, final String iClusterName) {
-    checkTransaction();
-
-    try {
-      switch (iStatus) {
-      case ORecordOperation.CREATED:
-        database.checkSecurity(ORule.ResourceGeneric.CLUSTER, ORole.PERMISSION_CREATE, iClusterName);
-        database.callbackHooks(TYPE.BEFORE_CREATE, iRecord);
-        break;
-      case ORecordOperation.LOADED:
-        /**
-         * Read hooks already invoked in {@link com.orientechnologies.orient.core.db.document.ODatabaseDocumentTx#executeReadRecord}
-         * .
-         */
-        break;
-      case ORecordOperation.UPDATED:
-        database.checkSecurity(ORule.ResourceGeneric.CLUSTER, ORole.PERMISSION_UPDATE, iClusterName);
-        database.callbackHooks(TYPE.BEFORE_UPDATE, iRecord);
-        break;
-      case ORecordOperation.DELETED:
-        database.checkSecurity(ORule.ResourceGeneric.CLUSTER, ORole.PERMISSION_DELETE, iClusterName);
-        database.callbackHooks(TYPE.BEFORE_DELETE, iRecord);
-        break;
-      }
-
-      try {
-        if (iRecord.getIdentity().isTemporary())
-          temp2persistent.put(iRecord.getIdentity().copy(), iRecord);
-
-        if ((status == OTransaction.TXSTATUS.COMMITTING)
-            && database.getStorage().getUnderlying() instanceof OAbstractPaginatedStorage) {
-
-          // I'M COMMITTING: BYPASS LOCAL BUFFER
-          switch (iStatus) {
-          case ORecordOperation.CREATED:
-          case ORecordOperation.UPDATED:
-            final ORID oldRid = iRecord.getIdentity().copy();
-            database.executeSaveRecord(iRecord, iClusterName, iRecord.getRecordVersion(), false, OPERATION_MODE.SYNCHRONOUS, false,
-                null, null);
-            updateIdentityAfterCommit(oldRid, iRecord.getIdentity());
-            break;
-          case ORecordOperation.DELETED:
-            database.executeDeleteRecord(iRecord, iRecord.getRecordVersion(), false, false, OPERATION_MODE.SYNCHRONOUS, false);
-            break;
-          }
-
-          final ORecordOperation txRecord = getRecordEntry(iRecord.getIdentity());
-
-          if (txRecord == null) {
-            // NOT IN TX, SAVE IT ANYWAY
-            allEntries.put(iRecord.getIdentity(), new ORecordOperation(iRecord, iStatus));
-          } else if (txRecord.record != iRecord) {
-            // UPDATE LOCAL RECORDS TO AVOID MISMATCH OF VERSION/CONTENT
-            final String clusterName = getDatabase().getClusterNameById(iRecord.getIdentity().getClusterId());
-            if (!clusterName.equals(OMetadataDefault.CLUSTER_MANUAL_INDEX_NAME)
-                && !clusterName.equals(OMetadataDefault.CLUSTER_INDEX_NAME))
-              OLogManager
-                  .instance()
-                  .warn(
-                      this,
-                      "Found record in transaction with the same RID %s but different instance. Probably the record has been loaded from another transaction and reused on the current one: reload it from current transaction before to update or delete it",
-                      iRecord.getIdentity());
-
-            txRecord.record = iRecord;
-            txRecord.type = iStatus;
-          }
-
-        } else {
-          final ORecordId rid = (ORecordId) iRecord.getIdentity();
-
-          if (!rid.isValid()) {
-            ORecordInternal.onBeforeIdentityChanged(iRecord);
-
-<<<<<<< HEAD
-            // ASSIGN A UNIQUE SERIAL TEMPORARY ID
-            if (rid.clusterId == ORID.CLUSTER_ID_INVALID)
-              rid.clusterId = iClusterName != null ? database.getClusterIdByName(iClusterName) : database.getDefaultClusterId();
-
-            if (database.getStorageVersions().classesAreDetectedByClusterId() && iRecord instanceof ODocument) {
-              final ODocument recordSchemaAware = (ODocument) iRecord;
-              final OClass recordClass = ODocumentInternal.getImmutableSchemaClass(recordSchemaAware);
-              final OClass clusterIdClass = database.getMetadata().getImmutableSchemaSnapshot().getClassByClusterId(rid.clusterId);
-              if (recordClass == null && clusterIdClass != null || clusterIdClass == null && recordClass != null
-                  || (recordClass != null && !recordClass.equals(clusterIdClass)))
-                throw new OSchemaException("Record saved into cluster " + iClusterName + " should be saved with class "
-                    + clusterIdClass + " but saved with class " + recordClass);
-=======
-            if (database.getStorage().isAssigningClusterIds() || iClusterName != null ) {
-              // ASSIGN A UNIQUE SERIAL TEMPORARY ID
-              if (rid.clusterId == ORID.CLUSTER_ID_INVALID)
-                rid.clusterId = iClusterName != null ? database.getClusterIdByName(iClusterName) : database.getDefaultClusterId();
-
-              if (database.getStorageVersions().classesAreDetectedByClusterId() && iRecord instanceof ODocument) {
-                final ODocument recordSchemaAware = (ODocument) iRecord;
-                final OClass recordClass = recordSchemaAware.getImmutableSchemaClass();
-                final OClass clusterIdClass = database.getMetadata().getImmutableSchemaSnapshot()
-                    .getClassByClusterId(rid.clusterId);
-                if (recordClass == null && clusterIdClass != null || clusterIdClass == null && recordClass != null
-                    || (recordClass != null && !recordClass.equals(clusterIdClass)))
-                  throw new OSchemaException("Record saved into cluster " + iClusterName + " should be saved with class "
-                      + clusterIdClass + " but saved with class " + recordClass);
-              }
->>>>>>> ccd4001f
-            }
-
-            rid.clusterPosition = newObjectCounter--;
-
-            ORecordInternal.onAfterIdentityChanged(iRecord);
-          }
-
-          ORecordOperation txEntry = getRecordEntry(rid);
-
-          if (txEntry == null) {
-            if (!(rid.isTemporary() && iStatus != ORecordOperation.CREATED)) {
-              // NEW ENTRY: JUST REGISTER IT
-              txEntry = new ORecordOperation(iRecord, iStatus);
-              recordEntries.put(rid, txEntry);
-            }
-          } else {
-            // UPDATE PREVIOUS STATUS
-            txEntry.record = iRecord;
-
-            switch (txEntry.type) {
-            case ORecordOperation.LOADED:
-              switch (iStatus) {
-              case ORecordOperation.UPDATED:
-                txEntry.type = ORecordOperation.UPDATED;
-                break;
-              case ORecordOperation.DELETED:
-                txEntry.type = ORecordOperation.DELETED;
-                break;
-              }
-              break;
-            case ORecordOperation.UPDATED:
-              switch (iStatus) {
-              case ORecordOperation.DELETED:
-                txEntry.type = ORecordOperation.DELETED;
-                break;
-              }
-              break;
-            case ORecordOperation.DELETED:
-              break;
-            case ORecordOperation.CREATED:
-              switch (iStatus) {
-              case ORecordOperation.DELETED:
-                recordEntries.remove(rid);
-                // txEntry.type = ORecordOperation.DELETED;
-                break;
-              }
-              break;
-            }
-          }
-        }
-
-        switch (iStatus) {
-        case ORecordOperation.CREATED:
-          database.callbackHooks(TYPE.AFTER_CREATE, iRecord);
-          break;
-        case ORecordOperation.LOADED:
-          /**
-           * Read hooks already invoked in
-           * {@link com.orientechnologies.orient.core.db.document.ODatabaseDocumentTx#executeReadRecord} .
-           */
-          break;
-        case ORecordOperation.UPDATED:
-          database.callbackHooks(TYPE.AFTER_UPDATE, iRecord);
-          break;
-        case ORecordOperation.DELETED:
-          database.callbackHooks(TYPE.AFTER_DELETE, iRecord);
-          break;
-        }
-
-        // RESET TRACKING
-        if (iRecord instanceof ODocument && ((ODocument) iRecord).isTrackingChanges()) {
-          ((ODocument) iRecord).setTrackingChanges(false);
-          ((ODocument) iRecord).setTrackingChanges(true);
-        }
-
-      } catch (Throwable t) {
-        switch (iStatus) {
-        case ORecordOperation.CREATED:
-          database.callbackHooks(TYPE.CREATE_FAILED, iRecord);
-          break;
-        case ORecordOperation.UPDATED:
-          database.callbackHooks(TYPE.UPDATE_FAILED, iRecord);
-          break;
-        case ORecordOperation.DELETED:
-          database.callbackHooks(TYPE.DELETE_FAILED, iRecord);
-          break;
-        }
-
-        if (t instanceof RuntimeException)
-          throw (RuntimeException) t;
-        else
-          throw new ODatabaseException("Error on saving record " + iRecord.getIdentity(), t);
-      }
-    } finally {
-      switch (iStatus) {
-      case ORecordOperation.CREATED:
-        database.callbackHooks(TYPE.FINALIZE_CREATION, iRecord);
-        break;
-      case ORecordOperation.UPDATED:
-        database.callbackHooks(TYPE.FINALIZE_UPDATE, iRecord);
-        break;
-      }
-    }
-  }
-
-  private void doCommit() {
-    if (status == TXSTATUS.ROLLED_BACK || status == TXSTATUS.ROLLBACKING)
-      throw new ORollbackException("Given transaction was rolled back and can not be used.");
-
-    status = TXSTATUS.COMMITTING;
-
-    if (OScenarioThreadLocal.INSTANCE.get() != RUN_MODE.RUNNING_DISTRIBUTED
-        && !(database.getStorage().getUnderlying() instanceof OAbstractPaginatedStorage))
-      database.getStorage().commit(this, null);
-    else {
-      List<OIndexAbstract<?>> lockedIndexes = acquireIndexLocks();
-      try {
-        final Map<String, OIndex<?>> indexes = new HashMap<String, OIndex<?>>();
-        for (OIndex<?> index : database.getMetadata().getIndexManager().getIndexes())
-          indexes.put(index.getName(), index);
-
-        final Runnable callback = new CommitIndexesCallback(indexes);
-
-        final String storageType = database.getStorage().getUnderlying().getType();
-
-        if (storageType.equals(OEngineLocalPaginated.NAME) || storageType.equals(OEngineMemory.NAME))
-          database.getStorage().commit(OTransactionOptimistic.this, callback);
-        else {
-          database.getStorage().callInLock(new Callable<Object>() {
-            @Override
-            public Object call() throws Exception {
-              database.getStorage().commit(OTransactionOptimistic.this, callback);
-              return null;
-            }
-          }, true);
-        }
-      } finally {
-        releaseIndexLocks(lockedIndexes);
-      }
-    }
-
-    close();
-
-    status = TXSTATUS.COMPLETED;
-  }
-
-  private List<OIndexAbstract<?>> acquireIndexLocks() {
-    List<OIndexAbstract<?>> lockedIndexes = null;
-    final List<String> involvedIndexes = getInvolvedIndexes();
-
-    if (involvedIndexes != null)
-      Collections.sort(involvedIndexes);
-
-    try {
-      // LOCK INVOLVED INDEXES
-      if (involvedIndexes != null)
-        for (String indexName : involvedIndexes) {
-          final OIndexAbstract<?> index = (OIndexAbstract<?>) database.getMetadata().getIndexManager().getIndexInternal(indexName);
-          if (lockedIndexes == null)
-            lockedIndexes = new ArrayList<OIndexAbstract<?>>();
-
-          index.acquireModificationLock();
-          lockedIndexes.add(index);
-        }
-
-      return lockedIndexes;
-    } catch (RuntimeException e) {
-      releaseIndexLocks(lockedIndexes);
-      throw e;
-    }
-  }
-
-  private void releaseIndexLocks(List<OIndexAbstract<?>> lockedIndexes) {
-    if (lockedIndexes != null) {
-      for (OIndexAbstract<?> index : lockedIndexes)
-        index.releaseModificationLock();
-
-    }
-  }
-}
+/*
+ *
+ *  *  Copyright 2014 Orient Technologies LTD (info(at)orientechnologies.com)
+ *  *
+ *  *  Licensed under the Apache License, Version 2.0 (the "License");
+ *  *  you may not use this file except in compliance with the License.
+ *  *  You may obtain a copy of the License at
+ *  *
+ *  *       http://www.apache.org/licenses/LICENSE-2.0
+ *  *
+ *  *  Unless required by applicable law or agreed to in writing, software
+ *  *  distributed under the License is distributed on an "AS IS" BASIS,
+ *  *  WITHOUT WARRANTIES OR CONDITIONS OF ANY KIND, either express or implied.
+ *  *  See the License for the specific language governing permissions and
+ *  *  limitations under the License.
+ *  *
+ *  * For more information: http://www.orientechnologies.com
+ *
+ */
+
+package com.orientechnologies.orient.core.tx;
+
+import com.orientechnologies.common.log.OLogManager;
+import com.orientechnologies.orient.core.db.ODatabase.OPERATION_MODE;
+import com.orientechnologies.orient.core.db.OScenarioThreadLocal;
+import com.orientechnologies.orient.core.db.OScenarioThreadLocal.RUN_MODE;
+import com.orientechnologies.orient.core.db.document.ODatabaseDocumentTx;
+import com.orientechnologies.orient.core.db.record.ORecordOperation;
+import com.orientechnologies.orient.core.engine.local.OEngineLocalPaginated;
+import com.orientechnologies.orient.core.engine.memory.OEngineMemory;
+import com.orientechnologies.orient.core.exception.ODatabaseException;
+import com.orientechnologies.orient.core.exception.OSchemaException;
+import com.orientechnologies.orient.core.exception.OTransactionException;
+import com.orientechnologies.orient.core.hook.ORecordHook.TYPE;
+import com.orientechnologies.orient.core.id.ORID;
+import com.orientechnologies.orient.core.id.ORecordId;
+import com.orientechnologies.orient.core.index.OIndex;
+import com.orientechnologies.orient.core.index.OIndexAbstract;
+import com.orientechnologies.orient.core.index.OIndexException;
+import com.orientechnologies.orient.core.index.OIndexInternal;
+import com.orientechnologies.orient.core.metadata.OMetadataDefault;
+import com.orientechnologies.orient.core.metadata.schema.OClass;
+import com.orientechnologies.orient.core.metadata.security.ORole;
+import com.orientechnologies.orient.core.metadata.security.ORule;
+import com.orientechnologies.orient.core.record.ORecord;
+import com.orientechnologies.orient.core.record.ORecordInternal;
+import com.orientechnologies.orient.core.record.impl.ODocument;
+import com.orientechnologies.orient.core.record.impl.ODocumentInternal;
+import com.orientechnologies.orient.core.storage.ORecordCallback;
+import com.orientechnologies.orient.core.storage.OStorage;
+import com.orientechnologies.orient.core.storage.impl.local.OAbstractPaginatedStorage;
+import com.orientechnologies.orient.core.version.ORecordVersion;
+
+import java.util.ArrayList;
+import java.util.Collections;
+import java.util.HashMap;
+import java.util.List;
+import java.util.Map;
+import java.util.Map.Entry;
+import java.util.concurrent.Callable;
+import java.util.concurrent.atomic.AtomicInteger;
+
+public class OTransactionOptimistic extends OTransactionRealAbstract {
+  private static AtomicInteger txSerial = new AtomicInteger();
+
+  private boolean              usingLog = true;
+  private int                  txStartCounter;
+
+  private class CommitIndexesCallback implements Runnable {
+    private final Map<String, OIndex<?>> indexes;
+
+    private CommitIndexesCallback(Map<String, OIndex<?>> indexes) {
+      this.indexes = indexes;
+    }
+
+    @Override
+    public void run() {
+      final ODocument indexEntries = getIndexChanges();
+      if (indexEntries != null) {
+        final Map<String, OIndexInternal<?>> indexesToCommit = new HashMap<String, OIndexInternal<?>>();
+
+        for (Entry<String, Object> indexEntry : indexEntries) {
+          final OIndexInternal<?> index = indexes.get(indexEntry.getKey()).getInternal();
+          indexesToCommit.put(index.getName(), index.getInternal());
+        }
+
+        for (OIndexInternal<?> indexInternal : indexesToCommit.values())
+          indexInternal.preCommit();
+
+        for (Entry<String, Object> indexEntry : indexEntries) {
+          final OIndexInternal<?> index = indexesToCommit.get(indexEntry.getKey()).getInternal();
+
+          if (index == null) {
+            OLogManager.instance().error(this, "Index with name " + indexEntry.getKey() + " was not found.");
+            throw new OIndexException("Index with name " + indexEntry.getKey() + " was not found.");
+          } else
+            index.addTxOperation((ODocument) indexEntry.getValue());
+        }
+
+        try {
+          for (OIndexInternal<?> indexInternal : indexesToCommit.values())
+            indexInternal.commit();
+        } finally {
+          for (OIndexInternal<?> indexInternal : indexesToCommit.values())
+            indexInternal.postCommit();
+        }
+      }
+    }
+  }
+
+  public OTransactionOptimistic(final ODatabaseDocumentTx iDatabase) {
+    super(iDatabase, txSerial.incrementAndGet());
+  }
+
+  public void begin() {
+    if (txStartCounter == 0)
+      status = TXSTATUS.BEGUN;
+
+    txStartCounter++;
+
+    if (txStartCounter > 1)
+      OLogManager.instance().debug(this, "Transaction was already started and will be reused.");
+  }
+
+  public void commit() {
+    commit(false);
+  }
+
+  /**
+   * The transaction is reentrant. If {@code begin()} has been called several times, the actual commit happens only after the same
+   * amount of {@code commit()} calls
+   * 
+   * @param force
+   *          commit transaction even
+   */
+  @Override
+  public void commit(final boolean force) {
+    checkTransaction();
+
+    if (force)
+      txStartCounter = 0;
+    else
+      txStartCounter--;
+
+    if (txStartCounter == 0) {
+      doCommit();
+    } else if (txStartCounter > 0)
+      OLogManager.instance().debug(this, "Nested transaction was closed but transaction itself was not committed.");
+    else
+      throw new OTransactionException("Transaction was committed more times than it is started.");
+  }
+
+  @Override
+  public int amountOfNestedTxs() {
+    return txStartCounter;
+  }
+
+  public void rollback() {
+    rollback(false, -1);
+  }
+
+  @Override
+  public void rollback(boolean force, int commitLevelDiff) {
+    checkTransaction();
+
+    txStartCounter += commitLevelDiff;
+    status = TXSTATUS.ROLLBACKING;
+
+    if (!force && txStartCounter > 0) {
+      OLogManager.instance().debug(this, "Nested transaction was closed but transaction itself was scheduled for rollback.");
+      return;
+    }
+
+    if (txStartCounter < 0)
+      throw new OTransactionException("Transaction was rolled back more times than it was started.");
+
+    database.getStorage().callInLock(new Callable<Void>() {
+
+      public Void call() throws Exception {
+
+        database.getStorage().rollback(OTransactionOptimistic.this);
+        return null;
+      }
+    }, true);
+
+    // CLEAR THE CACHE
+    database.getLocalCache().clear();
+
+    // REMOVE ALL THE ENTRIES AND INVALIDATE THE DOCUMENTS TO AVOID TO BE RE-USED DIRTY AT USER-LEVEL. IN THIS WAY RE-LOADING MUST
+    // EXECUTED
+    for (ORecordOperation v : recordEntries.values())
+      v.getRecord().unload();
+
+    for (ORecordOperation v : allEntries.values())
+      v.getRecord().unload();
+
+    close();
+
+    status = TXSTATUS.ROLLED_BACK;
+  }
+
+  public ORecord loadRecord(final ORID iRid, final ORecord iRecord, final String iFetchPlan, final boolean ignoreCache,
+      final boolean loadTombstone, final OStorage.LOCKING_STRATEGY iLockingStrategy) {
+    checkTransaction();
+
+    final ORecord txRecord = getRecord(iRid);
+    if (txRecord == OTransactionRealAbstract.DELETED_RECORD)
+      // DELETED IN TX
+      return null;
+
+    if (txRecord != null) {
+      if (iRecord != null && txRecord != iRecord)
+        OLogManager.instance().warn(
+            this,
+            "Found record in transaction with the same RID %s but different instance. "
+                + "Probably the record has been loaded from another transaction and reused on the current one: reload it "
+                + "from current transaction before to update or delete it", iRecord.getIdentity());
+      return txRecord;
+    }
+
+    if (iRid.isTemporary())
+      return null;
+
+    // DELEGATE TO THE STORAGE, NO TOMBSTONES SUPPORT IN TX MODE
+    final ORecord record = database.executeReadRecord((ORecordId) iRid, iRecord, iFetchPlan, ignoreCache, false, iLockingStrategy);
+
+    if (record != null)
+      addRecord(record, ORecordOperation.LOADED, null);
+
+    return record;
+  }
+
+  public void deleteRecord(final ORecord iRecord, final OPERATION_MODE iMode) {
+    if (!iRecord.getIdentity().isValid())
+      return;
+
+    addRecord(iRecord, ORecordOperation.DELETED, null);
+  }
+
+  public ORecord saveRecord(final ORecord iRecord, final String iClusterName, final OPERATION_MODE iMode, boolean iForceCreate,
+      final ORecordCallback<? extends Number> iRecordCreatedCallback, ORecordCallback<ORecordVersion> iRecordUpdatedCallback) {
+    if (iRecord == null)
+      return null;
+    final byte operation = iForceCreate ? ORecordOperation.CREATED : iRecord.getIdentity().isValid() ? ORecordOperation.UPDATED
+        : ORecordOperation.CREATED;
+    addRecord(iRecord, operation, iClusterName);
+    return iRecord;
+  }
+
+  @Override
+  public String toString() {
+    return "OTransactionOptimistic [id=" + id + ", status=" + status + ", recEntries=" + recordEntries.size() + ", idxEntries="
+        + indexEntries.size() + ']';
+  }
+
+  public boolean isUsingLog() {
+    return usingLog;
+  }
+
+  public void setUsingLog(final boolean useLog) {
+    this.usingLog = useLog;
+  }
+
+  public void setStatus(final TXSTATUS iStatus) {
+    status = iStatus;
+  }
+
+  protected void addRecord(final ORecord iRecord, final byte iStatus, final String iClusterName) {
+    checkTransaction();
+
+    try {
+      switch (iStatus) {
+      case ORecordOperation.CREATED:
+        database.checkSecurity(ORule.ResourceGeneric.CLUSTER, ORole.PERMISSION_CREATE, iClusterName);
+        database.callbackHooks(TYPE.BEFORE_CREATE, iRecord);
+        break;
+      case ORecordOperation.LOADED:
+        /**
+         * Read hooks already invoked in {@link com.orientechnologies.orient.core.db.document.ODatabaseDocumentTx#executeReadRecord}
+         * .
+         */
+        break;
+      case ORecordOperation.UPDATED:
+        database.checkSecurity(ORule.ResourceGeneric.CLUSTER, ORole.PERMISSION_UPDATE, iClusterName);
+        database.callbackHooks(TYPE.BEFORE_UPDATE, iRecord);
+        break;
+      case ORecordOperation.DELETED:
+        database.checkSecurity(ORule.ResourceGeneric.CLUSTER, ORole.PERMISSION_DELETE, iClusterName);
+        database.callbackHooks(TYPE.BEFORE_DELETE, iRecord);
+        break;
+      }
+
+      try {
+        if (iRecord.getIdentity().isTemporary())
+          temp2persistent.put(iRecord.getIdentity().copy(), iRecord);
+
+        if ((status == OTransaction.TXSTATUS.COMMITTING)
+            && database.getStorage().getUnderlying() instanceof OAbstractPaginatedStorage) {
+
+          // I'M COMMITTING: BYPASS LOCAL BUFFER
+          switch (iStatus) {
+          case ORecordOperation.CREATED:
+          case ORecordOperation.UPDATED:
+            final ORID oldRid = iRecord.getIdentity().copy();
+            database.executeSaveRecord(iRecord, iClusterName, iRecord.getRecordVersion(), false, OPERATION_MODE.SYNCHRONOUS, false,
+                null, null);
+            updateIdentityAfterCommit(oldRid, iRecord.getIdentity());
+            break;
+          case ORecordOperation.DELETED:
+            database.executeDeleteRecord(iRecord, iRecord.getRecordVersion(), false, false, OPERATION_MODE.SYNCHRONOUS, false);
+            break;
+          }
+
+          final ORecordOperation txRecord = getRecordEntry(iRecord.getIdentity());
+
+          if (txRecord == null) {
+            // NOT IN TX, SAVE IT ANYWAY
+            allEntries.put(iRecord.getIdentity(), new ORecordOperation(iRecord, iStatus));
+          } else if (txRecord.record != iRecord) {
+            // UPDATE LOCAL RECORDS TO AVOID MISMATCH OF VERSION/CONTENT
+            final String clusterName = getDatabase().getClusterNameById(iRecord.getIdentity().getClusterId());
+            if (!clusterName.equals(OMetadataDefault.CLUSTER_MANUAL_INDEX_NAME)
+                && !clusterName.equals(OMetadataDefault.CLUSTER_INDEX_NAME))
+              OLogManager
+                  .instance()
+                  .warn(
+                      this,
+                      "Found record in transaction with the same RID %s but different instance. Probably the record has been loaded from another transaction and reused on the current one: reload it from current transaction before to update or delete it",
+                      iRecord.getIdentity());
+
+            txRecord.record = iRecord;
+            txRecord.type = iStatus;
+          }
+
+        } else {
+          final ORecordId rid = (ORecordId) iRecord.getIdentity();
+
+          if (!rid.isValid()) {
+            ORecordInternal.onBeforeIdentityChanged(iRecord);
+            if (database.getStorage().isAssigningClusterIds() || iClusterName != null) {
+              // ASSIGN A UNIQUE SERIAL TEMPORARY ID
+              if (rid.clusterId == ORID.CLUSTER_ID_INVALID)
+                rid.clusterId = iClusterName != null ? database.getClusterIdByName(iClusterName) : database.getDefaultClusterId();
+
+              if (database.getStorageVersions().classesAreDetectedByClusterId() && iRecord instanceof ODocument) {
+                final ODocument recordSchemaAware = (ODocument) iRecord;
+                final OClass recordClass = ODocumentInternal.getImmutableSchemaClass(recordSchemaAware);
+                final OClass clusterIdClass = database.getMetadata().getImmutableSchemaSnapshot()
+                    .getClassByClusterId(rid.clusterId);
+                if (recordClass == null && clusterIdClass != null || clusterIdClass == null && recordClass != null
+                    || (recordClass != null && !recordClass.equals(clusterIdClass)))
+                  throw new OSchemaException("Record saved into cluster " + iClusterName + " should be saved with class "
+                      + clusterIdClass + " but saved with class " + recordClass);
+              }
+            }
+
+            rid.clusterPosition = newObjectCounter--;
+
+            ORecordInternal.onAfterIdentityChanged(iRecord);
+          }
+
+          ORecordOperation txEntry = getRecordEntry(rid);
+
+          if (txEntry == null) {
+            if (!(rid.isTemporary() && iStatus != ORecordOperation.CREATED)) {
+              // NEW ENTRY: JUST REGISTER IT
+              txEntry = new ORecordOperation(iRecord, iStatus);
+              recordEntries.put(rid, txEntry);
+            }
+          } else {
+            // UPDATE PREVIOUS STATUS
+            txEntry.record = iRecord;
+
+            switch (txEntry.type) {
+            case ORecordOperation.LOADED:
+              switch (iStatus) {
+              case ORecordOperation.UPDATED:
+                txEntry.type = ORecordOperation.UPDATED;
+                break;
+              case ORecordOperation.DELETED:
+                txEntry.type = ORecordOperation.DELETED;
+                break;
+              }
+              break;
+            case ORecordOperation.UPDATED:
+              switch (iStatus) {
+              case ORecordOperation.DELETED:
+                txEntry.type = ORecordOperation.DELETED;
+                break;
+              }
+              break;
+            case ORecordOperation.DELETED:
+              break;
+            case ORecordOperation.CREATED:
+              switch (iStatus) {
+              case ORecordOperation.DELETED:
+                recordEntries.remove(rid);
+                // txEntry.type = ORecordOperation.DELETED;
+                break;
+              }
+              break;
+            }
+          }
+        }
+
+        switch (iStatus) {
+        case ORecordOperation.CREATED:
+          database.callbackHooks(TYPE.AFTER_CREATE, iRecord);
+          break;
+        case ORecordOperation.LOADED:
+          /**
+           * Read hooks already invoked in
+           * {@link com.orientechnologies.orient.core.db.document.ODatabaseDocumentTx#executeReadRecord} .
+           */
+          break;
+        case ORecordOperation.UPDATED:
+          database.callbackHooks(TYPE.AFTER_UPDATE, iRecord);
+          break;
+        case ORecordOperation.DELETED:
+          database.callbackHooks(TYPE.AFTER_DELETE, iRecord);
+          break;
+        }
+
+        // RESET TRACKING
+        if (iRecord instanceof ODocument && ((ODocument) iRecord).isTrackingChanges()) {
+          ((ODocument) iRecord).setTrackingChanges(false);
+          ((ODocument) iRecord).setTrackingChanges(true);
+        }
+
+      } catch (Throwable t) {
+        switch (iStatus) {
+        case ORecordOperation.CREATED:
+          database.callbackHooks(TYPE.CREATE_FAILED, iRecord);
+          break;
+        case ORecordOperation.UPDATED:
+          database.callbackHooks(TYPE.UPDATE_FAILED, iRecord);
+          break;
+        case ORecordOperation.DELETED:
+          database.callbackHooks(TYPE.DELETE_FAILED, iRecord);
+          break;
+        }
+
+        if (t instanceof RuntimeException)
+          throw (RuntimeException) t;
+        else
+          throw new ODatabaseException("Error on saving record " + iRecord.getIdentity(), t);
+      }
+    } finally {
+      switch (iStatus) {
+      case ORecordOperation.CREATED:
+        database.callbackHooks(TYPE.FINALIZE_CREATION, iRecord);
+        break;
+      case ORecordOperation.UPDATED:
+        database.callbackHooks(TYPE.FINALIZE_UPDATE, iRecord);
+        break;
+      }
+    }
+  }
+
+  private void doCommit() {
+    if (status == TXSTATUS.ROLLED_BACK || status == TXSTATUS.ROLLBACKING)
+      throw new ORollbackException("Given transaction was rolled back and can not be used.");
+
+    status = TXSTATUS.COMMITTING;
+
+    if (OScenarioThreadLocal.INSTANCE.get() != RUN_MODE.RUNNING_DISTRIBUTED
+        && !(database.getStorage().getUnderlying() instanceof OAbstractPaginatedStorage))
+      database.getStorage().commit(this, null);
+    else {
+      List<OIndexAbstract<?>> lockedIndexes = acquireIndexLocks();
+      try {
+        final Map<String, OIndex<?>> indexes = new HashMap<String, OIndex<?>>();
+        for (OIndex<?> index : database.getMetadata().getIndexManager().getIndexes())
+          indexes.put(index.getName(), index);
+
+        final Runnable callback = new CommitIndexesCallback(indexes);
+
+        final String storageType = database.getStorage().getUnderlying().getType();
+
+        if (storageType.equals(OEngineLocalPaginated.NAME) || storageType.equals(OEngineMemory.NAME))
+          database.getStorage().commit(OTransactionOptimistic.this, callback);
+        else {
+          database.getStorage().callInLock(new Callable<Object>() {
+            @Override
+            public Object call() throws Exception {
+              database.getStorage().commit(OTransactionOptimistic.this, callback);
+              return null;
+            }
+          }, true);
+        }
+      } finally {
+        releaseIndexLocks(lockedIndexes);
+      }
+    }
+
+    close();
+
+    status = TXSTATUS.COMPLETED;
+  }
+
+  private List<OIndexAbstract<?>> acquireIndexLocks() {
+    List<OIndexAbstract<?>> lockedIndexes = null;
+    final List<String> involvedIndexes = getInvolvedIndexes();
+
+    if (involvedIndexes != null)
+      Collections.sort(involvedIndexes);
+
+    try {
+      // LOCK INVOLVED INDEXES
+      if (involvedIndexes != null)
+        for (String indexName : involvedIndexes) {
+          final OIndexAbstract<?> index = (OIndexAbstract<?>) database.getMetadata().getIndexManager().getIndexInternal(indexName);
+          if (lockedIndexes == null)
+            lockedIndexes = new ArrayList<OIndexAbstract<?>>();
+
+          index.acquireModificationLock();
+          lockedIndexes.add(index);
+        }
+
+      return lockedIndexes;
+    } catch (RuntimeException e) {
+      releaseIndexLocks(lockedIndexes);
+      throw e;
+    }
+  }
+
+  private void releaseIndexLocks(List<OIndexAbstract<?>> lockedIndexes) {
+    if (lockedIndexes != null) {
+      for (OIndexAbstract<?> index : lockedIndexes)
+        index.releaseModificationLock();
+
+    }
+  }
+}