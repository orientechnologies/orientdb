<<<<<<< HEAD
/*
 *
 *  *  Copyright 2014 Orient Technologies LTD (info(at)orientechnologies.com)
 *  *
 *  *  Licensed under the Apache License, Version 2.0 (the "License");
 *  *  you may not use this file except in compliance with the License.
 *  *  You may obtain a copy of the License at
 *  *
 *  *       http://www.apache.org/licenses/LICENSE-2.0
 *  *
 *  *  Unless required by applicable law or agreed to in writing, software
 *  *  distributed under the License is distributed on an "AS IS" BASIS,
 *  *  WITHOUT WARRANTIES OR CONDITIONS OF ANY KIND, either express or implied.
 *  *  See the License for the specific language governing permissions and
 *  *  limitations under the License.
 *  *
 *  * For more information: http://www.orientechnologies.com
 *
 */
package com.orientechnologies.orient.core.security;

import com.orientechnologies.common.collection.OLRUCache;
import com.orientechnologies.common.exception.OException;
import com.orientechnologies.common.log.OLogManager;
import com.orientechnologies.orient.core.config.OGlobalConfiguration;
import com.orientechnologies.orient.core.exception.OConfigurationException;
import com.orientechnologies.orient.core.exception.OSecurityException;

import javax.crypto.SecretKeyFactory;
import javax.crypto.spec.PBEKeySpec;
import java.io.UnsupportedEncodingException;
import java.security.MessageDigest;
import java.security.NoSuchAlgorithmException;
import java.security.SecureRandom;
import java.util.Arrays;
import java.util.Collections;
import java.util.Map;

public class OSecurityManager {
  public static final String HASH_ALGORITHM        = "SHA-256";
  public static final String HASH_ALGORITHM_PREFIX = "{" + HASH_ALGORITHM + "}";

  public static final String PBKDF2_ALGORITHM        = "PBKDF2WithHmacSHA1";
  public static final String PBKDF2_ALGORITHM_PREFIX = "{" + PBKDF2_ALGORITHM + "}";

  public static final String PBKDF2_SHA256_ALGORITHM        = "PBKDF2WithHmacSHA256";
  public static final String PBKDF2_SHA256_ALGORITHM_PREFIX = "{" + PBKDF2_SHA256_ALGORITHM + "}";

  public static final int SALT_SIZE = 24;
  public static final int HASH_SIZE = 24;

  private static final OSecurityManager instance = new OSecurityManager();

  private MessageDigest md;

  private static Map<String, byte[]> SALT_CACHE = null;

  static {
    final int cacheSize = OGlobalConfiguration.SECURITY_USER_PASSWORD_SALT_CACHE_SIZE.getValueAsInteger();
    if (cacheSize > 0) {
      SALT_CACHE = Collections.synchronizedMap(new OLRUCache<String, byte[]>(cacheSize));
    }
  }

  public OSecurityManager() {
    try {
      md = MessageDigest.getInstance(HASH_ALGORITHM);
    } catch (NoSuchAlgorithmException e) {
      OLogManager.instance().error(this, "Cannot use OSecurityManager", e);
    }
  }

  public static String createHash(final String iInput, String iAlgorithm)
      throws NoSuchAlgorithmException, UnsupportedEncodingException {
    if (iAlgorithm == null)
      iAlgorithm = HASH_ALGORITHM;

    final MessageDigest msgDigest = MessageDigest.getInstance(iAlgorithm);

    return byteArrayToHexStr(msgDigest.digest(iInput.getBytes("UTF-8")));
  }

  public static OSecurityManager instance() {
    return instance;
  }

  /**
   * Checks if an hash string matches a password, based on the algorithm found on hash string.
   *
   * @param iHash
   *          Hash string. Can contain the algorithm as prefix in the format <code>{ALGORITHM}-HASH</code>.
   * @param iPassword
   * @return
   */
  public boolean checkPassword(final String iPassword, final String iHash) {
    if (iHash.startsWith(HASH_ALGORITHM_PREFIX)) {
      final String s = iHash.substring(HASH_ALGORITHM_PREFIX.length());
      return createSHA256(iPassword).equals(s);

    } else if (iHash.startsWith(PBKDF2_ALGORITHM_PREFIX)) {
      final String s = iHash.substring(PBKDF2_ALGORITHM_PREFIX.length());
      return checkPasswordWithSalt(iPassword, s, PBKDF2_ALGORITHM);

    } else if (iHash.startsWith(PBKDF2_SHA256_ALGORITHM_PREFIX)) {
      final String s = iHash.substring(PBKDF2_SHA256_ALGORITHM_PREFIX.length());
      return checkPasswordWithSalt(iPassword, s, PBKDF2_SHA256_ALGORITHM);
    }

    return iPassword.equals(iHash);
  }

  public String createSHA256(final String iInput) {
    return byteArrayToHexStr(digestSHA256(iInput));
  }

  /**
   * Hashes the input string.
   *
   * @param iInput
   *          String to hash
   * @param iIncludeAlgorithm
   *          Include the algorithm used or not
   * @return
   */
  public String createHash(final String iInput, final String iAlgorithm, final boolean iIncludeAlgorithm) {
    if (iInput == null)
      throw new IllegalArgumentException("Input string is null");

    if (iAlgorithm == null)
      throw new IllegalArgumentException("Algorithm is null");

    final StringBuilder buffer = new StringBuilder(128);

    if (iIncludeAlgorithm) {
      buffer.append('{');
      buffer.append(iAlgorithm);
      buffer.append('}');
    }

    final String transformed;
    if (HASH_ALGORITHM.equalsIgnoreCase(iAlgorithm)) {
      transformed = createSHA256(iInput);
    } else if (PBKDF2_ALGORITHM.equalsIgnoreCase(iAlgorithm)) {
      transformed = createHashWithSalt(iInput, OGlobalConfiguration.SECURITY_USER_PASSWORD_SALT_ITERATIONS.getValueAsInteger(),
          iAlgorithm);
    } else if (PBKDF2_SHA256_ALGORITHM.equalsIgnoreCase(iAlgorithm)) {
      transformed = createHashWithSalt(iInput, OGlobalConfiguration.SECURITY_USER_PASSWORD_SALT_ITERATIONS.getValueAsInteger(),
          iAlgorithm);
    } else
      throw new IllegalArgumentException("Algorithm '" + iAlgorithm + "' is not supported");

    buffer.append(transformed);

    return buffer.toString();
  }

  public synchronized byte[] digestSHA256(final String iInput) {
    if (iInput == null)
      return null;

    try {
      return md.digest(iInput.getBytes("UTF-8"));
    } catch (UnsupportedEncodingException e) {
      final String message = "The requested encoding is not supported: cannot execute security checks";
      OLogManager.instance().error(this, message, e);

      throw OException.wrapException(new OConfigurationException(message), e);
    }
  }

  public String createHashWithSalt(final String iPassword) {
    return createHashWithSalt(iPassword, OGlobalConfiguration.SECURITY_USER_PASSWORD_SALT_ITERATIONS.getValueAsInteger(),
        PBKDF2_SHA256_ALGORITHM);
  }

  public String createHashWithSalt(final String iPassword, final int iIterations, final String algorithm) {
    final SecureRandom random = new SecureRandom();
    final byte[] salt = new byte[SALT_SIZE];
    random.nextBytes(salt);

    // Hash the password
    final byte[] hash = getPbkdf2(iPassword, salt, iIterations, HASH_SIZE, algorithm);

    return byteArrayToHexStr(hash) + ":" + byteArrayToHexStr(salt) + ":" + iIterations;
  }

  public boolean checkPasswordWithSalt(final String iPassword, final String iHash) {
    return checkPasswordWithSalt(iPassword, iHash, OSecurityManager.PBKDF2_SHA256_ALGORITHM);
  }

  public boolean checkPasswordWithSalt(final String iPassword, final String iHash, final String algorithm) {
    // SPLIT PARTS
    final String[] params = iHash.split(":");
    if (params.length != 3)
      throw new IllegalArgumentException("Hash does not contain the requested parts: <hash>:<salt>:<iterations>");

    final byte[] hash = hexToByteArray(params[0]);
    final byte[] salt = hexToByteArray(params[1]);
    final int iterations = Integer.parseInt(params[2]);

    final byte[] testHash = getPbkdf2(iPassword, salt, iterations, hash.length, algorithm);
    return compareHash(hash, testHash);
  }

  private byte[] getPbkdf2(final String iPassword, final byte[] salt, final int iterations, final int bytes,
      final String algorithm) {
    String cacheKey = null;

    final String hashedPassword = createSHA256(iPassword + new String(salt));

    if (SALT_CACHE != null) {
      // SEARCH IN CACHE FIRST
      cacheKey = hashedPassword + "|" + Arrays.toString(salt) + "|" + iterations + "|" + bytes;
      final byte[] encoded = SALT_CACHE.get(cacheKey);
      if (encoded != null)
        return encoded;
    }

    final PBEKeySpec spec = new PBEKeySpec(iPassword.toCharArray(), salt, iterations, bytes * 8);
    final SecretKeyFactory skf;
    try {
      skf = SecretKeyFactory.getInstance(algorithm);
      final byte[] encoded = skf.generateSecret(spec).getEncoded();

      if (SALT_CACHE != null) {
        // SAVE IT IN CACHE
        SALT_CACHE.put(cacheKey, encoded);
      }

      return encoded;
    } catch (Exception e) {
      throw OException.wrapException(new OSecurityException("Cannot create a key with '" + PBKDF2_ALGORITHM + "' algorithm"), e);
    }
  }

  private static boolean compareHash(final byte[] iFirst, final byte[] iSecond) {
    int diff = iFirst.length ^ iSecond.length;
    for (int i = 0; i < iFirst.length && i < iSecond.length; i++)
      diff |= iFirst[i] ^ iSecond[i];
    return diff == 0;
  }

  public static String byteArrayToHexStr(final byte[] data) {
    if (data == null)
      return null;

    final char[] chars = new char[data.length * 2];
    for (int i = 0; i < data.length; i++) {
      final byte current = data[i];
      final int hi = (current & 0xF0) >> 4;
      final int lo = current & 0x0F;
      chars[2 * i] = (char) (hi < 10 ? ('0' + hi) : ('A' + hi - 10));
      chars[2 * i + 1] = (char) (lo < 10 ? ('0' + lo) : ('A' + lo - 10));
    }
    return new String(chars);
  }

  private static byte[] hexToByteArray(final String data) {
    final byte[] hex = new byte[data.length() / 2];
    for (int i = 0; i < hex.length; i++)
      hex[i] = (byte) Integer.parseInt(data.substring(2 * i, 2 * i + 2), 16);

    return hex;
  }
}
=======
/*
 *
 *  *  Copyright 2014 Orient Technologies LTD (info(at)orientechnologies.com)
 *  *
 *  *  Licensed under the Apache License, Version 2.0 (the "License");
 *  *  you may not use this file except in compliance with the License.
 *  *  You may obtain a copy of the License at
 *  *
 *  *       http://www.apache.org/licenses/LICENSE-2.0
 *  *
 *  *  Unless required by applicable law or agreed to in writing, software
 *  *  distributed under the License is distributed on an "AS IS" BASIS,
 *  *  WITHOUT WARRANTIES OR CONDITIONS OF ANY KIND, either express or implied.
 *  *  See the License for the specific language governing permissions and
 *  *  limitations under the License.
 *  *
 *  * For more information: http://www.orientechnologies.com
 *
 */
package com.orientechnologies.orient.core.security;

import com.orientechnologies.common.collection.OLRUCache;
import com.orientechnologies.common.exception.OException;
import com.orientechnologies.common.log.OLogManager;
import com.orientechnologies.orient.core.config.OGlobalConfiguration;
import com.orientechnologies.orient.core.exception.OConfigurationException;
import com.orientechnologies.orient.core.exception.OSecurityException;

import javax.crypto.SecretKeyFactory;
import javax.crypto.spec.PBEKeySpec;
import java.io.UnsupportedEncodingException;
import java.security.MessageDigest;
import java.security.NoSuchAlgorithmException;
import java.security.SecureRandom;
import java.util.Arrays;
import java.util.Collections;
import java.util.Map;

public class OSecurityManager {
  public static final String HASH_ALGORITHM        = "SHA-256";
  public static final String HASH_ALGORITHM_PREFIX = "{" + HASH_ALGORITHM + "}";

  public static final String PBKDF2_ALGORITHM        = "PBKDF2WithHmacSHA1";
  public static final String PBKDF2_ALGORITHM_PREFIX = "{" + PBKDF2_ALGORITHM + "}";

  public static final String PBKDF2_SHA256_ALGORITHM        = "PBKDF2WithHmacSHA256";
  public static final String PBKDF2_SHA256_ALGORITHM_PREFIX = "{" + PBKDF2_SHA256_ALGORITHM + "}";

  public static final int SALT_SIZE = 24;
  public static final int HASH_SIZE = 24;

  private static final OSecurityManager instance = new OSecurityManager();

  private MessageDigest md;

  private static Map<String, byte[]> SALT_CACHE = null;

  static {
    final int cacheSize = OGlobalConfiguration.SECURITY_USER_PASSWORD_SALT_CACHE_SIZE.getValueAsInteger();
    if (cacheSize > 0) {
      SALT_CACHE = Collections.synchronizedMap(new OLRUCache<String, byte[]>(cacheSize));
    }
  }

  public OSecurityManager() {
    try {
      md = MessageDigest.getInstance(HASH_ALGORITHM);
    } catch (NoSuchAlgorithmException e) {
      OLogManager.instance().error(this, "Cannot use OSecurityManager", e);
    }
  }

  public static String createHash(final String iInput, String iAlgorithm)
      throws NoSuchAlgorithmException, UnsupportedEncodingException {
    if (iAlgorithm == null)
      iAlgorithm = HASH_ALGORITHM;

    final MessageDigest msgDigest = MessageDigest.getInstance(iAlgorithm);

    return byteArrayToHexStr(msgDigest.digest(iInput.getBytes("UTF-8")));
  }

  public static OSecurityManager instance() {
    return instance;
  }

  /**
   * Checks if an hash string matches a password, based on the algorithm found on hash string.
   *
   * @param iHash
   *          Hash string. Can contain the algorithm as prefix in the format <code>{ALGORITHM}-HASH</code>.
   * @param iPassword
   * @return
   */
  public boolean checkPassword(final String iPassword, final String iHash) {
    if (iHash.startsWith(HASH_ALGORITHM_PREFIX)) {
      final String s = iHash.substring(HASH_ALGORITHM_PREFIX.length());
      return createSHA256(iPassword).equals(s);

    } else if (iHash.startsWith(PBKDF2_ALGORITHM_PREFIX)) {
      final String s = iHash.substring(PBKDF2_ALGORITHM_PREFIX.length());
      return checkPasswordWithSalt(iPassword, s, PBKDF2_ALGORITHM);

    } else if (iHash.startsWith(PBKDF2_SHA256_ALGORITHM_PREFIX)) {
      final String s = iHash.substring(PBKDF2_SHA256_ALGORITHM_PREFIX.length());
      return checkPasswordWithSalt(iPassword, s, PBKDF2_SHA256_ALGORITHM);
    }

    // Do not compare raw strings against each other, to avoid timing attacks.
    // Instead, hash them both with a cryptographic hash function and
    // compare their hashes with a constant-time comparison method.
    return MessageDigest.isEqual(digestSHA256(iPassword), digestSHA256(iHash));
  }

  public String createSHA256(final String iInput) {
    return byteArrayToHexStr(digestSHA256(iInput));
  }

  /**
   * Hashes the input string.
   *
   * @param iInput
   *          String to hash
   * @param iIncludeAlgorithm
   *          Include the algorithm used or not
   * @return
   */
  public String createHash(final String iInput, final String iAlgorithm, final boolean iIncludeAlgorithm) {
    if (iInput == null)
      throw new IllegalArgumentException("Input string is null");

    if (iAlgorithm == null)
      throw new IllegalArgumentException("Algorithm is null");

    final StringBuilder buffer = new StringBuilder(128);

    if (iIncludeAlgorithm) {
      buffer.append('{');
      buffer.append(iAlgorithm);
      buffer.append('}');
    }

    final String transformed;
    if (HASH_ALGORITHM.equalsIgnoreCase(iAlgorithm)) {
      transformed = createSHA256(iInput);
    } else if (PBKDF2_ALGORITHM.equalsIgnoreCase(iAlgorithm)) {
      transformed = createHashWithSalt(iInput, OGlobalConfiguration.SECURITY_USER_PASSWORD_SALT_ITERATIONS.getValueAsInteger(),
          iAlgorithm);
    } else if (PBKDF2_SHA256_ALGORITHM.equalsIgnoreCase(iAlgorithm)) {
      transformed = createHashWithSalt(iInput, OGlobalConfiguration.SECURITY_USER_PASSWORD_SALT_ITERATIONS.getValueAsInteger(),
          iAlgorithm);
    } else
      throw new IllegalArgumentException("Algorithm '" + iAlgorithm + "' is not supported");

    buffer.append(transformed);

    return buffer.toString();
  }

  public synchronized byte[] digestSHA256(final String iInput) {
    if (iInput == null)
      return null;

    try {
      return md.digest(iInput.getBytes("UTF-8"));
    } catch (UnsupportedEncodingException e) {
      final String message = "The requested encoding is not supported: cannot execute security checks";
      OLogManager.instance().error(this, message, e);

      throw OException.wrapException(new OConfigurationException(message), e);
    }
  }

  public String createHashWithSalt(final String iPassword) {
    return createHashWithSalt(iPassword, OGlobalConfiguration.SECURITY_USER_PASSWORD_SALT_ITERATIONS.getValueAsInteger(),
        PBKDF2_SHA256_ALGORITHM);
  }

  public String createHashWithSalt(final String iPassword, final int iIterations, final String algorithm) {
    final SecureRandom random = new SecureRandom();
    final byte[] salt = new byte[SALT_SIZE];
    random.nextBytes(salt);

    // Hash the password
    final byte[] hash = getPbkdf2(iPassword, salt, iIterations, HASH_SIZE, algorithm);

    return byteArrayToHexStr(hash) + ":" + byteArrayToHexStr(salt) + ":" + iIterations;
  }

  public boolean checkPasswordWithSalt(final String iPassword, final String iHash) {
    return checkPasswordWithSalt(iPassword, iHash, OSecurityManager.PBKDF2_SHA256_ALGORITHM);
  }

  public boolean checkPasswordWithSalt(final String iPassword, final String iHash, final String algorithm) {
    // SPLIT PARTS
    final String[] params = iHash.split(":");
    if (params.length != 3)
      throw new IllegalArgumentException("Hash does not contain the requested parts: <hash>:<salt>:<iterations>");

    final byte[] hash = hexToByteArray(params[0]);
    final byte[] salt = hexToByteArray(params[1]);
    final int iterations = Integer.parseInt(params[2]);

    final byte[] testHash = getPbkdf2(iPassword, salt, iterations, hash.length, algorithm);
    return MessageDigest.isEqual(hash, testHash);
  }

  private byte[] getPbkdf2(final String iPassword, final byte[] salt, final int iterations, final int bytes,
      final String algorithm) {
    String cacheKey = null;

    final String hashedPassword = createSHA256(iPassword + new String(salt));

    if (SALT_CACHE != null) {
      // SEARCH IN CACHE FIRST
      cacheKey = hashedPassword + "|" + Arrays.toString(salt) + "|" + iterations + "|" + bytes;
      final byte[] encoded = SALT_CACHE.get(cacheKey);
      if (encoded != null)
        return encoded;
    }

    final PBEKeySpec spec = new PBEKeySpec(iPassword.toCharArray(), salt, iterations, bytes * 8);
    final SecretKeyFactory skf;
    try {
      skf = SecretKeyFactory.getInstance(algorithm);
      final byte[] encoded = skf.generateSecret(spec).getEncoded();

      if (SALT_CACHE != null) {
        // SAVE IT IN CACHE
        SALT_CACHE.put(cacheKey, encoded);
      }

      return encoded;
    } catch (Exception e) {
      throw OException.wrapException(new OSecurityException("Cannot create a key with '" + PBKDF2_ALGORITHM + "' algorithm"), e);
    }
  }

  public static String byteArrayToHexStr(final byte[] data) {
    if (data == null)
      return null;

    final char[] chars = new char[data.length * 2];
    for (int i = 0; i < data.length; i++) {
      final byte current = data[i];
      final int hi = (current & 0xF0) >> 4;
      final int lo = current & 0x0F;
      chars[2 * i] = (char) (hi < 10 ? ('0' + hi) : ('A' + hi - 10));
      chars[2 * i + 1] = (char) (lo < 10 ? ('0' + lo) : ('A' + lo - 10));
    }
    return new String(chars);
  }

  private static byte[] hexToByteArray(final String data) {
    final byte[] hex = new byte[data.length() / 2];
    for (int i = 0; i < hex.length; i++)
      hex[i] = (byte) Integer.parseInt(data.substring(2 * i, 2 * i + 2), 16);

    return hex;
  }
}
>>>>>>> 5dc21efd
<|MERGE_RESOLUTION|>--- conflicted
+++ resolved
@@ -1,4 +1,3 @@
-<<<<<<< HEAD
 /*
  *
  *  *  Copyright 2014 Orient Technologies LTD (info(at)orientechnologies.com)
@@ -107,7 +106,10 @@
       return checkPasswordWithSalt(iPassword, s, PBKDF2_SHA256_ALGORITHM);
     }
 
-    return iPassword.equals(iHash);
+    // Do not compare raw strings against each other, to avoid timing attacks.
+    // Instead, hash them both with a cryptographic hash function and
+    // compare their hashes with a constant-time comparison method.
+    return MessageDigest.isEqual(digestSHA256(iPassword), digestSHA256(iHash));
   }
 
   public String createSHA256(final String iInput) {
@@ -200,7 +202,7 @@
     final int iterations = Integer.parseInt(params[2]);
 
     final byte[] testHash = getPbkdf2(iPassword, salt, iterations, hash.length, algorithm);
-    return compareHash(hash, testHash);
+    return MessageDigest.isEqual(hash, testHash);
   }
 
   private byte[] getPbkdf2(final String iPassword, final byte[] salt, final int iterations, final int bytes,
@@ -232,13 +234,6 @@
     } catch (Exception e) {
       throw OException.wrapException(new OSecurityException("Cannot create a key with '" + PBKDF2_ALGORITHM + "' algorithm"), e);
     }
-  }
-
-  private static boolean compareHash(final byte[] iFirst, final byte[] iSecond) {
-    int diff = iFirst.length ^ iSecond.length;
-    for (int i = 0; i < iFirst.length && i < iSecond.length; i++)
-      diff |= iFirst[i] ^ iSecond[i];
-    return diff == 0;
   }
 
   public static String byteArrayToHexStr(final byte[] data) {
@@ -264,266 +259,3 @@
     return hex;
   }
 }
-=======
-/*
- *
- *  *  Copyright 2014 Orient Technologies LTD (info(at)orientechnologies.com)
- *  *
- *  *  Licensed under the Apache License, Version 2.0 (the "License");
- *  *  you may not use this file except in compliance with the License.
- *  *  You may obtain a copy of the License at
- *  *
- *  *       http://www.apache.org/licenses/LICENSE-2.0
- *  *
- *  *  Unless required by applicable law or agreed to in writing, software
- *  *  distributed under the License is distributed on an "AS IS" BASIS,
- *  *  WITHOUT WARRANTIES OR CONDITIONS OF ANY KIND, either express or implied.
- *  *  See the License for the specific language governing permissions and
- *  *  limitations under the License.
- *  *
- *  * For more information: http://www.orientechnologies.com
- *
- */
-package com.orientechnologies.orient.core.security;
-
-import com.orientechnologies.common.collection.OLRUCache;
-import com.orientechnologies.common.exception.OException;
-import com.orientechnologies.common.log.OLogManager;
-import com.orientechnologies.orient.core.config.OGlobalConfiguration;
-import com.orientechnologies.orient.core.exception.OConfigurationException;
-import com.orientechnologies.orient.core.exception.OSecurityException;
-
-import javax.crypto.SecretKeyFactory;
-import javax.crypto.spec.PBEKeySpec;
-import java.io.UnsupportedEncodingException;
-import java.security.MessageDigest;
-import java.security.NoSuchAlgorithmException;
-import java.security.SecureRandom;
-import java.util.Arrays;
-import java.util.Collections;
-import java.util.Map;
-
-public class OSecurityManager {
-  public static final String HASH_ALGORITHM        = "SHA-256";
-  public static final String HASH_ALGORITHM_PREFIX = "{" + HASH_ALGORITHM + "}";
-
-  public static final String PBKDF2_ALGORITHM        = "PBKDF2WithHmacSHA1";
-  public static final String PBKDF2_ALGORITHM_PREFIX = "{" + PBKDF2_ALGORITHM + "}";
-
-  public static final String PBKDF2_SHA256_ALGORITHM        = "PBKDF2WithHmacSHA256";
-  public static final String PBKDF2_SHA256_ALGORITHM_PREFIX = "{" + PBKDF2_SHA256_ALGORITHM + "}";
-
-  public static final int SALT_SIZE = 24;
-  public static final int HASH_SIZE = 24;
-
-  private static final OSecurityManager instance = new OSecurityManager();
-
-  private MessageDigest md;
-
-  private static Map<String, byte[]> SALT_CACHE = null;
-
-  static {
-    final int cacheSize = OGlobalConfiguration.SECURITY_USER_PASSWORD_SALT_CACHE_SIZE.getValueAsInteger();
-    if (cacheSize > 0) {
-      SALT_CACHE = Collections.synchronizedMap(new OLRUCache<String, byte[]>(cacheSize));
-    }
-  }
-
-  public OSecurityManager() {
-    try {
-      md = MessageDigest.getInstance(HASH_ALGORITHM);
-    } catch (NoSuchAlgorithmException e) {
-      OLogManager.instance().error(this, "Cannot use OSecurityManager", e);
-    }
-  }
-
-  public static String createHash(final String iInput, String iAlgorithm)
-      throws NoSuchAlgorithmException, UnsupportedEncodingException {
-    if (iAlgorithm == null)
-      iAlgorithm = HASH_ALGORITHM;
-
-    final MessageDigest msgDigest = MessageDigest.getInstance(iAlgorithm);
-
-    return byteArrayToHexStr(msgDigest.digest(iInput.getBytes("UTF-8")));
-  }
-
-  public static OSecurityManager instance() {
-    return instance;
-  }
-
-  /**
-   * Checks if an hash string matches a password, based on the algorithm found on hash string.
-   *
-   * @param iHash
-   *          Hash string. Can contain the algorithm as prefix in the format <code>{ALGORITHM}-HASH</code>.
-   * @param iPassword
-   * @return
-   */
-  public boolean checkPassword(final String iPassword, final String iHash) {
-    if (iHash.startsWith(HASH_ALGORITHM_PREFIX)) {
-      final String s = iHash.substring(HASH_ALGORITHM_PREFIX.length());
-      return createSHA256(iPassword).equals(s);
-
-    } else if (iHash.startsWith(PBKDF2_ALGORITHM_PREFIX)) {
-      final String s = iHash.substring(PBKDF2_ALGORITHM_PREFIX.length());
-      return checkPasswordWithSalt(iPassword, s, PBKDF2_ALGORITHM);
-
-    } else if (iHash.startsWith(PBKDF2_SHA256_ALGORITHM_PREFIX)) {
-      final String s = iHash.substring(PBKDF2_SHA256_ALGORITHM_PREFIX.length());
-      return checkPasswordWithSalt(iPassword, s, PBKDF2_SHA256_ALGORITHM);
-    }
-
-    // Do not compare raw strings against each other, to avoid timing attacks.
-    // Instead, hash them both with a cryptographic hash function and
-    // compare their hashes with a constant-time comparison method.
-    return MessageDigest.isEqual(digestSHA256(iPassword), digestSHA256(iHash));
-  }
-
-  public String createSHA256(final String iInput) {
-    return byteArrayToHexStr(digestSHA256(iInput));
-  }
-
-  /**
-   * Hashes the input string.
-   *
-   * @param iInput
-   *          String to hash
-   * @param iIncludeAlgorithm
-   *          Include the algorithm used or not
-   * @return
-   */
-  public String createHash(final String iInput, final String iAlgorithm, final boolean iIncludeAlgorithm) {
-    if (iInput == null)
-      throw new IllegalArgumentException("Input string is null");
-
-    if (iAlgorithm == null)
-      throw new IllegalArgumentException("Algorithm is null");
-
-    final StringBuilder buffer = new StringBuilder(128);
-
-    if (iIncludeAlgorithm) {
-      buffer.append('{');
-      buffer.append(iAlgorithm);
-      buffer.append('}');
-    }
-
-    final String transformed;
-    if (HASH_ALGORITHM.equalsIgnoreCase(iAlgorithm)) {
-      transformed = createSHA256(iInput);
-    } else if (PBKDF2_ALGORITHM.equalsIgnoreCase(iAlgorithm)) {
-      transformed = createHashWithSalt(iInput, OGlobalConfiguration.SECURITY_USER_PASSWORD_SALT_ITERATIONS.getValueAsInteger(),
-          iAlgorithm);
-    } else if (PBKDF2_SHA256_ALGORITHM.equalsIgnoreCase(iAlgorithm)) {
-      transformed = createHashWithSalt(iInput, OGlobalConfiguration.SECURITY_USER_PASSWORD_SALT_ITERATIONS.getValueAsInteger(),
-          iAlgorithm);
-    } else
-      throw new IllegalArgumentException("Algorithm '" + iAlgorithm + "' is not supported");
-
-    buffer.append(transformed);
-
-    return buffer.toString();
-  }
-
-  public synchronized byte[] digestSHA256(final String iInput) {
-    if (iInput == null)
-      return null;
-
-    try {
-      return md.digest(iInput.getBytes("UTF-8"));
-    } catch (UnsupportedEncodingException e) {
-      final String message = "The requested encoding is not supported: cannot execute security checks";
-      OLogManager.instance().error(this, message, e);
-
-      throw OException.wrapException(new OConfigurationException(message), e);
-    }
-  }
-
-  public String createHashWithSalt(final String iPassword) {
-    return createHashWithSalt(iPassword, OGlobalConfiguration.SECURITY_USER_PASSWORD_SALT_ITERATIONS.getValueAsInteger(),
-        PBKDF2_SHA256_ALGORITHM);
-  }
-
-  public String createHashWithSalt(final String iPassword, final int iIterations, final String algorithm) {
-    final SecureRandom random = new SecureRandom();
-    final byte[] salt = new byte[SALT_SIZE];
-    random.nextBytes(salt);
-
-    // Hash the password
-    final byte[] hash = getPbkdf2(iPassword, salt, iIterations, HASH_SIZE, algorithm);
-
-    return byteArrayToHexStr(hash) + ":" + byteArrayToHexStr(salt) + ":" + iIterations;
-  }
-
-  public boolean checkPasswordWithSalt(final String iPassword, final String iHash) {
-    return checkPasswordWithSalt(iPassword, iHash, OSecurityManager.PBKDF2_SHA256_ALGORITHM);
-  }
-
-  public boolean checkPasswordWithSalt(final String iPassword, final String iHash, final String algorithm) {
-    // SPLIT PARTS
-    final String[] params = iHash.split(":");
-    if (params.length != 3)
-      throw new IllegalArgumentException("Hash does not contain the requested parts: <hash>:<salt>:<iterations>");
-
-    final byte[] hash = hexToByteArray(params[0]);
-    final byte[] salt = hexToByteArray(params[1]);
-    final int iterations = Integer.parseInt(params[2]);
-
-    final byte[] testHash = getPbkdf2(iPassword, salt, iterations, hash.length, algorithm);
-    return MessageDigest.isEqual(hash, testHash);
-  }
-
-  private byte[] getPbkdf2(final String iPassword, final byte[] salt, final int iterations, final int bytes,
-      final String algorithm) {
-    String cacheKey = null;
-
-    final String hashedPassword = createSHA256(iPassword + new String(salt));
-
-    if (SALT_CACHE != null) {
-      // SEARCH IN CACHE FIRST
-      cacheKey = hashedPassword + "|" + Arrays.toString(salt) + "|" + iterations + "|" + bytes;
-      final byte[] encoded = SALT_CACHE.get(cacheKey);
-      if (encoded != null)
-        return encoded;
-    }
-
-    final PBEKeySpec spec = new PBEKeySpec(iPassword.toCharArray(), salt, iterations, bytes * 8);
-    final SecretKeyFactory skf;
-    try {
-      skf = SecretKeyFactory.getInstance(algorithm);
-      final byte[] encoded = skf.generateSecret(spec).getEncoded();
-
-      if (SALT_CACHE != null) {
-        // SAVE IT IN CACHE
-        SALT_CACHE.put(cacheKey, encoded);
-      }
-
-      return encoded;
-    } catch (Exception e) {
-      throw OException.wrapException(new OSecurityException("Cannot create a key with '" + PBKDF2_ALGORITHM + "' algorithm"), e);
-    }
-  }
-
-  public static String byteArrayToHexStr(final byte[] data) {
-    if (data == null)
-      return null;
-
-    final char[] chars = new char[data.length * 2];
-    for (int i = 0; i < data.length; i++) {
-      final byte current = data[i];
-      final int hi = (current & 0xF0) >> 4;
-      final int lo = current & 0x0F;
-      chars[2 * i] = (char) (hi < 10 ? ('0' + hi) : ('A' + hi - 10));
-      chars[2 * i + 1] = (char) (lo < 10 ? ('0' + lo) : ('A' + lo - 10));
-    }
-    return new String(chars);
-  }
-
-  private static byte[] hexToByteArray(final String data) {
-    final byte[] hex = new byte[data.length() / 2];
-    for (int i = 0; i < hex.length; i++)
-      hex[i] = (byte) Integer.parseInt(data.substring(2 * i, 2 * i + 2), 16);
-
-    return hex;
-  }
-}
->>>>>>> 5dc21efd
