/*
 * Copyright 2010-2012 Luca Garulli (l.garulli--at--orientechnologies.com)
 *
 * Licensed under the Apache License, Version 2.0 (the "License");
 * you may not use this file except in compliance with the License.
 * You may obtain a copy of the License at
 *
 *     http://www.apache.org/licenses/LICENSE-2.0
 *
 * Unless required by applicable law or agreed to in writing, software
 * distributed under the License is distributed on an "AS IS" BASIS,
 * WITHOUT WARRANTIES OR CONDITIONS OF ANY KIND, either express or implied.
 * See the License for the specific language governing permissions and
 * limitations under the License.
 */
package com.orientechnologies.orient.core.config;

import java.io.PrintStream;
import java.lang.management.OperatingSystemMXBean;
import java.util.Map;
import java.util.Map.Entry;
import java.util.logging.ConsoleHandler;
import java.util.logging.FileHandler;
import java.util.logging.Level;

import com.orientechnologies.common.io.OFileUtils;
import com.orientechnologies.common.log.OLogManager;
import com.orientechnologies.orient.core.OConstants;
import com.orientechnologies.orient.core.Orient;
import com.orientechnologies.orient.core.cache.ODefaultCache;
import com.orientechnologies.orient.core.storage.fs.OMMapManagerOld;

/**
 * Keeps all configuration settings. At startup assigns the configuration values by reading system properties.
 * 
 * @author Luca Garulli (l.garulli--at--orientechnologies.com)
 * 
 */
public enum OGlobalConfiguration {
  // ENVIRONMENT
  ENVIRONMENT_DUMP_CFG_AT_STARTUP("environment.dumpCfgAtStartup", "Dumps the configuration at application startup", Boolean.class,
      Boolean.FALSE),

  ENVIRONMENT_CONCURRENT("environment.concurrent",
      "Specifies if running in multi-thread environment. Setting this to false turns off the internal lock management",
      Boolean.class, Boolean.TRUE),

  // MEMORY
  @Deprecated
  MEMORY_OPTIMIZE_THRESHOLD("memory.optimizeThreshold", "Threshold for heap memory at which optimization of memory usage starts. ",
      Float.class, 0.70),

  JVM_GC_DELAY_FOR_OPTIMIZE("jvm.gc.delayForOptimize",
      "Minimal amount of time (seconds) since last System.gc() when called after tree optimization", Long.class, 600),

  // STORAGE
  DISK_CACHE_SIZE("storage.diskCache.bufferSize", "Size of disk buffer in megabytes", Integer.class, 2 * 1024),

  STORAGE_COMPRESSION_METHOD("storage.compressionMethod", "Record compression method is used in storage."
      + " Possible values : gzip, nothing, snappy, snappy-native. Default is snappy.", String.class, "snappy"),

  USE_WAL("storage.useWAL", "Whether WAL should be used in paginated storage", Boolean.class, true),

  WAL_CACHE_SIZE("storage.wal.cacheSize",
      "Maximum size of WAL cache (in amount of WAL pages, each page is 64k) <= 0 means that caching will be switched off.",
      Integer.class, 3000),

  WAL_MAX_SEGMENT_SIZE("storage.wal.maxSegmentSize", "Maximum size of single WAL segment in megabytes.", Integer.class, 50 * 1024),

  WAL_MAX_SIZE("storage.wal.maxSize", "Maximum size of WAL on disk in megabytes.", Integer.class, 150 * 1024),

  WAL_COMMIT_TIMEOUT("storage.wal.commitTimeout", "Maximum interval between WAL commits (in ms.)", Integer.class, 1000),

  WAL_SHUTDOWN_TIMEOUT("storage.wal.shutdownTimeout", "Maximum wait interval between events when background flush thread"
      + " will receive shutdown command and when background flush will be stopped (in ms.)", Integer.class, 10000),

  WAL_FUZZY_CHECKPOINT_INTERVAL("storage.wal.fuzzyCheckpointInterval", "Interval between fuzzy checkpoints (in seconds)",
      Integer.class, 36000),

  WAL_FUZZY_CHECKPOINT_SHUTDOWN_TIMEOUT("storage.wal.fuzzyCheckpointShutdownWait",
      "Interval which we should wait till shutdown (in seconds)", Integer.class, 60 * 10),

  WAL_FULL_CHECKPOINT_SHUTDOWN_TIMEOUT("storage.wal.fullCheckpointShutdownTimeout",
      "Timeout till DB will wait that full checkpoint is finished during DB close (in seconds))", Integer.class, 60 * 10),

  WAL_LOCATION("storage.wal.path", "Path to the wal file on the disk, by default is placed in DB directory but"
      + " it is highly recomended to use separate disk to store log operations", String.class, null),

  STORAGE_MAKE_FULL_CHECKPOINT_AFTER_CREATE("storage.makeFullCheckpointAfterCreate",
      "Indicates whether full checkpoint should be performed if storage was opened.", Boolean.class, true),

  STORAGE_MAKE_FULL_CHECKPOINT_AFTER_CLUSTER_CREATE("storage.makeFullCheckpointAfterClusterCreate",
      "Indicates whether full checkpoint should be performed if storage was opened.", Boolean.class, true),

  DISK_CACHE_PAGE_SIZE("storage.diskCache.pageSize", "Size of page of disk buffer in kilobytes", Integer.class, 64),

  DISK_CACHE_WRITE_QUEUE_LENGTH("storage.diskCache.writeQueueLength", "Length of write queue (in pages), "
      + "this queue is used to accumulate all pages that "
      + "should be written to the disk and then flush them in batch mode to minimize random IO overhead.", Integer.class, 15000),

  DISK_PAGE_CACHE_LOCK_TIMEOUT("storage.diskPageCache.lockTimeOut",
      "Timeout till page lock will wait in case of multi threading operations", Integer.class, 1000),

  PAGINATED_STORAGE_LOWEST_FREELIST_BOUNDARY("storage.lowestFreeListBound", "The minimal amount of free space (in kb)"
      + " in page which is tracked in paginated storage", Integer.class, 16),

  USE_NODE_ID_CLUSTER_POSITION("storage.cluster.useNodeIdAsClusterPosition", "Indicates whether cluster position should be"
      + " treated as node id not as long value.", Boolean.class, Boolean.FALSE),

  STORAGE_KEEP_OPEN(
      "storage.keepOpen",
      "Tells to the engine to not close the storage when a database is closed. Storages will be closed when the process shuts down",
      Boolean.class, Boolean.TRUE),

<<<<<<< HEAD
  STORAGE_LOCK_TIMEOUT("storage.lockTimeout", "Maximum timeout in milliseconds to lock the local and remote storages",
      Integer.class, 15000),
=======
  STORAGE_LOCK_TIMEOUT("storage.lockTimeout", "Maximum timeout in milliseconds to lock the storage", Integer.class, 600000),
>>>>>>> 7c217f28

  STORAGE_RECORD_LOCK_TIMEOUT("storage.record.lockTimeout", "Maximum timeout in milliseconds to lock a shared record",
      Integer.class, 5000),

  STORAGE_USE_TOMBSTONES("storage.useTombstones", "When record will be deleted its cluster"
      + " position will not be freed but tombstone will be placed instead", Boolean.class, false),

  // CACHE
  CACHE_LEVEL1_ENABLED("cache.level1.enabled", "Use the level-1 cache", Boolean.class, true),

  CACHE_LEVEL1_SIZE("cache.level1.size", "Size of the cache that keeps the record in memory", Integer.class, 1000),

  CACHE_LEVEL2_ENABLED("cache.level2.enabled", "Use the level-2 cache", Boolean.class, true),

  CACHE_LEVEL2_SIZE("cache.level2.size", "Size of the cache that keeps the record in memory", Integer.class, 10000),

  CACHE_LEVEL2_IMPL("cache.level2.impl", "Actual implementation of secondary cache", String.class, ODefaultCache.class
      .getCanonicalName()),

  CACHE_LEVEL2_STRATEGY("cache.level2.strategy",
      "Strategy to use when a database requests a record: 0 = pop the record, 1 = copy the record", Integer.class, 0,
      new OConfigurationChangeCallback() {
        public void change(final Object iCurrentValue, final Object iNewValue) {
          // UPDATE ALL THE OPENED STORAGES SETTING THE NEW STRATEGY
          // for (OStorage s : com.orientechnologies.orient.core.Orient.instance().getStorages()) {
          // s.getCache().setStrategy((Integer) iNewValue);
          // }
        }
      }),

  // DATABASE
  OBJECT_SAVE_ONLY_DIRTY("object.saveOnlyDirty", "Object Database only saves objects bound to dirty records", Boolean.class, false),

  // DATABASE
  DB_POOL_MIN("db.pool.min", "Default database pool minimum size", Integer.class, 1),

  DB_POOL_MAX("db.pool.max", "Default database pool maximum size", Integer.class, 20),

  DB_MVCC("db.mvcc", "Enables or disables MVCC (Multi-Version Concurrency Control) even outside transactions", Boolean.class, true),

  DB_MVCC_THROWFAST(
      "db.mvcc.throwfast",
      "Use fast-thrown exceptions for MVCC OConcurrentModificationExceptions. No context information will be available, use where these exceptions are handled and the detail is not neccessary",
      Boolean.class, false),

  DB_VALIDATION("db.validation", "Enables or disables validation of records", Boolean.class, true),

  DB_USE_DISTRIBUTED_VERSION("db.use.distributedVersion", "Use extended version that is safe in distributed environment",
      Boolean.class, Boolean.FALSE),

  // SETTINGS OF NON-TRANSACTIONAL MODE
  NON_TX_RECORD_UPDATE_SYNCH("nonTX.recordUpdate.synch",
      "Executes a synch against the file-system at every record operation. This slows down records updates "
          + "but guarantee reliability on unreliable drives", Boolean.class, Boolean.FALSE),

  NON_TX_CLUSTERS_SYNC_IMMEDIATELY("nonTX.clusters.sync.immediately",
      "List of clusters to sync immediately after update separated by commas. Can be useful for manual index", String.class,
      "manindex"),

  // TRANSACTIONS
  TX_USE_LOG("tx.useLog", "Transactions use log file to store temporary data to be rolled back in case of crash", Boolean.class,
      true),

  TX_LOG_TYPE("tx.log.fileType", "File type to handle transaction logs: mmap or classic", String.class, "classic"),

  TX_LOG_SYNCH(
      "tx.log.synch",
      "Executes a synch against the file-system at every log entry. This slows down transactions but guarantee transaction reliability on unreliable drives",
      Boolean.class, Boolean.FALSE),

  TX_COMMIT_SYNCH("tx.commit.synch", "Synchronizes the storage after transaction commit", Boolean.class, false),

  // GRAPH
  @Deprecated
  BLUEPRINTS_TX_MODE("blueprints.graph.txMode",
      "Transaction mode used in TinkerPop Blueprints implementation. 0 = Automatic (default), 1 = Manual", Integer.class, 0),

  // INDEX
  HASH_TABLE_SPLIT_BUCKETS_BUFFER_LENGTH("hashTable.slitBucketsBuffer.length", "Length of buffer (in pages) where buckets "
      + "that were splited but not flushed to the disk are kept. This buffer is used to minimize random IO overhead.",
      Integer.class, 1500),

  INDEX_AUTO_REBUILD_AFTER_NOTSOFTCLOSE("index.auto.rebuildAfterNotSoftClose",
      "Auto rebuild all automatic indexes after upon database open when wasn't closed properly", Boolean.class, true),

  INDEX_AUTO_LAZY_UPDATES(
      "index.auto.lazyUpdates",
      "Configure the TreeMaps for automatic indexes as buffered or not. -1 means buffered until tx.commit() or db.close() are called",
      Integer.class, 10000),

  INDEX_MANUAL_LAZY_UPDATES("index.manual.lazyUpdates",
      "Configure the TreeMaps for manual indexes as buffered or not. -1 means buffered until tx.commit() or db.close() are called",
      Integer.class, 1),

  // TREEMAP
  MVRBTREE_TIMEOUT("mvrbtree.timeout", "Maximum timeout to get lock against the OMVRB-Tree", Integer.class, 5000),

  MVRBTREE_NODE_PAGE_SIZE("mvrbtree.nodePageSize",
      "Page size of each node. 256 means that 256 entries can be stored inside each node", Integer.class, 256),

  MVRBTREE_LOAD_FACTOR("mvrbtree.loadFactor", "HashMap load factor", Float.class, 0.7f),

  MVRBTREE_OPTIMIZE_THRESHOLD(
      "mvrbtree.optimizeThreshold",
      "Auto optimize the TreeMap every X tree rotations. This forces the optimization of the tree after many changes to recompute entry points. -1 means never",
      Integer.class, 100000),

  MVRBTREE_ENTRYPOINTS("mvrbtree.entryPoints", "Number of entry points to start searching entries", Integer.class, 64),

  MVRBTREE_OPTIMIZE_ENTRYPOINTS_FACTOR("mvrbtree.optimizeEntryPointsFactor",
      "Multiplicand factor to apply to entry-points list (parameter mvrbtree.entrypoints) to determine optimization is needed",
      Float.class, 1.0f),

  MVRBTREE_ENTRY_KEYS_IN_MEMORY("mvrbtree.entryKeysInMemory", "Keep unserialized keys in memory", Boolean.class, Boolean.FALSE),

  MVRBTREE_ENTRY_VALUES_IN_MEMORY("mvrbtree.entryValuesInMemory", "Keep unserialized values in memory", Boolean.class,
      Boolean.FALSE),

  // TREEMAP OF RIDS
  MVRBTREE_RID_BINARY_THRESHOLD(
      "mvrbtree.ridBinaryThreshold",
      "Valid for set of rids. It's the threshold as number of entries to use the binary streaming instead of classic string streaming. -1 means never use binary streaming",
      Integer.class, 8),

  MVRBTREE_RID_NODE_PAGE_SIZE("mvrbtree.ridNodePageSize",
      "Page size of each treeset node. 16 means that 16 entries can be stored inside each node", Integer.class, 64),

  MVRBTREE_RID_NODE_SAVE_MEMORY("mvrbtree.ridNodeSaveMemory",
      "Save memory usage by avoid keeping RIDs in memory but creating them at every access", Boolean.class, Boolean.FALSE),

  // COLLECTIONS
  LAZYSET_WORK_ON_STREAM("lazyset.workOnStream", "Upon add avoid unmarshalling set", Boolean.class, true),

  // FILE
  FILE_LOCK("file.lock", "Locks files when used. Default is false", boolean.class, true),

  FILE_DEFRAG_STRATEGY("file.defrag.strategy", "Strategy to recycle free space: 0 = synchronous defrag, 1 = asynchronous defrag, ",
      Integer.class, 0),

  FILE_DEFRAG_HOLE_MAX_DISTANCE(
      "file.defrag.holeMaxDistance",
      "Max distance in bytes between holes to cause their defrag. Set it to -1 to use dynamic size. Beware that if the db is huge moving blocks to defrag could be expensive",
      Integer.class, 32768),

  FILE_MMAP_USE_OLD_MANAGER("file.mmap.useOldManager",
      "Manager that will be used to handle mmap files. true = USE OLD MANAGER, false = USE NEW MANAGER", boolean.class, false),

  FILE_MMAP_AUTOFLUSH_TIMER("file.mmap.autoFlush.timer", "Auto flushes memory mapped blocks every X seconds. 0 = disabled",
      int.class, 30),

  FILE_MMAP_AUTOFLUSH_UNUSED_TIME("file.mmap.autoFlush.unusedTime",
      "Remove memory mapped blocks with unused time major than this value. Time is in seconds", int.class, 30),

  FILE_MMAP_LOCK_MEMORY("file.mmap.lockMemory",
      "When using new map manager this parameter specify prevent memory swap or not. true = LOCK MEMORY, false = NOT LOCK MEMORY",
      boolean.class, true),

  FILE_MMAP_STRATEGY(
      "file.mmap.strategy",
      "Strategy to use with memory mapped files. 0 = USE MMAP ALWAYS, 1 = USE MMAP ON WRITES OR ON READ JUST WHEN THE BLOCK POOL IS FREE, 2 = USE MMAP ON WRITES OR ON READ JUST WHEN THE BLOCK IS ALREADY AVAILABLE, 3 = USE MMAP ONLY IF BLOCK IS ALREADY AVAILABLE, 4 = NEVER USE MMAP",
      Integer.class, 0),

  FILE_MMAP_BLOCK_SIZE("file.mmap.blockSize", "Size of the memory mapped block, default is 1Mb", Integer.class, 1048576,
      new OConfigurationChangeCallback() {
        public void change(final Object iCurrentValue, final Object iNewValue) {
          OMMapManagerOld.setBlockSize(((Number) iNewValue).intValue());
        }
      }),

  FILE_MMAP_BUFFER_SIZE("file.mmap.bufferSize", "Size of the buffer for direct access to the file through the channel",
      Integer.class, 8192),

  FILE_MMAP_MAX_MEMORY(
      "file.mmap.maxMemory",
      "Max memory allocatable by memory mapping manager. Note that on 32bit operating systems, the limit is 2Gb but will vary between operating systems",
      Long.class, 134217728, new OConfigurationChangeCallback() {
        public void change(final Object iCurrentValue, final Object iNewValue) {
          OMMapManagerOld.setMaxMemory(OFileUtils.getSizeAsNumber(iNewValue));
        }
      }),

  FILE_MMAP_OVERLAP_STRATEGY(
      "file.mmap.overlapStrategy",
      "Strategy to use when a request overlaps in-memory buffers: 0 = Use the channel access, 1 = force the in-memory buffer and use the channel access, 2 = always create an overlapped in-memory buffer (default)",
      Integer.class, 2, new OConfigurationChangeCallback() {
        public void change(final Object iCurrentValue, final Object iNewValue) {
          OMMapManagerOld.setOverlapStrategy((Integer) iNewValue);
        }
      }),

  FILE_MMAP_FORCE_DELAY("file.mmap.forceDelay",
      "Delay time in ms to wait for another forced flush of the memory-mapped block to disk", Integer.class, 10),

  FILE_MMAP_FORCE_RETRY("file.mmap.forceRetry", "Number of times the memory-mapped block will try to flush to disk", Integer.class,
      50),

  JNA_DISABLE_USE_SYSTEM_LIBRARY("jna.disable.system.library",
      "This property disable to using JNA installed in your system. And use JNA bundled with database.", boolean.class, true),

  USE_LHPEPS_CLUSTER("file.cluster.useLHPEPS", "Indicates whether cluster file should be saved as simple persistent"
      + " list or as hash map. Persistent list is used by default.", Boolean.class, Boolean.FALSE),

  USE_LHPEPS_MEMORY_CLUSTER("file.cluster.useMemoryLHCluster",
      "Indicates whether cluster file should be saved as simple persistent"
          + " list or as hash map. Persistent list is used by default.", Boolean.class, Boolean.FALSE),

  // NETWORK
  NETWORK_MAX_CONCURRENT_SESSIONS("network.maxConcurrentSessions", "Maximum number of concurrent sessions", Integer.class, 1000),

  NETWORK_SOCKET_BUFFER_SIZE("network.socketBufferSize", "TCP/IP Socket buffer size", Integer.class, 32768),

  NETWORK_LOCK_TIMEOUT("network.lockTimeout", "Timeout in ms to acquire a lock against a channel", Integer.class, 15000),

  NETWORK_SOCKET_TIMEOUT("network.socketTimeout", "TCP/IP Socket timeout in ms", Integer.class, 15000),

  NETWORK_SOCKET_RETRY("network.retry", "Number of times the client retries its connection to the server on failure",
      Integer.class, 5),

  NETWORK_SOCKET_RETRY_DELAY("network.retryDelay", "Number of ms the client waits before reconnecting to the server on failure",
      Integer.class, 500),

  NETWORK_BINARY_DNS_LOADBALANCING_ENABLED("network.binary.loadBalancing.enabled",
      "Asks for DNS TXT record to determine if load balancing is supported", Boolean.class, Boolean.FALSE),

  NETWORK_BINARY_DNS_LOADBALANCING_TIMEOUT("network.binary.loadBalancing.timeout",
      "Maximum time (in ms) to wait for the answer from DNS about the TXT record for load balancing", Integer.class, 2000),

  NETWORK_BINARY_MAX_CONTENT_LENGTH("network.binary.maxLength", "TCP/IP max content length in bytes of BINARY requests",
      Integer.class, 32736),

  NETWORK_BINARY_READ_RESPONSE_MAX_TIMES("network.binary.readResponse.maxTimes",
      "Maximum times to wait until response will be read. Otherwise response will be dropped from chanel", Integer.class, 20),

  NETWORK_BINARY_DEBUG("network.binary.debug", "Debug mode: print all data incoming on the binary channel", Boolean.class, false),

  NETWORK_HTTP_MAX_CONTENT_LENGTH("network.http.maxLength", "TCP/IP max content length in bytes for HTTP requests", Integer.class,
      1000000),

  NETWORK_HTTP_CONTENT_CHARSET("network.http.charset", "Http response charset", String.class, "utf-8"),

  NETWORK_HTTP_SESSION_EXPIRE_TIMEOUT("network.http.sessionExpireTimeout",
      "Timeout after which an http session is considered tp have expired (seconds)", Integer.class, 300),

  // PROFILER
  PROFILER_ENABLED("profiler.enabled", "Enable the recording of statistics and counters", Boolean.class, false,
      new OConfigurationChangeCallback() {
        public void change(final Object iCurrentValue, final Object iNewValue) {
          if ((Boolean) iNewValue)
            Orient.instance().getProfiler().startRecording();
          else
            Orient.instance().getProfiler().stopRecording();
        }
      }),

  PROFILER_CONFIG("profiler.config", "Configures the profiler as <seconds-for-snapshot>,<archive-snapshot-size>,<summary-size>",
      String.class, null, new OConfigurationChangeCallback() {
        public void change(final Object iCurrentValue, final Object iNewValue) {
          Orient.instance().getProfiler().configure(iNewValue.toString());
        }
      }),

  PROFILER_AUTODUMP_INTERVAL("profiler.autoDump.interval",
      "Dumps the profiler values at regular intervals. Time is expressed in seconds", Integer.class, 0,
      new OConfigurationChangeCallback() {
        public void change(final Object iCurrentValue, final Object iNewValue) {
          Orient.instance().getProfiler().setAutoDump((Integer) iNewValue);
        }
      }),

  @Deprecated
  PROFILER_AUTODUMP_RESET("profiler.autoDump.reset", "Resets the profiler at every auto dump", Boolean.class, true),

  // LOG
  LOG_CONSOLE_LEVEL("log.console.level", "Console logging level", String.class, "info", new OConfigurationChangeCallback() {
    public void change(final Object iCurrentValue, final Object iNewValue) {
      OLogManager.instance().setLevel((String) iNewValue, ConsoleHandler.class);
    }
  }),

  LOG_FILE_LEVEL("log.file.level", "File logging level", String.class, "fine", new OConfigurationChangeCallback() {
    public void change(final Object iCurrentValue, final Object iNewValue) {
      OLogManager.instance().setLevel((String) iNewValue, FileHandler.class);
    }
  }),

  // COMMAND
  COMMAND_TIMEOUT("command.timeout", "Default timeout for commands expressed in milliseconds", Long.class, 0),

  // CLIENT
  CLIENT_CHANNEL_MIN_POOL("client.channel.minPool", "Minimum pool size", Integer.class, 1),

  CLIENT_CHANNEL_MAX_POOL("client.channel.maxPool", "Maximum channel pool size", Integer.class, 20),

  CLIENT_CONNECT_POOL_WAIT_TIMEOUT("client.connectionPool.waitTimeout",
      "Maximum time which client should wait connection from the pool", Integer.class, 5000),

  CLIENT_DB_RELEASE_WAIT_TIMEOUT("client.channel.dbReleaseWaitTimeout",
      "Delay in ms. after which data modification command will be resent if DB was frozen", Integer.class, 10000),

  // SERVER
  SERVER_CHANNEL_CLEAN_DELAY("server.channel.cleanDelay", "Time in ms of delay to check pending closed connections", Integer.class,
      5000),

  SERVER_CACHE_FILE_STATIC("server.cache.staticFile", "Cache static resources loading", Boolean.class, false),

  SERVER_CACHE_2Q_INCREASE_ON_DEMAND("server.cache.2q.increaseOnDemand", "Increase 2q cache on demand", Boolean.class, true),

  SERVER_CACHE_2Q_INCREASE_STEP("server.cache.2q.increaseStep",
      "Increase 2q cache step in percent. Will only work if server.cache.2q.increaseOnDemand is true", Float.class, 0.1f),

  SERVER_LOG_DUMP_CLIENT_EXCEPTION_LEVEL(
      "server.log.dumpClientExceptionLevel",
      "Logs client exceptions. Use any level supported by Java java.util.logging.Level class: OFF, FINE, CONFIG, INFO, WARNING, SEVERE",
      Level.class, Level.FINE),

  SERVER_LOG_DUMP_CLIENT_EXCEPTION_FULLSTACKTRACE("server.log.dumpClientExceptionFullStackTrace",
      "Dumps the full stack trace of the exception to sent to the client", Level.class, Boolean.TRUE);

  private final String                 key;
  private final Object                 defValue;
  private final Class<?>               type;
  private Object                       value          = null;
  private String                       description;
  private OConfigurationChangeCallback changeCallback = null;

  // AT STARTUP AUTO-CONFIG
  static {
    readConfiguration();
    autoConfig();
  }

  OGlobalConfiguration(final String iKey, final String iDescription, final Class<?> iType, final Object iDefValue,
      final OConfigurationChangeCallback iChangeAction) {
    this(iKey, iDescription, iType, iDefValue);
    changeCallback = iChangeAction;
  }

  OGlobalConfiguration(final String iKey, final String iDescription, final Class<?> iType, final Object iDefValue) {
    key = iKey;
    description = iDescription;
    defValue = iDefValue;
    type = iType;
  }

  public void setValue(final Object iValue) {
    Object oldValue = value;

    if (iValue != null)
      if (type == Boolean.class)
        value = Boolean.parseBoolean(iValue.toString());
      else if (type == Integer.class)
        value = Integer.parseInt(iValue.toString());
      else if (type == Float.class)
        value = Float.parseFloat(iValue.toString());
      else if (type == String.class)
        value = iValue.toString();
      else
        value = iValue;

    if (changeCallback != null)
      changeCallback.change(oldValue, value);
  }

  public Object getValue() {
    return value != null ? value : defValue;
  }

  public boolean getValueAsBoolean() {
    final Object v = value != null ? value : defValue;
    return v instanceof Boolean ? ((Boolean) v).booleanValue() : Boolean.parseBoolean(v.toString());
  }

  public String getValueAsString() {
    return value != null ? value.toString() : defValue != null ? defValue.toString() : null;
  }

  public int getValueAsInteger() {
    final Object v = value != null ? value : defValue;
    return (int) (v instanceof Number ? ((Number) v).intValue() : OFileUtils.getSizeAsNumber(v.toString()));
  }

  public long getValueAsLong() {
    final Object v = value != null ? value : defValue;
    return v instanceof Number ? ((Number) v).longValue() : OFileUtils.getSizeAsNumber(v.toString());
  }

  public float getValueAsFloat() {
    final Object v = value != null ? value : defValue;
    return v instanceof Float ? ((Float) v).floatValue() : Float.parseFloat(v.toString());
  }

  public String getKey() {
    return key;
  }

  public Class<?> getType() {
    return type;
  }

  public String getDescription() {
    return description;
  }

  public static void dumpConfiguration(final PrintStream out) {
    out.print("OrientDB ");
    out.print(OConstants.getVersion());
    out.println(" configuration dump:");

    String lastSection = "";
    for (OGlobalConfiguration v : values()) {
      final String section = v.key.substring(0, v.key.indexOf('.'));

      if (!lastSection.equals(section)) {
        out.print("- ");
        out.println(section.toUpperCase());
        lastSection = section;
      }
      out.print("  + ");
      out.print(v.key);
      out.print(" = ");
      out.println(v.getValue());
    }
  }

  /**
   * Find the OGlobalConfiguration instance by the key. Key is case insensitive.
   * 
   * @param iKey
   *          Key to find. It's case insensitive.
   * @return OGlobalConfiguration instance if found, otherwise null
   */
  public static OGlobalConfiguration findByKey(final String iKey) {
    for (OGlobalConfiguration v : values()) {
      if (v.getKey().equalsIgnoreCase(iKey))
        return v;
    }
    return null;
  }

  /**
   * Changes the configuration values in one shot by passing a Map of values. Keys can be the Java ENUM names or the string
   * representation of configuration values
   */
  public static void setConfiguration(final Map<String, Object> iConfig) {
    for (Entry<String, Object> config : iConfig.entrySet()) {
      for (OGlobalConfiguration v : values()) {
        if (v.getKey().equals(config.getKey())) {
          v.setValue(config.getValue());
          break;
        } else if (v.name().equals(config.getKey())) {
          v.setValue(config.getValue());
          break;
        }
      }
    }
  }

  /**
   * Assign configuration values by reading system properties.
   */
  private static void readConfiguration() {
    String prop;
    for (OGlobalConfiguration config : values()) {
      prop = System.getProperty(config.key);
      if (prop != null)
        config.setValue(prop);
    }
  }

  private static void autoConfig() {
    if (System.getProperty("os.arch").indexOf("64") > -1) {
      // 64 BIT

      if (FILE_MMAP_MAX_MEMORY.getValueAsInteger() == 134217728) {
        final OperatingSystemMXBean bean = java.lang.management.ManagementFactory.getOperatingSystemMXBean();

        try {
          final Class<?> cls = Class.forName("com.sun.management.OperatingSystemMXBean");
          if (cls.isAssignableFrom(bean.getClass())) {
            final Long maxOsMemory = (Long) cls.getMethod("getTotalPhysicalMemorySize", new Class[] {}).invoke(bean);
            final long maxProcessMemory = Runtime.getRuntime().maxMemory();
            long mmapBestMemory = (maxOsMemory.longValue() - maxProcessMemory) / 2;
            FILE_MMAP_MAX_MEMORY.setValue(mmapBestMemory);
          }
        } catch (Exception e) {
          // SUN JMX CLASS NOT AVAILABLE: CAN'T AUTO TUNE THE ENGINE
        }
      }
    } else {
      // 32 BIT, USE THE DEFAULT CONFIGURATION
    }
  }
}
<|MERGE_RESOLUTION|>--- conflicted
+++ resolved
@@ -1,613 +1,608 @@
-/*
- * Copyright 2010-2012 Luca Garulli (l.garulli--at--orientechnologies.com)
- *
- * Licensed under the Apache License, Version 2.0 (the "License");
- * you may not use this file except in compliance with the License.
- * You may obtain a copy of the License at
- *
- *     http://www.apache.org/licenses/LICENSE-2.0
- *
- * Unless required by applicable law or agreed to in writing, software
- * distributed under the License is distributed on an "AS IS" BASIS,
- * WITHOUT WARRANTIES OR CONDITIONS OF ANY KIND, either express or implied.
- * See the License for the specific language governing permissions and
- * limitations under the License.
- */
-package com.orientechnologies.orient.core.config;
-
-import java.io.PrintStream;
-import java.lang.management.OperatingSystemMXBean;
-import java.util.Map;
-import java.util.Map.Entry;
-import java.util.logging.ConsoleHandler;
-import java.util.logging.FileHandler;
-import java.util.logging.Level;
-
-import com.orientechnologies.common.io.OFileUtils;
-import com.orientechnologies.common.log.OLogManager;
-import com.orientechnologies.orient.core.OConstants;
-import com.orientechnologies.orient.core.Orient;
-import com.orientechnologies.orient.core.cache.ODefaultCache;
-import com.orientechnologies.orient.core.storage.fs.OMMapManagerOld;
-
-/**
- * Keeps all configuration settings. At startup assigns the configuration values by reading system properties.
- * 
- * @author Luca Garulli (l.garulli--at--orientechnologies.com)
- * 
- */
-public enum OGlobalConfiguration {
-  // ENVIRONMENT
-  ENVIRONMENT_DUMP_CFG_AT_STARTUP("environment.dumpCfgAtStartup", "Dumps the configuration at application startup", Boolean.class,
-      Boolean.FALSE),
-
-  ENVIRONMENT_CONCURRENT("environment.concurrent",
-      "Specifies if running in multi-thread environment. Setting this to false turns off the internal lock management",
-      Boolean.class, Boolean.TRUE),
-
-  // MEMORY
-  @Deprecated
-  MEMORY_OPTIMIZE_THRESHOLD("memory.optimizeThreshold", "Threshold for heap memory at which optimization of memory usage starts. ",
-      Float.class, 0.70),
-
-  JVM_GC_DELAY_FOR_OPTIMIZE("jvm.gc.delayForOptimize",
-      "Minimal amount of time (seconds) since last System.gc() when called after tree optimization", Long.class, 600),
-
-  // STORAGE
-  DISK_CACHE_SIZE("storage.diskCache.bufferSize", "Size of disk buffer in megabytes", Integer.class, 2 * 1024),
-
-  STORAGE_COMPRESSION_METHOD("storage.compressionMethod", "Record compression method is used in storage."
-      + " Possible values : gzip, nothing, snappy, snappy-native. Default is snappy.", String.class, "snappy"),
-
-  USE_WAL("storage.useWAL", "Whether WAL should be used in paginated storage", Boolean.class, true),
-
-  WAL_CACHE_SIZE("storage.wal.cacheSize",
-      "Maximum size of WAL cache (in amount of WAL pages, each page is 64k) <= 0 means that caching will be switched off.",
-      Integer.class, 3000),
-
-  WAL_MAX_SEGMENT_SIZE("storage.wal.maxSegmentSize", "Maximum size of single WAL segment in megabytes.", Integer.class, 50 * 1024),
-
-  WAL_MAX_SIZE("storage.wal.maxSize", "Maximum size of WAL on disk in megabytes.", Integer.class, 150 * 1024),
-
-  WAL_COMMIT_TIMEOUT("storage.wal.commitTimeout", "Maximum interval between WAL commits (in ms.)", Integer.class, 1000),
-
-  WAL_SHUTDOWN_TIMEOUT("storage.wal.shutdownTimeout", "Maximum wait interval between events when background flush thread"
-      + " will receive shutdown command and when background flush will be stopped (in ms.)", Integer.class, 10000),
-
-  WAL_FUZZY_CHECKPOINT_INTERVAL("storage.wal.fuzzyCheckpointInterval", "Interval between fuzzy checkpoints (in seconds)",
-      Integer.class, 36000),
-
-  WAL_FUZZY_CHECKPOINT_SHUTDOWN_TIMEOUT("storage.wal.fuzzyCheckpointShutdownWait",
-      "Interval which we should wait till shutdown (in seconds)", Integer.class, 60 * 10),
-
-  WAL_FULL_CHECKPOINT_SHUTDOWN_TIMEOUT("storage.wal.fullCheckpointShutdownTimeout",
-      "Timeout till DB will wait that full checkpoint is finished during DB close (in seconds))", Integer.class, 60 * 10),
-
-  WAL_LOCATION("storage.wal.path", "Path to the wal file on the disk, by default is placed in DB directory but"
-      + " it is highly recomended to use separate disk to store log operations", String.class, null),
-
-  STORAGE_MAKE_FULL_CHECKPOINT_AFTER_CREATE("storage.makeFullCheckpointAfterCreate",
-      "Indicates whether full checkpoint should be performed if storage was opened.", Boolean.class, true),
-
-  STORAGE_MAKE_FULL_CHECKPOINT_AFTER_CLUSTER_CREATE("storage.makeFullCheckpointAfterClusterCreate",
-      "Indicates whether full checkpoint should be performed if storage was opened.", Boolean.class, true),
-
-  DISK_CACHE_PAGE_SIZE("storage.diskCache.pageSize", "Size of page of disk buffer in kilobytes", Integer.class, 64),
-
-  DISK_CACHE_WRITE_QUEUE_LENGTH("storage.diskCache.writeQueueLength", "Length of write queue (in pages), "
-      + "this queue is used to accumulate all pages that "
-      + "should be written to the disk and then flush them in batch mode to minimize random IO overhead.", Integer.class, 15000),
-
-  DISK_PAGE_CACHE_LOCK_TIMEOUT("storage.diskPageCache.lockTimeOut",
-      "Timeout till page lock will wait in case of multi threading operations", Integer.class, 1000),
-
-  PAGINATED_STORAGE_LOWEST_FREELIST_BOUNDARY("storage.lowestFreeListBound", "The minimal amount of free space (in kb)"
-      + " in page which is tracked in paginated storage", Integer.class, 16),
-
-  USE_NODE_ID_CLUSTER_POSITION("storage.cluster.useNodeIdAsClusterPosition", "Indicates whether cluster position should be"
-      + " treated as node id not as long value.", Boolean.class, Boolean.FALSE),
-
-  STORAGE_KEEP_OPEN(
-      "storage.keepOpen",
-      "Tells to the engine to not close the storage when a database is closed. Storages will be closed when the process shuts down",
-      Boolean.class, Boolean.TRUE),
-
-<<<<<<< HEAD
-  STORAGE_LOCK_TIMEOUT("storage.lockTimeout", "Maximum timeout in milliseconds to lock the local and remote storages",
-      Integer.class, 15000),
-=======
-  STORAGE_LOCK_TIMEOUT("storage.lockTimeout", "Maximum timeout in milliseconds to lock the storage", Integer.class, 600000),
->>>>>>> 7c217f28
-
-  STORAGE_RECORD_LOCK_TIMEOUT("storage.record.lockTimeout", "Maximum timeout in milliseconds to lock a shared record",
-      Integer.class, 5000),
-
-  STORAGE_USE_TOMBSTONES("storage.useTombstones", "When record will be deleted its cluster"
-      + " position will not be freed but tombstone will be placed instead", Boolean.class, false),
-
-  // CACHE
-  CACHE_LEVEL1_ENABLED("cache.level1.enabled", "Use the level-1 cache", Boolean.class, true),
-
-  CACHE_LEVEL1_SIZE("cache.level1.size", "Size of the cache that keeps the record in memory", Integer.class, 1000),
-
-  CACHE_LEVEL2_ENABLED("cache.level2.enabled", "Use the level-2 cache", Boolean.class, true),
-
-  CACHE_LEVEL2_SIZE("cache.level2.size", "Size of the cache that keeps the record in memory", Integer.class, 10000),
-
-  CACHE_LEVEL2_IMPL("cache.level2.impl", "Actual implementation of secondary cache", String.class, ODefaultCache.class
-      .getCanonicalName()),
-
-  CACHE_LEVEL2_STRATEGY("cache.level2.strategy",
-      "Strategy to use when a database requests a record: 0 = pop the record, 1 = copy the record", Integer.class, 0,
-      new OConfigurationChangeCallback() {
-        public void change(final Object iCurrentValue, final Object iNewValue) {
-          // UPDATE ALL THE OPENED STORAGES SETTING THE NEW STRATEGY
-          // for (OStorage s : com.orientechnologies.orient.core.Orient.instance().getStorages()) {
-          // s.getCache().setStrategy((Integer) iNewValue);
-          // }
-        }
-      }),
-
-  // DATABASE
-  OBJECT_SAVE_ONLY_DIRTY("object.saveOnlyDirty", "Object Database only saves objects bound to dirty records", Boolean.class, false),
-
-  // DATABASE
-  DB_POOL_MIN("db.pool.min", "Default database pool minimum size", Integer.class, 1),
-
-  DB_POOL_MAX("db.pool.max", "Default database pool maximum size", Integer.class, 20),
-
-  DB_MVCC("db.mvcc", "Enables or disables MVCC (Multi-Version Concurrency Control) even outside transactions", Boolean.class, true),
-
-  DB_MVCC_THROWFAST(
-      "db.mvcc.throwfast",
-      "Use fast-thrown exceptions for MVCC OConcurrentModificationExceptions. No context information will be available, use where these exceptions are handled and the detail is not neccessary",
-      Boolean.class, false),
-
-  DB_VALIDATION("db.validation", "Enables or disables validation of records", Boolean.class, true),
-
-  DB_USE_DISTRIBUTED_VERSION("db.use.distributedVersion", "Use extended version that is safe in distributed environment",
-      Boolean.class, Boolean.FALSE),
-
-  // SETTINGS OF NON-TRANSACTIONAL MODE
-  NON_TX_RECORD_UPDATE_SYNCH("nonTX.recordUpdate.synch",
-      "Executes a synch against the file-system at every record operation. This slows down records updates "
-          + "but guarantee reliability on unreliable drives", Boolean.class, Boolean.FALSE),
-
-  NON_TX_CLUSTERS_SYNC_IMMEDIATELY("nonTX.clusters.sync.immediately",
-      "List of clusters to sync immediately after update separated by commas. Can be useful for manual index", String.class,
-      "manindex"),
-
-  // TRANSACTIONS
-  TX_USE_LOG("tx.useLog", "Transactions use log file to store temporary data to be rolled back in case of crash", Boolean.class,
-      true),
-
-  TX_LOG_TYPE("tx.log.fileType", "File type to handle transaction logs: mmap or classic", String.class, "classic"),
-
-  TX_LOG_SYNCH(
-      "tx.log.synch",
-      "Executes a synch against the file-system at every log entry. This slows down transactions but guarantee transaction reliability on unreliable drives",
-      Boolean.class, Boolean.FALSE),
-
-  TX_COMMIT_SYNCH("tx.commit.synch", "Synchronizes the storage after transaction commit", Boolean.class, false),
-
-  // GRAPH
-  @Deprecated
-  BLUEPRINTS_TX_MODE("blueprints.graph.txMode",
-      "Transaction mode used in TinkerPop Blueprints implementation. 0 = Automatic (default), 1 = Manual", Integer.class, 0),
-
-  // INDEX
-  HASH_TABLE_SPLIT_BUCKETS_BUFFER_LENGTH("hashTable.slitBucketsBuffer.length", "Length of buffer (in pages) where buckets "
-      + "that were splited but not flushed to the disk are kept. This buffer is used to minimize random IO overhead.",
-      Integer.class, 1500),
-
-  INDEX_AUTO_REBUILD_AFTER_NOTSOFTCLOSE("index.auto.rebuildAfterNotSoftClose",
-      "Auto rebuild all automatic indexes after upon database open when wasn't closed properly", Boolean.class, true),
-
-  INDEX_AUTO_LAZY_UPDATES(
-      "index.auto.lazyUpdates",
-      "Configure the TreeMaps for automatic indexes as buffered or not. -1 means buffered until tx.commit() or db.close() are called",
-      Integer.class, 10000),
-
-  INDEX_MANUAL_LAZY_UPDATES("index.manual.lazyUpdates",
-      "Configure the TreeMaps for manual indexes as buffered or not. -1 means buffered until tx.commit() or db.close() are called",
-      Integer.class, 1),
-
-  // TREEMAP
-  MVRBTREE_TIMEOUT("mvrbtree.timeout", "Maximum timeout to get lock against the OMVRB-Tree", Integer.class, 5000),
-
-  MVRBTREE_NODE_PAGE_SIZE("mvrbtree.nodePageSize",
-      "Page size of each node. 256 means that 256 entries can be stored inside each node", Integer.class, 256),
-
-  MVRBTREE_LOAD_FACTOR("mvrbtree.loadFactor", "HashMap load factor", Float.class, 0.7f),
-
-  MVRBTREE_OPTIMIZE_THRESHOLD(
-      "mvrbtree.optimizeThreshold",
-      "Auto optimize the TreeMap every X tree rotations. This forces the optimization of the tree after many changes to recompute entry points. -1 means never",
-      Integer.class, 100000),
-
-  MVRBTREE_ENTRYPOINTS("mvrbtree.entryPoints", "Number of entry points to start searching entries", Integer.class, 64),
-
-  MVRBTREE_OPTIMIZE_ENTRYPOINTS_FACTOR("mvrbtree.optimizeEntryPointsFactor",
-      "Multiplicand factor to apply to entry-points list (parameter mvrbtree.entrypoints) to determine optimization is needed",
-      Float.class, 1.0f),
-
-  MVRBTREE_ENTRY_KEYS_IN_MEMORY("mvrbtree.entryKeysInMemory", "Keep unserialized keys in memory", Boolean.class, Boolean.FALSE),
-
-  MVRBTREE_ENTRY_VALUES_IN_MEMORY("mvrbtree.entryValuesInMemory", "Keep unserialized values in memory", Boolean.class,
-      Boolean.FALSE),
-
-  // TREEMAP OF RIDS
-  MVRBTREE_RID_BINARY_THRESHOLD(
-      "mvrbtree.ridBinaryThreshold",
-      "Valid for set of rids. It's the threshold as number of entries to use the binary streaming instead of classic string streaming. -1 means never use binary streaming",
-      Integer.class, 8),
-
-  MVRBTREE_RID_NODE_PAGE_SIZE("mvrbtree.ridNodePageSize",
-      "Page size of each treeset node. 16 means that 16 entries can be stored inside each node", Integer.class, 64),
-
-  MVRBTREE_RID_NODE_SAVE_MEMORY("mvrbtree.ridNodeSaveMemory",
-      "Save memory usage by avoid keeping RIDs in memory but creating them at every access", Boolean.class, Boolean.FALSE),
-
-  // COLLECTIONS
-  LAZYSET_WORK_ON_STREAM("lazyset.workOnStream", "Upon add avoid unmarshalling set", Boolean.class, true),
-
-  // FILE
-  FILE_LOCK("file.lock", "Locks files when used. Default is false", boolean.class, true),
-
-  FILE_DEFRAG_STRATEGY("file.defrag.strategy", "Strategy to recycle free space: 0 = synchronous defrag, 1 = asynchronous defrag, ",
-      Integer.class, 0),
-
-  FILE_DEFRAG_HOLE_MAX_DISTANCE(
-      "file.defrag.holeMaxDistance",
-      "Max distance in bytes between holes to cause their defrag. Set it to -1 to use dynamic size. Beware that if the db is huge moving blocks to defrag could be expensive",
-      Integer.class, 32768),
-
-  FILE_MMAP_USE_OLD_MANAGER("file.mmap.useOldManager",
-      "Manager that will be used to handle mmap files. true = USE OLD MANAGER, false = USE NEW MANAGER", boolean.class, false),
-
-  FILE_MMAP_AUTOFLUSH_TIMER("file.mmap.autoFlush.timer", "Auto flushes memory mapped blocks every X seconds. 0 = disabled",
-      int.class, 30),
-
-  FILE_MMAP_AUTOFLUSH_UNUSED_TIME("file.mmap.autoFlush.unusedTime",
-      "Remove memory mapped blocks with unused time major than this value. Time is in seconds", int.class, 30),
-
-  FILE_MMAP_LOCK_MEMORY("file.mmap.lockMemory",
-      "When using new map manager this parameter specify prevent memory swap or not. true = LOCK MEMORY, false = NOT LOCK MEMORY",
-      boolean.class, true),
-
-  FILE_MMAP_STRATEGY(
-      "file.mmap.strategy",
-      "Strategy to use with memory mapped files. 0 = USE MMAP ALWAYS, 1 = USE MMAP ON WRITES OR ON READ JUST WHEN THE BLOCK POOL IS FREE, 2 = USE MMAP ON WRITES OR ON READ JUST WHEN THE BLOCK IS ALREADY AVAILABLE, 3 = USE MMAP ONLY IF BLOCK IS ALREADY AVAILABLE, 4 = NEVER USE MMAP",
-      Integer.class, 0),
-
-  FILE_MMAP_BLOCK_SIZE("file.mmap.blockSize", "Size of the memory mapped block, default is 1Mb", Integer.class, 1048576,
-      new OConfigurationChangeCallback() {
-        public void change(final Object iCurrentValue, final Object iNewValue) {
-          OMMapManagerOld.setBlockSize(((Number) iNewValue).intValue());
-        }
-      }),
-
-  FILE_MMAP_BUFFER_SIZE("file.mmap.bufferSize", "Size of the buffer for direct access to the file through the channel",
-      Integer.class, 8192),
-
-  FILE_MMAP_MAX_MEMORY(
-      "file.mmap.maxMemory",
-      "Max memory allocatable by memory mapping manager. Note that on 32bit operating systems, the limit is 2Gb but will vary between operating systems",
-      Long.class, 134217728, new OConfigurationChangeCallback() {
-        public void change(final Object iCurrentValue, final Object iNewValue) {
-          OMMapManagerOld.setMaxMemory(OFileUtils.getSizeAsNumber(iNewValue));
-        }
-      }),
-
-  FILE_MMAP_OVERLAP_STRATEGY(
-      "file.mmap.overlapStrategy",
-      "Strategy to use when a request overlaps in-memory buffers: 0 = Use the channel access, 1 = force the in-memory buffer and use the channel access, 2 = always create an overlapped in-memory buffer (default)",
-      Integer.class, 2, new OConfigurationChangeCallback() {
-        public void change(final Object iCurrentValue, final Object iNewValue) {
-          OMMapManagerOld.setOverlapStrategy((Integer) iNewValue);
-        }
-      }),
-
-  FILE_MMAP_FORCE_DELAY("file.mmap.forceDelay",
-      "Delay time in ms to wait for another forced flush of the memory-mapped block to disk", Integer.class, 10),
-
-  FILE_MMAP_FORCE_RETRY("file.mmap.forceRetry", "Number of times the memory-mapped block will try to flush to disk", Integer.class,
-      50),
-
-  JNA_DISABLE_USE_SYSTEM_LIBRARY("jna.disable.system.library",
-      "This property disable to using JNA installed in your system. And use JNA bundled with database.", boolean.class, true),
-
-  USE_LHPEPS_CLUSTER("file.cluster.useLHPEPS", "Indicates whether cluster file should be saved as simple persistent"
-      + " list or as hash map. Persistent list is used by default.", Boolean.class, Boolean.FALSE),
-
-  USE_LHPEPS_MEMORY_CLUSTER("file.cluster.useMemoryLHCluster",
-      "Indicates whether cluster file should be saved as simple persistent"
-          + " list or as hash map. Persistent list is used by default.", Boolean.class, Boolean.FALSE),
-
-  // NETWORK
-  NETWORK_MAX_CONCURRENT_SESSIONS("network.maxConcurrentSessions", "Maximum number of concurrent sessions", Integer.class, 1000),
-
-  NETWORK_SOCKET_BUFFER_SIZE("network.socketBufferSize", "TCP/IP Socket buffer size", Integer.class, 32768),
-
-  NETWORK_LOCK_TIMEOUT("network.lockTimeout", "Timeout in ms to acquire a lock against a channel", Integer.class, 15000),
-
-  NETWORK_SOCKET_TIMEOUT("network.socketTimeout", "TCP/IP Socket timeout in ms", Integer.class, 15000),
-
-  NETWORK_SOCKET_RETRY("network.retry", "Number of times the client retries its connection to the server on failure",
-      Integer.class, 5),
-
-  NETWORK_SOCKET_RETRY_DELAY("network.retryDelay", "Number of ms the client waits before reconnecting to the server on failure",
-      Integer.class, 500),
-
-  NETWORK_BINARY_DNS_LOADBALANCING_ENABLED("network.binary.loadBalancing.enabled",
-      "Asks for DNS TXT record to determine if load balancing is supported", Boolean.class, Boolean.FALSE),
-
-  NETWORK_BINARY_DNS_LOADBALANCING_TIMEOUT("network.binary.loadBalancing.timeout",
-      "Maximum time (in ms) to wait for the answer from DNS about the TXT record for load balancing", Integer.class, 2000),
-
-  NETWORK_BINARY_MAX_CONTENT_LENGTH("network.binary.maxLength", "TCP/IP max content length in bytes of BINARY requests",
-      Integer.class, 32736),
-
-  NETWORK_BINARY_READ_RESPONSE_MAX_TIMES("network.binary.readResponse.maxTimes",
-      "Maximum times to wait until response will be read. Otherwise response will be dropped from chanel", Integer.class, 20),
-
-  NETWORK_BINARY_DEBUG("network.binary.debug", "Debug mode: print all data incoming on the binary channel", Boolean.class, false),
-
-  NETWORK_HTTP_MAX_CONTENT_LENGTH("network.http.maxLength", "TCP/IP max content length in bytes for HTTP requests", Integer.class,
-      1000000),
-
-  NETWORK_HTTP_CONTENT_CHARSET("network.http.charset", "Http response charset", String.class, "utf-8"),
-
-  NETWORK_HTTP_SESSION_EXPIRE_TIMEOUT("network.http.sessionExpireTimeout",
-      "Timeout after which an http session is considered tp have expired (seconds)", Integer.class, 300),
-
-  // PROFILER
-  PROFILER_ENABLED("profiler.enabled", "Enable the recording of statistics and counters", Boolean.class, false,
-      new OConfigurationChangeCallback() {
-        public void change(final Object iCurrentValue, final Object iNewValue) {
-          if ((Boolean) iNewValue)
-            Orient.instance().getProfiler().startRecording();
-          else
-            Orient.instance().getProfiler().stopRecording();
-        }
-      }),
-
-  PROFILER_CONFIG("profiler.config", "Configures the profiler as <seconds-for-snapshot>,<archive-snapshot-size>,<summary-size>",
-      String.class, null, new OConfigurationChangeCallback() {
-        public void change(final Object iCurrentValue, final Object iNewValue) {
-          Orient.instance().getProfiler().configure(iNewValue.toString());
-        }
-      }),
-
-  PROFILER_AUTODUMP_INTERVAL("profiler.autoDump.interval",
-      "Dumps the profiler values at regular intervals. Time is expressed in seconds", Integer.class, 0,
-      new OConfigurationChangeCallback() {
-        public void change(final Object iCurrentValue, final Object iNewValue) {
-          Orient.instance().getProfiler().setAutoDump((Integer) iNewValue);
-        }
-      }),
-
-  @Deprecated
-  PROFILER_AUTODUMP_RESET("profiler.autoDump.reset", "Resets the profiler at every auto dump", Boolean.class, true),
-
-  // LOG
-  LOG_CONSOLE_LEVEL("log.console.level", "Console logging level", String.class, "info", new OConfigurationChangeCallback() {
-    public void change(final Object iCurrentValue, final Object iNewValue) {
-      OLogManager.instance().setLevel((String) iNewValue, ConsoleHandler.class);
-    }
-  }),
-
-  LOG_FILE_LEVEL("log.file.level", "File logging level", String.class, "fine", new OConfigurationChangeCallback() {
-    public void change(final Object iCurrentValue, final Object iNewValue) {
-      OLogManager.instance().setLevel((String) iNewValue, FileHandler.class);
-    }
-  }),
-
-  // COMMAND
-  COMMAND_TIMEOUT("command.timeout", "Default timeout for commands expressed in milliseconds", Long.class, 0),
-
-  // CLIENT
-  CLIENT_CHANNEL_MIN_POOL("client.channel.minPool", "Minimum pool size", Integer.class, 1),
-
-  CLIENT_CHANNEL_MAX_POOL("client.channel.maxPool", "Maximum channel pool size", Integer.class, 20),
-
-  CLIENT_CONNECT_POOL_WAIT_TIMEOUT("client.connectionPool.waitTimeout",
-      "Maximum time which client should wait connection from the pool", Integer.class, 5000),
-
-  CLIENT_DB_RELEASE_WAIT_TIMEOUT("client.channel.dbReleaseWaitTimeout",
-      "Delay in ms. after which data modification command will be resent if DB was frozen", Integer.class, 10000),
-
-  // SERVER
-  SERVER_CHANNEL_CLEAN_DELAY("server.channel.cleanDelay", "Time in ms of delay to check pending closed connections", Integer.class,
-      5000),
-
-  SERVER_CACHE_FILE_STATIC("server.cache.staticFile", "Cache static resources loading", Boolean.class, false),
-
-  SERVER_CACHE_2Q_INCREASE_ON_DEMAND("server.cache.2q.increaseOnDemand", "Increase 2q cache on demand", Boolean.class, true),
-
-  SERVER_CACHE_2Q_INCREASE_STEP("server.cache.2q.increaseStep",
-      "Increase 2q cache step in percent. Will only work if server.cache.2q.increaseOnDemand is true", Float.class, 0.1f),
-
-  SERVER_LOG_DUMP_CLIENT_EXCEPTION_LEVEL(
-      "server.log.dumpClientExceptionLevel",
-      "Logs client exceptions. Use any level supported by Java java.util.logging.Level class: OFF, FINE, CONFIG, INFO, WARNING, SEVERE",
-      Level.class, Level.FINE),
-
-  SERVER_LOG_DUMP_CLIENT_EXCEPTION_FULLSTACKTRACE("server.log.dumpClientExceptionFullStackTrace",
-      "Dumps the full stack trace of the exception to sent to the client", Level.class, Boolean.TRUE);
-
-  private final String                 key;
-  private final Object                 defValue;
-  private final Class<?>               type;
-  private Object                       value          = null;
-  private String                       description;
-  private OConfigurationChangeCallback changeCallback = null;
-
-  // AT STARTUP AUTO-CONFIG
-  static {
-    readConfiguration();
-    autoConfig();
-  }
-
-  OGlobalConfiguration(final String iKey, final String iDescription, final Class<?> iType, final Object iDefValue,
-      final OConfigurationChangeCallback iChangeAction) {
-    this(iKey, iDescription, iType, iDefValue);
-    changeCallback = iChangeAction;
-  }
-
-  OGlobalConfiguration(final String iKey, final String iDescription, final Class<?> iType, final Object iDefValue) {
-    key = iKey;
-    description = iDescription;
-    defValue = iDefValue;
-    type = iType;
-  }
-
-  public void setValue(final Object iValue) {
-    Object oldValue = value;
-
-    if (iValue != null)
-      if (type == Boolean.class)
-        value = Boolean.parseBoolean(iValue.toString());
-      else if (type == Integer.class)
-        value = Integer.parseInt(iValue.toString());
-      else if (type == Float.class)
-        value = Float.parseFloat(iValue.toString());
-      else if (type == String.class)
-        value = iValue.toString();
-      else
-        value = iValue;
-
-    if (changeCallback != null)
-      changeCallback.change(oldValue, value);
-  }
-
-  public Object getValue() {
-    return value != null ? value : defValue;
-  }
-
-  public boolean getValueAsBoolean() {
-    final Object v = value != null ? value : defValue;
-    return v instanceof Boolean ? ((Boolean) v).booleanValue() : Boolean.parseBoolean(v.toString());
-  }
-
-  public String getValueAsString() {
-    return value != null ? value.toString() : defValue != null ? defValue.toString() : null;
-  }
-
-  public int getValueAsInteger() {
-    final Object v = value != null ? value : defValue;
-    return (int) (v instanceof Number ? ((Number) v).intValue() : OFileUtils.getSizeAsNumber(v.toString()));
-  }
-
-  public long getValueAsLong() {
-    final Object v = value != null ? value : defValue;
-    return v instanceof Number ? ((Number) v).longValue() : OFileUtils.getSizeAsNumber(v.toString());
-  }
-
-  public float getValueAsFloat() {
-    final Object v = value != null ? value : defValue;
-    return v instanceof Float ? ((Float) v).floatValue() : Float.parseFloat(v.toString());
-  }
-
-  public String getKey() {
-    return key;
-  }
-
-  public Class<?> getType() {
-    return type;
-  }
-
-  public String getDescription() {
-    return description;
-  }
-
-  public static void dumpConfiguration(final PrintStream out) {
-    out.print("OrientDB ");
-    out.print(OConstants.getVersion());
-    out.println(" configuration dump:");
-
-    String lastSection = "";
-    for (OGlobalConfiguration v : values()) {
-      final String section = v.key.substring(0, v.key.indexOf('.'));
-
-      if (!lastSection.equals(section)) {
-        out.print("- ");
-        out.println(section.toUpperCase());
-        lastSection = section;
-      }
-      out.print("  + ");
-      out.print(v.key);
-      out.print(" = ");
-      out.println(v.getValue());
-    }
-  }
-
-  /**
-   * Find the OGlobalConfiguration instance by the key. Key is case insensitive.
-   * 
-   * @param iKey
-   *          Key to find. It's case insensitive.
-   * @return OGlobalConfiguration instance if found, otherwise null
-   */
-  public static OGlobalConfiguration findByKey(final String iKey) {
-    for (OGlobalConfiguration v : values()) {
-      if (v.getKey().equalsIgnoreCase(iKey))
-        return v;
-    }
-    return null;
-  }
-
-  /**
-   * Changes the configuration values in one shot by passing a Map of values. Keys can be the Java ENUM names or the string
-   * representation of configuration values
-   */
-  public static void setConfiguration(final Map<String, Object> iConfig) {
-    for (Entry<String, Object> config : iConfig.entrySet()) {
-      for (OGlobalConfiguration v : values()) {
-        if (v.getKey().equals(config.getKey())) {
-          v.setValue(config.getValue());
-          break;
-        } else if (v.name().equals(config.getKey())) {
-          v.setValue(config.getValue());
-          break;
-        }
-      }
-    }
-  }
-
-  /**
-   * Assign configuration values by reading system properties.
-   */
-  private static void readConfiguration() {
-    String prop;
-    for (OGlobalConfiguration config : values()) {
-      prop = System.getProperty(config.key);
-      if (prop != null)
-        config.setValue(prop);
-    }
-  }
-
-  private static void autoConfig() {
-    if (System.getProperty("os.arch").indexOf("64") > -1) {
-      // 64 BIT
-
-      if (FILE_MMAP_MAX_MEMORY.getValueAsInteger() == 134217728) {
-        final OperatingSystemMXBean bean = java.lang.management.ManagementFactory.getOperatingSystemMXBean();
-
-        try {
-          final Class<?> cls = Class.forName("com.sun.management.OperatingSystemMXBean");
-          if (cls.isAssignableFrom(bean.getClass())) {
-            final Long maxOsMemory = (Long) cls.getMethod("getTotalPhysicalMemorySize", new Class[] {}).invoke(bean);
-            final long maxProcessMemory = Runtime.getRuntime().maxMemory();
-            long mmapBestMemory = (maxOsMemory.longValue() - maxProcessMemory) / 2;
-            FILE_MMAP_MAX_MEMORY.setValue(mmapBestMemory);
-          }
-        } catch (Exception e) {
-          // SUN JMX CLASS NOT AVAILABLE: CAN'T AUTO TUNE THE ENGINE
-        }
-      }
-    } else {
-      // 32 BIT, USE THE DEFAULT CONFIGURATION
-    }
-  }
-}
+/*
+ * Copyright 2010-2012 Luca Garulli (l.garulli--at--orientechnologies.com)
+ *
+ * Licensed under the Apache License, Version 2.0 (the "License");
+ * you may not use this file except in compliance with the License.
+ * You may obtain a copy of the License at
+ *
+ *     http://www.apache.org/licenses/LICENSE-2.0
+ *
+ * Unless required by applicable law or agreed to in writing, software
+ * distributed under the License is distributed on an "AS IS" BASIS,
+ * WITHOUT WARRANTIES OR CONDITIONS OF ANY KIND, either express or implied.
+ * See the License for the specific language governing permissions and
+ * limitations under the License.
+ */
+package com.orientechnologies.orient.core.config;
+
+import java.io.PrintStream;
+import java.lang.management.OperatingSystemMXBean;
+import java.util.Map;
+import java.util.Map.Entry;
+import java.util.logging.ConsoleHandler;
+import java.util.logging.FileHandler;
+import java.util.logging.Level;
+
+import com.orientechnologies.common.io.OFileUtils;
+import com.orientechnologies.common.log.OLogManager;
+import com.orientechnologies.orient.core.OConstants;
+import com.orientechnologies.orient.core.Orient;
+import com.orientechnologies.orient.core.cache.ODefaultCache;
+import com.orientechnologies.orient.core.storage.fs.OMMapManagerOld;
+
+/**
+ * Keeps all configuration settings. At startup assigns the configuration values by reading system properties.
+ * 
+ * @author Luca Garulli (l.garulli--at--orientechnologies.com)
+ * 
+ */
+public enum OGlobalConfiguration {
+  // ENVIRONMENT
+  ENVIRONMENT_DUMP_CFG_AT_STARTUP("environment.dumpCfgAtStartup", "Dumps the configuration at application startup", Boolean.class,
+      Boolean.FALSE),
+
+  ENVIRONMENT_CONCURRENT("environment.concurrent",
+      "Specifies if running in multi-thread environment. Setting this to false turns off the internal lock management",
+      Boolean.class, Boolean.TRUE),
+
+  // MEMORY
+  @Deprecated
+  MEMORY_OPTIMIZE_THRESHOLD("memory.optimizeThreshold", "Threshold for heap memory at which optimization of memory usage starts. ",
+      Float.class, 0.70),
+
+  JVM_GC_DELAY_FOR_OPTIMIZE("jvm.gc.delayForOptimize",
+      "Minimal amount of time (seconds) since last System.gc() when called after tree optimization", Long.class, 600),
+
+  // STORAGE
+  DISK_CACHE_SIZE("storage.diskCache.bufferSize", "Size of disk buffer in megabytes", Integer.class, 2 * 1024),
+
+  STORAGE_COMPRESSION_METHOD("storage.compressionMethod", "Record compression method is used in storage."
+      + " Possible values : gzip, nothing, snappy, snappy-native. Default is snappy.", String.class, "snappy"),
+
+  USE_WAL("storage.useWAL", "Whether WAL should be used in paginated storage", Boolean.class, true),
+
+  WAL_CACHE_SIZE("storage.wal.cacheSize",
+      "Maximum size of WAL cache (in amount of WAL pages, each page is 64k) <= 0 means that caching will be switched off.",
+      Integer.class, 3000),
+
+  WAL_MAX_SEGMENT_SIZE("storage.wal.maxSegmentSize", "Maximum size of single WAL segment in megabytes.", Integer.class, 50 * 1024),
+
+  WAL_MAX_SIZE("storage.wal.maxSize", "Maximum size of WAL on disk in megabytes.", Integer.class, 150 * 1024),
+
+  WAL_COMMIT_TIMEOUT("storage.wal.commitTimeout", "Maximum interval between WAL commits (in ms.)", Integer.class, 1000),
+
+  WAL_SHUTDOWN_TIMEOUT("storage.wal.shutdownTimeout", "Maximum wait interval between events when background flush thread"
+      + " will receive shutdown command and when background flush will be stopped (in ms.)", Integer.class, 10000),
+
+  WAL_FUZZY_CHECKPOINT_INTERVAL("storage.wal.fuzzyCheckpointInterval", "Interval between fuzzy checkpoints (in seconds)",
+      Integer.class, 36000),
+
+  WAL_FUZZY_CHECKPOINT_SHUTDOWN_TIMEOUT("storage.wal.fuzzyCheckpointShutdownWait",
+      "Interval which we should wait till shutdown (in seconds)", Integer.class, 60 * 10),
+
+  WAL_FULL_CHECKPOINT_SHUTDOWN_TIMEOUT("storage.wal.fullCheckpointShutdownTimeout",
+      "Timeout till DB will wait that full checkpoint is finished during DB close (in seconds))", Integer.class, 60 * 10),
+
+  WAL_LOCATION("storage.wal.path", "Path to the wal file on the disk, by default is placed in DB directory but"
+      + " it is highly recomended to use separate disk to store log operations", String.class, null),
+
+  STORAGE_MAKE_FULL_CHECKPOINT_AFTER_CREATE("storage.makeFullCheckpointAfterCreate",
+      "Indicates whether full checkpoint should be performed if storage was opened.", Boolean.class, true),
+
+  STORAGE_MAKE_FULL_CHECKPOINT_AFTER_CLUSTER_CREATE("storage.makeFullCheckpointAfterClusterCreate",
+      "Indicates whether full checkpoint should be performed if storage was opened.", Boolean.class, true),
+
+  DISK_CACHE_PAGE_SIZE("storage.diskCache.pageSize", "Size of page of disk buffer in kilobytes", Integer.class, 64),
+
+  DISK_CACHE_WRITE_QUEUE_LENGTH("storage.diskCache.writeQueueLength", "Length of write queue (in pages), "
+      + "this queue is used to accumulate all pages that "
+      + "should be written to the disk and then flush them in batch mode to minimize random IO overhead.", Integer.class, 15000),
+
+  DISK_PAGE_CACHE_LOCK_TIMEOUT("storage.diskPageCache.lockTimeOut",
+      "Timeout till page lock will wait in case of multi threading operations", Integer.class, 1000),
+
+  PAGINATED_STORAGE_LOWEST_FREELIST_BOUNDARY("storage.lowestFreeListBound", "The minimal amount of free space (in kb)"
+      + " in page which is tracked in paginated storage", Integer.class, 16),
+
+  USE_NODE_ID_CLUSTER_POSITION("storage.cluster.useNodeIdAsClusterPosition", "Indicates whether cluster position should be"
+      + " treated as node id not as long value.", Boolean.class, Boolean.FALSE),
+
+  STORAGE_KEEP_OPEN(
+      "storage.keepOpen",
+      "Tells to the engine to not close the storage when a database is closed. Storages will be closed when the process shuts down",
+      Boolean.class, Boolean.TRUE),
+
+  STORAGE_LOCK_TIMEOUT("storage.lockTimeout", "Maximum timeout in milliseconds to lock the storage", Integer.class, 600000),
+
+  STORAGE_RECORD_LOCK_TIMEOUT("storage.record.lockTimeout", "Maximum timeout in milliseconds to lock a shared record",
+      Integer.class, 5000),
+
+  STORAGE_USE_TOMBSTONES("storage.useTombstones", "When record will be deleted its cluster"
+      + " position will not be freed but tombstone will be placed instead", Boolean.class, false),
+
+  // CACHE
+  CACHE_LEVEL1_ENABLED("cache.level1.enabled", "Use the level-1 cache", Boolean.class, true),
+
+  CACHE_LEVEL1_SIZE("cache.level1.size", "Size of the cache that keeps the record in memory", Integer.class, 1000),
+
+  CACHE_LEVEL2_ENABLED("cache.level2.enabled", "Use the level-2 cache", Boolean.class, true),
+
+  CACHE_LEVEL2_SIZE("cache.level2.size", "Size of the cache that keeps the record in memory", Integer.class, 10000),
+
+  CACHE_LEVEL2_IMPL("cache.level2.impl", "Actual implementation of secondary cache", String.class, ODefaultCache.class
+      .getCanonicalName()),
+
+  CACHE_LEVEL2_STRATEGY("cache.level2.strategy",
+      "Strategy to use when a database requests a record: 0 = pop the record, 1 = copy the record", Integer.class, 0,
+      new OConfigurationChangeCallback() {
+        public void change(final Object iCurrentValue, final Object iNewValue) {
+          // UPDATE ALL THE OPENED STORAGES SETTING THE NEW STRATEGY
+          // for (OStorage s : com.orientechnologies.orient.core.Orient.instance().getStorages()) {
+          // s.getCache().setStrategy((Integer) iNewValue);
+          // }
+        }
+      }),
+
+  // DATABASE
+  OBJECT_SAVE_ONLY_DIRTY("object.saveOnlyDirty", "Object Database only saves objects bound to dirty records", Boolean.class, false),
+
+  // DATABASE
+  DB_POOL_MIN("db.pool.min", "Default database pool minimum size", Integer.class, 1),
+
+  DB_POOL_MAX("db.pool.max", "Default database pool maximum size", Integer.class, 20),
+
+  DB_MVCC("db.mvcc", "Enables or disables MVCC (Multi-Version Concurrency Control) even outside transactions", Boolean.class, true),
+
+  DB_MVCC_THROWFAST(
+      "db.mvcc.throwfast",
+      "Use fast-thrown exceptions for MVCC OConcurrentModificationExceptions. No context information will be available, use where these exceptions are handled and the detail is not neccessary",
+      Boolean.class, false),
+
+  DB_VALIDATION("db.validation", "Enables or disables validation of records", Boolean.class, true),
+
+  DB_USE_DISTRIBUTED_VERSION("db.use.distributedVersion", "Use extended version that is safe in distributed environment",
+      Boolean.class, Boolean.FALSE),
+
+  // SETTINGS OF NON-TRANSACTIONAL MODE
+  NON_TX_RECORD_UPDATE_SYNCH("nonTX.recordUpdate.synch",
+      "Executes a synch against the file-system at every record operation. This slows down records updates "
+          + "but guarantee reliability on unreliable drives", Boolean.class, Boolean.FALSE),
+
+  NON_TX_CLUSTERS_SYNC_IMMEDIATELY("nonTX.clusters.sync.immediately",
+      "List of clusters to sync immediately after update separated by commas. Can be useful for manual index", String.class,
+      "manindex"),
+
+  // TRANSACTIONS
+  TX_USE_LOG("tx.useLog", "Transactions use log file to store temporary data to be rolled back in case of crash", Boolean.class,
+      true),
+
+  TX_LOG_TYPE("tx.log.fileType", "File type to handle transaction logs: mmap or classic", String.class, "classic"),
+
+  TX_LOG_SYNCH(
+      "tx.log.synch",
+      "Executes a synch against the file-system at every log entry. This slows down transactions but guarantee transaction reliability on unreliable drives",
+      Boolean.class, Boolean.FALSE),
+
+  TX_COMMIT_SYNCH("tx.commit.synch", "Synchronizes the storage after transaction commit", Boolean.class, false),
+
+  // GRAPH
+  @Deprecated
+  BLUEPRINTS_TX_MODE("blueprints.graph.txMode",
+      "Transaction mode used in TinkerPop Blueprints implementation. 0 = Automatic (default), 1 = Manual", Integer.class, 0),
+
+  // INDEX
+  HASH_TABLE_SPLIT_BUCKETS_BUFFER_LENGTH("hashTable.slitBucketsBuffer.length", "Length of buffer (in pages) where buckets "
+      + "that were splited but not flushed to the disk are kept. This buffer is used to minimize random IO overhead.",
+      Integer.class, 1500),
+
+  INDEX_AUTO_REBUILD_AFTER_NOTSOFTCLOSE("index.auto.rebuildAfterNotSoftClose",
+      "Auto rebuild all automatic indexes after upon database open when wasn't closed properly", Boolean.class, true),
+
+  INDEX_AUTO_LAZY_UPDATES(
+      "index.auto.lazyUpdates",
+      "Configure the TreeMaps for automatic indexes as buffered or not. -1 means buffered until tx.commit() or db.close() are called",
+      Integer.class, 10000),
+
+  INDEX_MANUAL_LAZY_UPDATES("index.manual.lazyUpdates",
+      "Configure the TreeMaps for manual indexes as buffered or not. -1 means buffered until tx.commit() or db.close() are called",
+      Integer.class, 1),
+
+  // TREEMAP
+  MVRBTREE_TIMEOUT("mvrbtree.timeout", "Maximum timeout to get lock against the OMVRB-Tree", Integer.class, 5000),
+
+  MVRBTREE_NODE_PAGE_SIZE("mvrbtree.nodePageSize",
+      "Page size of each node. 256 means that 256 entries can be stored inside each node", Integer.class, 256),
+
+  MVRBTREE_LOAD_FACTOR("mvrbtree.loadFactor", "HashMap load factor", Float.class, 0.7f),
+
+  MVRBTREE_OPTIMIZE_THRESHOLD(
+      "mvrbtree.optimizeThreshold",
+      "Auto optimize the TreeMap every X tree rotations. This forces the optimization of the tree after many changes to recompute entry points. -1 means never",
+      Integer.class, 100000),
+
+  MVRBTREE_ENTRYPOINTS("mvrbtree.entryPoints", "Number of entry points to start searching entries", Integer.class, 64),
+
+  MVRBTREE_OPTIMIZE_ENTRYPOINTS_FACTOR("mvrbtree.optimizeEntryPointsFactor",
+      "Multiplicand factor to apply to entry-points list (parameter mvrbtree.entrypoints) to determine optimization is needed",
+      Float.class, 1.0f),
+
+  MVRBTREE_ENTRY_KEYS_IN_MEMORY("mvrbtree.entryKeysInMemory", "Keep unserialized keys in memory", Boolean.class, Boolean.FALSE),
+
+  MVRBTREE_ENTRY_VALUES_IN_MEMORY("mvrbtree.entryValuesInMemory", "Keep unserialized values in memory", Boolean.class,
+      Boolean.FALSE),
+
+  // TREEMAP OF RIDS
+  MVRBTREE_RID_BINARY_THRESHOLD(
+      "mvrbtree.ridBinaryThreshold",
+      "Valid for set of rids. It's the threshold as number of entries to use the binary streaming instead of classic string streaming. -1 means never use binary streaming",
+      Integer.class, 8),
+
+  MVRBTREE_RID_NODE_PAGE_SIZE("mvrbtree.ridNodePageSize",
+      "Page size of each treeset node. 16 means that 16 entries can be stored inside each node", Integer.class, 64),
+
+  MVRBTREE_RID_NODE_SAVE_MEMORY("mvrbtree.ridNodeSaveMemory",
+      "Save memory usage by avoid keeping RIDs in memory but creating them at every access", Boolean.class, Boolean.FALSE),
+
+  // COLLECTIONS
+  LAZYSET_WORK_ON_STREAM("lazyset.workOnStream", "Upon add avoid unmarshalling set", Boolean.class, true),
+
+  // FILE
+  FILE_LOCK("file.lock", "Locks files when used. Default is false", boolean.class, true),
+
+  FILE_DEFRAG_STRATEGY("file.defrag.strategy", "Strategy to recycle free space: 0 = synchronous defrag, 1 = asynchronous defrag, ",
+      Integer.class, 0),
+
+  FILE_DEFRAG_HOLE_MAX_DISTANCE(
+      "file.defrag.holeMaxDistance",
+      "Max distance in bytes between holes to cause their defrag. Set it to -1 to use dynamic size. Beware that if the db is huge moving blocks to defrag could be expensive",
+      Integer.class, 32768),
+
+  FILE_MMAP_USE_OLD_MANAGER("file.mmap.useOldManager",
+      "Manager that will be used to handle mmap files. true = USE OLD MANAGER, false = USE NEW MANAGER", boolean.class, false),
+
+  FILE_MMAP_AUTOFLUSH_TIMER("file.mmap.autoFlush.timer", "Auto flushes memory mapped blocks every X seconds. 0 = disabled",
+      int.class, 30),
+
+  FILE_MMAP_AUTOFLUSH_UNUSED_TIME("file.mmap.autoFlush.unusedTime",
+      "Remove memory mapped blocks with unused time major than this value. Time is in seconds", int.class, 30),
+
+  FILE_MMAP_LOCK_MEMORY("file.mmap.lockMemory",
+      "When using new map manager this parameter specify prevent memory swap or not. true = LOCK MEMORY, false = NOT LOCK MEMORY",
+      boolean.class, true),
+
+  FILE_MMAP_STRATEGY(
+      "file.mmap.strategy",
+      "Strategy to use with memory mapped files. 0 = USE MMAP ALWAYS, 1 = USE MMAP ON WRITES OR ON READ JUST WHEN THE BLOCK POOL IS FREE, 2 = USE MMAP ON WRITES OR ON READ JUST WHEN THE BLOCK IS ALREADY AVAILABLE, 3 = USE MMAP ONLY IF BLOCK IS ALREADY AVAILABLE, 4 = NEVER USE MMAP",
+      Integer.class, 0),
+
+  FILE_MMAP_BLOCK_SIZE("file.mmap.blockSize", "Size of the memory mapped block, default is 1Mb", Integer.class, 1048576,
+      new OConfigurationChangeCallback() {
+        public void change(final Object iCurrentValue, final Object iNewValue) {
+          OMMapManagerOld.setBlockSize(((Number) iNewValue).intValue());
+        }
+      }),
+
+  FILE_MMAP_BUFFER_SIZE("file.mmap.bufferSize", "Size of the buffer for direct access to the file through the channel",
+      Integer.class, 8192),
+
+  FILE_MMAP_MAX_MEMORY(
+      "file.mmap.maxMemory",
+      "Max memory allocatable by memory mapping manager. Note that on 32bit operating systems, the limit is 2Gb but will vary between operating systems",
+      Long.class, 134217728, new OConfigurationChangeCallback() {
+        public void change(final Object iCurrentValue, final Object iNewValue) {
+          OMMapManagerOld.setMaxMemory(OFileUtils.getSizeAsNumber(iNewValue));
+        }
+      }),
+
+  FILE_MMAP_OVERLAP_STRATEGY(
+      "file.mmap.overlapStrategy",
+      "Strategy to use when a request overlaps in-memory buffers: 0 = Use the channel access, 1 = force the in-memory buffer and use the channel access, 2 = always create an overlapped in-memory buffer (default)",
+      Integer.class, 2, new OConfigurationChangeCallback() {
+        public void change(final Object iCurrentValue, final Object iNewValue) {
+          OMMapManagerOld.setOverlapStrategy((Integer) iNewValue);
+        }
+      }),
+
+  FILE_MMAP_FORCE_DELAY("file.mmap.forceDelay",
+      "Delay time in ms to wait for another forced flush of the memory-mapped block to disk", Integer.class, 10),
+
+  FILE_MMAP_FORCE_RETRY("file.mmap.forceRetry", "Number of times the memory-mapped block will try to flush to disk", Integer.class,
+      50),
+
+  JNA_DISABLE_USE_SYSTEM_LIBRARY("jna.disable.system.library",
+      "This property disable to using JNA installed in your system. And use JNA bundled with database.", boolean.class, true),
+
+  USE_LHPEPS_CLUSTER("file.cluster.useLHPEPS", "Indicates whether cluster file should be saved as simple persistent"
+      + " list or as hash map. Persistent list is used by default.", Boolean.class, Boolean.FALSE),
+
+  USE_LHPEPS_MEMORY_CLUSTER("file.cluster.useMemoryLHCluster",
+      "Indicates whether cluster file should be saved as simple persistent"
+          + " list or as hash map. Persistent list is used by default.", Boolean.class, Boolean.FALSE),
+
+  // NETWORK
+  NETWORK_MAX_CONCURRENT_SESSIONS("network.maxConcurrentSessions", "Maximum number of concurrent sessions", Integer.class, 1000),
+
+  NETWORK_SOCKET_BUFFER_SIZE("network.socketBufferSize", "TCP/IP Socket buffer size", Integer.class, 32768),
+
+  NETWORK_LOCK_TIMEOUT("network.lockTimeout", "Timeout in ms to acquire a lock against a channel", Integer.class, 15000),
+
+  NETWORK_SOCKET_TIMEOUT("network.socketTimeout", "TCP/IP Socket timeout in ms", Integer.class, 15000),
+
+  NETWORK_SOCKET_RETRY("network.retry", "Number of times the client retries its connection to the server on failure",
+      Integer.class, 5),
+
+  NETWORK_SOCKET_RETRY_DELAY("network.retryDelay", "Number of ms the client waits before reconnecting to the server on failure",
+      Integer.class, 500),
+
+  NETWORK_BINARY_DNS_LOADBALANCING_ENABLED("network.binary.loadBalancing.enabled",
+      "Asks for DNS TXT record to determine if load balancing is supported", Boolean.class, Boolean.FALSE),
+
+  NETWORK_BINARY_DNS_LOADBALANCING_TIMEOUT("network.binary.loadBalancing.timeout",
+      "Maximum time (in ms) to wait for the answer from DNS about the TXT record for load balancing", Integer.class, 2000),
+
+  NETWORK_BINARY_MAX_CONTENT_LENGTH("network.binary.maxLength", "TCP/IP max content length in bytes of BINARY requests",
+      Integer.class, 32736),
+
+  NETWORK_BINARY_READ_RESPONSE_MAX_TIMES("network.binary.readResponse.maxTimes",
+      "Maximum times to wait until response will be read. Otherwise response will be dropped from chanel", Integer.class, 20),
+
+  NETWORK_BINARY_DEBUG("network.binary.debug", "Debug mode: print all data incoming on the binary channel", Boolean.class, false),
+
+  NETWORK_HTTP_MAX_CONTENT_LENGTH("network.http.maxLength", "TCP/IP max content length in bytes for HTTP requests", Integer.class,
+      1000000),
+
+  NETWORK_HTTP_CONTENT_CHARSET("network.http.charset", "Http response charset", String.class, "utf-8"),
+
+  NETWORK_HTTP_SESSION_EXPIRE_TIMEOUT("network.http.sessionExpireTimeout",
+      "Timeout after which an http session is considered tp have expired (seconds)", Integer.class, 300),
+
+  // PROFILER
+  PROFILER_ENABLED("profiler.enabled", "Enable the recording of statistics and counters", Boolean.class, false,
+      new OConfigurationChangeCallback() {
+        public void change(final Object iCurrentValue, final Object iNewValue) {
+          if ((Boolean) iNewValue)
+            Orient.instance().getProfiler().startRecording();
+          else
+            Orient.instance().getProfiler().stopRecording();
+        }
+      }),
+
+  PROFILER_CONFIG("profiler.config", "Configures the profiler as <seconds-for-snapshot>,<archive-snapshot-size>,<summary-size>",
+      String.class, null, new OConfigurationChangeCallback() {
+        public void change(final Object iCurrentValue, final Object iNewValue) {
+          Orient.instance().getProfiler().configure(iNewValue.toString());
+        }
+      }),
+
+  PROFILER_AUTODUMP_INTERVAL("profiler.autoDump.interval",
+      "Dumps the profiler values at regular intervals. Time is expressed in seconds", Integer.class, 0,
+      new OConfigurationChangeCallback() {
+        public void change(final Object iCurrentValue, final Object iNewValue) {
+          Orient.instance().getProfiler().setAutoDump((Integer) iNewValue);
+        }
+      }),
+
+  @Deprecated
+  PROFILER_AUTODUMP_RESET("profiler.autoDump.reset", "Resets the profiler at every auto dump", Boolean.class, true),
+
+  // LOG
+  LOG_CONSOLE_LEVEL("log.console.level", "Console logging level", String.class, "info", new OConfigurationChangeCallback() {
+    public void change(final Object iCurrentValue, final Object iNewValue) {
+      OLogManager.instance().setLevel((String) iNewValue, ConsoleHandler.class);
+    }
+  }),
+
+  LOG_FILE_LEVEL("log.file.level", "File logging level", String.class, "fine", new OConfigurationChangeCallback() {
+    public void change(final Object iCurrentValue, final Object iNewValue) {
+      OLogManager.instance().setLevel((String) iNewValue, FileHandler.class);
+    }
+  }),
+
+  // COMMAND
+  COMMAND_TIMEOUT("command.timeout", "Default timeout for commands expressed in milliseconds", Long.class, 0),
+
+  // CLIENT
+  CLIENT_CHANNEL_MIN_POOL("client.channel.minPool", "Minimum pool size", Integer.class, 1),
+
+  CLIENT_CHANNEL_MAX_POOL("client.channel.maxPool", "Maximum channel pool size", Integer.class, 20),
+
+  CLIENT_CONNECT_POOL_WAIT_TIMEOUT("client.connectionPool.waitTimeout",
+      "Maximum time which client should wait connection from the pool", Integer.class, 5000),
+
+  CLIENT_DB_RELEASE_WAIT_TIMEOUT("client.channel.dbReleaseWaitTimeout",
+      "Delay in ms. after which data modification command will be resent if DB was frozen", Integer.class, 10000),
+
+  // SERVER
+  SERVER_CHANNEL_CLEAN_DELAY("server.channel.cleanDelay", "Time in ms of delay to check pending closed connections", Integer.class,
+      5000),
+
+  SERVER_CACHE_FILE_STATIC("server.cache.staticFile", "Cache static resources loading", Boolean.class, false),
+
+  SERVER_CACHE_2Q_INCREASE_ON_DEMAND("server.cache.2q.increaseOnDemand", "Increase 2q cache on demand", Boolean.class, true),
+
+  SERVER_CACHE_2Q_INCREASE_STEP("server.cache.2q.increaseStep",
+      "Increase 2q cache step in percent. Will only work if server.cache.2q.increaseOnDemand is true", Float.class, 0.1f),
+
+  SERVER_LOG_DUMP_CLIENT_EXCEPTION_LEVEL(
+      "server.log.dumpClientExceptionLevel",
+      "Logs client exceptions. Use any level supported by Java java.util.logging.Level class: OFF, FINE, CONFIG, INFO, WARNING, SEVERE",
+      Level.class, Level.FINE),
+
+  SERVER_LOG_DUMP_CLIENT_EXCEPTION_FULLSTACKTRACE("server.log.dumpClientExceptionFullStackTrace",
+      "Dumps the full stack trace of the exception to sent to the client", Level.class, Boolean.TRUE);
+
+  private final String                 key;
+  private final Object                 defValue;
+  private final Class<?>               type;
+  private Object                       value          = null;
+  private String                       description;
+  private OConfigurationChangeCallback changeCallback = null;
+
+  // AT STARTUP AUTO-CONFIG
+  static {
+    readConfiguration();
+    autoConfig();
+  }
+
+  OGlobalConfiguration(final String iKey, final String iDescription, final Class<?> iType, final Object iDefValue,
+      final OConfigurationChangeCallback iChangeAction) {
+    this(iKey, iDescription, iType, iDefValue);
+    changeCallback = iChangeAction;
+  }
+
+  OGlobalConfiguration(final String iKey, final String iDescription, final Class<?> iType, final Object iDefValue) {
+    key = iKey;
+    description = iDescription;
+    defValue = iDefValue;
+    type = iType;
+  }
+
+  public void setValue(final Object iValue) {
+    Object oldValue = value;
+
+    if (iValue != null)
+      if (type == Boolean.class)
+        value = Boolean.parseBoolean(iValue.toString());
+      else if (type == Integer.class)
+        value = Integer.parseInt(iValue.toString());
+      else if (type == Float.class)
+        value = Float.parseFloat(iValue.toString());
+      else if (type == String.class)
+        value = iValue.toString();
+      else
+        value = iValue;
+
+    if (changeCallback != null)
+      changeCallback.change(oldValue, value);
+  }
+
+  public Object getValue() {
+    return value != null ? value : defValue;
+  }
+
+  public boolean getValueAsBoolean() {
+    final Object v = value != null ? value : defValue;
+    return v instanceof Boolean ? ((Boolean) v).booleanValue() : Boolean.parseBoolean(v.toString());
+  }
+
+  public String getValueAsString() {
+    return value != null ? value.toString() : defValue != null ? defValue.toString() : null;
+  }
+
+  public int getValueAsInteger() {
+    final Object v = value != null ? value : defValue;
+    return (int) (v instanceof Number ? ((Number) v).intValue() : OFileUtils.getSizeAsNumber(v.toString()));
+  }
+
+  public long getValueAsLong() {
+    final Object v = value != null ? value : defValue;
+    return v instanceof Number ? ((Number) v).longValue() : OFileUtils.getSizeAsNumber(v.toString());
+  }
+
+  public float getValueAsFloat() {
+    final Object v = value != null ? value : defValue;
+    return v instanceof Float ? ((Float) v).floatValue() : Float.parseFloat(v.toString());
+  }
+
+  public String getKey() {
+    return key;
+  }
+
+  public Class<?> getType() {
+    return type;
+  }
+
+  public String getDescription() {
+    return description;
+  }
+
+  public static void dumpConfiguration(final PrintStream out) {
+    out.print("OrientDB ");
+    out.print(OConstants.getVersion());
+    out.println(" configuration dump:");
+
+    String lastSection = "";
+    for (OGlobalConfiguration v : values()) {
+      final String section = v.key.substring(0, v.key.indexOf('.'));
+
+      if (!lastSection.equals(section)) {
+        out.print("- ");
+        out.println(section.toUpperCase());
+        lastSection = section;
+      }
+      out.print("  + ");
+      out.print(v.key);
+      out.print(" = ");
+      out.println(v.getValue());
+    }
+  }
+
+  /**
+   * Find the OGlobalConfiguration instance by the key. Key is case insensitive.
+   * 
+   * @param iKey
+   *          Key to find. It's case insensitive.
+   * @return OGlobalConfiguration instance if found, otherwise null
+   */
+  public static OGlobalConfiguration findByKey(final String iKey) {
+    for (OGlobalConfiguration v : values()) {
+      if (v.getKey().equalsIgnoreCase(iKey))
+        return v;
+    }
+    return null;
+  }
+
+  /**
+   * Changes the configuration values in one shot by passing a Map of values. Keys can be the Java ENUM names or the string
+   * representation of configuration values
+   */
+  public static void setConfiguration(final Map<String, Object> iConfig) {
+    for (Entry<String, Object> config : iConfig.entrySet()) {
+      for (OGlobalConfiguration v : values()) {
+        if (v.getKey().equals(config.getKey())) {
+          v.setValue(config.getValue());
+          break;
+        } else if (v.name().equals(config.getKey())) {
+          v.setValue(config.getValue());
+          break;
+        }
+      }
+    }
+  }
+
+  /**
+   * Assign configuration values by reading system properties.
+   */
+  private static void readConfiguration() {
+    String prop;
+    for (OGlobalConfiguration config : values()) {
+      prop = System.getProperty(config.key);
+      if (prop != null)
+        config.setValue(prop);
+    }
+  }
+
+  private static void autoConfig() {
+    if (System.getProperty("os.arch").indexOf("64") > -1) {
+      // 64 BIT
+
+      if (FILE_MMAP_MAX_MEMORY.getValueAsInteger() == 134217728) {
+        final OperatingSystemMXBean bean = java.lang.management.ManagementFactory.getOperatingSystemMXBean();
+
+        try {
+          final Class<?> cls = Class.forName("com.sun.management.OperatingSystemMXBean");
+          if (cls.isAssignableFrom(bean.getClass())) {
+            final Long maxOsMemory = (Long) cls.getMethod("getTotalPhysicalMemorySize", new Class[] {}).invoke(bean);
+            final long maxProcessMemory = Runtime.getRuntime().maxMemory();
+            long mmapBestMemory = (maxOsMemory.longValue() - maxProcessMemory) / 2;
+            FILE_MMAP_MAX_MEMORY.setValue(mmapBestMemory);
+          }
+        } catch (Exception e) {
+          // SUN JMX CLASS NOT AVAILABLE: CAN'T AUTO TUNE THE ENGINE
+        }
+      }
+    } else {
+      // 32 BIT, USE THE DEFAULT CONFIGURATION
+    }
+  }
+}