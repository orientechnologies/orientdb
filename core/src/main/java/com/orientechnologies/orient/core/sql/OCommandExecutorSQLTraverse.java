--- conflicted
+++ resolved
@@ -1,245 +1,236 @@
-/*
- * Copyright 2010-2012 Luca Garulli (l.garulli--at--orientechnologies.com)
- *
- * Licensed under the Apache License, Version 2.0 (the "License");
- * you may not use this file except in compliance with the License.
- * You may obtain a copy of the License at
- *
- *     http://www.apache.org/licenses/LICENSE-2.0
- *
- * Unless required by applicable law or agreed to in writing, software
- * distributed under the License is distributed on an "AS IS" BASIS,
- * WITHOUT WARRANTIES OR CONDITIONS OF ANY KIND, either express or implied.
- * See the License for the specific language governing permissions and
- * limitations under the License.
- */
-package com.orientechnologies.orient.core.sql;
-
-import com.orientechnologies.common.log.OLogManager;
-import com.orientechnologies.orient.core.command.OCommandContext;
-import com.orientechnologies.orient.core.command.OCommandRequest;
-import com.orientechnologies.orient.core.command.traverse.OTraverse;
-import com.orientechnologies.orient.core.db.record.OIdentifiable;
-import com.orientechnologies.orient.core.exception.OQueryParsingException;
-import com.orientechnologies.orient.core.serialization.serializer.OStringSerializerHelper;
-
-import java.util.Arrays;
-import java.util.HashSet;
-import java.util.Iterator;
-import java.util.List;
-import java.util.Map;
-import java.util.Set;
-
-/**
- * Executes a TRAVERSE crossing records. Returns a List<OIdentifiable> containing all the traversed records that match the WHERE
- * condition.
- * <p>
- * SYNTAX: <code>TRAVERSE <field>* FROM <target> WHERE <condition></code>
- * </p>
- * <p>
- * In the command context you've access to the variable $depth containing the depth level from the root node. This is useful to
- * limit the traverse up to a level. For example to consider from the first depth level (0 is root node) to the third use:
- * <code>TRAVERSE children FROM #5:23 WHERE $depth BETWEEN 1 AND 3</code>. To filter traversed records use it combined with a SELECT
- * statement:
- * </p>
- * <p>
- * <code>SELECT FROM (TRAVERSE children FROM #5:23 WHERE $depth BETWEEN 1 AND 3) WHERE city.name = 'Rome'</code>
- * </p>
- * 
- * @author Luca Garulli
- */
-@SuppressWarnings("unchecked")
-public class OCommandExecutorSQLTraverse extends OCommandExecutorSQLResultsetAbstract {
-  public static final String KEYWORD_WHILE    = "WHILE";
-  public static final String KEYWORD_TRAVERSE = "TRAVERSE";
-  public static final String KEYWORD_STRATEGY = "STRATEGY";
-
-  // HANDLES ITERATION IN LAZY WAY
-  private OTraverse          traverse         = new OTraverse();
-
-  /**
-   * Compile the filter conditions only the first time.
-   */
-  public OCommandExecutorSQLTraverse parse(final OCommandRequest iRequest) {
-    super.parse(iRequest);
-
-    final int pos = parseFields();
-    if (pos == -1)
-      throw new OCommandSQLParsingException("Traverse must have the field list. Use " + getSyntax());
-    parserSetCurrentPosition(pos);
-
-    int endPosition = parserText.length();
-
-    parsedTarget = OSQLEngine.getInstance().parseTarget(parserText.substring(pos, endPosition), getContext(), KEYWORD_WHILE);
-
-    if (parsedTarget.parserIsEnded())
-      parserSetCurrentPosition(endPosition);
-    else
-      parserMoveCurrentPosition(parsedTarget.parserGetCurrentPosition());
-
-    if (!parserIsEnded()) {
-      parserNextWord(true);
-
-      if (parserGetLastWord().equalsIgnoreCase(KEYWORD_WHERE))
-        // // TODO Remove the additional management of WHERE for TRAVERSE after a while
-        warnDeprecatedWhere();
-
-      if (parserGetLastWord().equalsIgnoreCase(KEYWORD_WHERE) || parserGetLastWord().equalsIgnoreCase(KEYWORD_WHILE)) {
-
-        compiledFilter = OSQLEngine.getInstance().parseCondition(parserText.substring(parserGetCurrentPosition(), endPosition),
-            getContext(), KEYWORD_WHILE);
-
-        traverse.predicate(compiledFilter);
-        optimize();
-        parserSetCurrentPosition(compiledFilter.parserIsEnded() ? endPosition : compiledFilter.parserGetCurrentPosition()
-            + parserGetCurrentPosition());
-      } else
-        parserGoBack();
-    }
-
-    parserSkipWhiteSpaces();
-
-    if (!parserIsEnded()) {
-      if (parserOptionalKeyword(KEYWORD_LIMIT, KEYWORD_SKIP, KEYWORD_OFFSET, KEYWORD_TIMEOUT, KEYWORD_STRATEGY)) {
-        final String w = parserGetLastWord();
-        if (w.equals(KEYWORD_LIMIT))
-          parseLimit(w);
-        else if (w.equals(KEYWORD_SKIP) || w.equals(KEYWORD_OFFSET))
-          parseSkip(w);
-        else if (w.equals(KEYWORD_TIMEOUT))
-          parseTimeout(w);
-        else if (w.equals(KEYWORD_STRATEGY))
-          parseStrategy(w);
-      }
-    }
-
-    if (limit == 0 || limit < -1)
-      throw new IllegalArgumentException("Limit must be > 0 or = -1 (no limit)");
-    else
-      traverse.limit(limit);
-
-    iRequest.getContext().setChild(traverse.getContext());
-
-    return this;
-  }
-
-  public Object execute(final Map<Object, Object> iArgs) {
-    if (!assignTarget(iArgs))
-      throw new OQueryParsingException("No source found in query: specify class, cluster(s) or single record(s)");
-
-    context = traverse.getContext();
-    context.beginExecution(timeoutMs, timeoutStrategy);
-
-<<<<<<< HEAD
-    // BROWSE ALL THE RECORDS AND COLLECTS RESULT
-    final List<OIdentifiable> result = traverse.execute();
-    for (OIdentifiable r : result)
-      handleResult(r);
-
-    return getResult();
-=======
-    try {
-      // BROWSE ALL THE RECORDS AND COLLECTS RESULT
-      final List<OIdentifiable> result = traverse.execute();
-      for (OIdentifiable r : result)
-        if (!handleResult(r, true))
-          // LIMIT REACHED
-          break;
-
-      return getResult();
-    } finally {
-      request.getResultListener().end();
-    }
->>>>>>> 9944b4a6
-  }
-
-  @Override
-  public OCommandContext getContext() {
-    return traverse.getContext();
-  }
-
-  public Iterator<OIdentifiable> iterator() {
-    return iterator(null);
-  }
-
-  public Iterator<OIdentifiable> iterator(final Map<Object, Object> iArgs) {
-    assignTarget(iArgs);
-    return traverse;
-  }
-
-  public String getSyntax() {
-    return "TRAVERSE <field>* FROM <target> [WHILE <condition>] [STRATEGY <strategy>]";
-  }
-
-  protected void warnDeprecatedWhere() {
-    OLogManager
-        .instance()
-        .warn(
-            this,
-            "Keyword WHERE in traverse has been replaced by WHILE. Please change your query to support WHILE instead of WHERE because now it's only deprecated, but in future it will be removed the back-ward compatibility.");
-  }
-
-  @Override
-  protected boolean assignTarget(Map<Object, Object> iArgs) {
-    if (super.assignTarget(iArgs)) {
-      traverse.target(target);
-      return true;
-    }
-    return false;
-  }
-
-  protected int parseFields() {
-    int currentPos = 0;
-    final StringBuilder word = new StringBuilder();
-
-    currentPos = nextWord(parserText, parserTextUpperCase, currentPos, word, true);
-    if (!word.toString().equals(KEYWORD_TRAVERSE))
-      return -1;
-
-    int fromPosition = parserTextUpperCase.indexOf(KEYWORD_FROM_2FIND, currentPos);
-    if (fromPosition == -1)
-      throw new OQueryParsingException("Missed " + KEYWORD_FROM, parserText, currentPos);
-
-    Set<Object> fields = new HashSet<Object>();
-
-    final String fieldString = parserText.substring(currentPos, fromPosition).trim();
-    if (fieldString.length() > 0) {
-      // EXTRACT PROJECTIONS
-      final List<String> items = OStringSerializerHelper.smartSplit(fieldString, ',');
-
-      for (String field : items) {
-        final String fieldName = field.trim();
-
-        if (fieldName.contains("("))
-          fields.add(OSQLHelper.parseValue(null, fieldName, context));
-        else
-          fields.add(fieldName);
-      }
-    } else
-      throw new OQueryParsingException("Missed field list to cross in TRAVERSE. Use " + getSyntax(), parserText, currentPos);
-
-    currentPos = fromPosition + KEYWORD_FROM.length() + 1;
-
-    traverse.fields(fields);
-
-    return currentPos;
-  }
-
-  /**
-   * Parses the strategy keyword if found.
-   */
-  protected boolean parseStrategy(final String w) throws OCommandSQLParsingException {
-    if (!w.equals(KEYWORD_STRATEGY))
-      return false;
-
-    parserNextWord(true);
-    final String strategyWord = parserGetLastWord();
-
-    try {
-      traverse.setStrategy(OTraverse.STRATEGY.valueOf(strategyWord.toUpperCase()));
-    } catch (IllegalArgumentException e) {
-      throwParsingException("Invalid " + KEYWORD_STRATEGY + ". Use one between " + Arrays.toString(OTraverse.STRATEGY.values()));
-    }
-    return true;
-  }
-}
+/*
+ * Copyright 2010-2012 Luca Garulli (l.garulli--at--orientechnologies.com)
+ *
+ * Licensed under the Apache License, Version 2.0 (the "License");
+ * you may not use this file except in compliance with the License.
+ * You may obtain a copy of the License at
+ *
+ *     http://www.apache.org/licenses/LICENSE-2.0
+ *
+ * Unless required by applicable law or agreed to in writing, software
+ * distributed under the License is distributed on an "AS IS" BASIS,
+ * WITHOUT WARRANTIES OR CONDITIONS OF ANY KIND, either express or implied.
+ * See the License for the specific language governing permissions and
+ * limitations under the License.
+ */
+package com.orientechnologies.orient.core.sql;
+
+import com.orientechnologies.common.log.OLogManager;
+import com.orientechnologies.orient.core.command.OCommandContext;
+import com.orientechnologies.orient.core.command.OCommandRequest;
+import com.orientechnologies.orient.core.command.traverse.OTraverse;
+import com.orientechnologies.orient.core.db.record.OIdentifiable;
+import com.orientechnologies.orient.core.exception.OQueryParsingException;
+import com.orientechnologies.orient.core.serialization.serializer.OStringSerializerHelper;
+
+import java.util.Arrays;
+import java.util.HashSet;
+import java.util.Iterator;
+import java.util.List;
+import java.util.Map;
+import java.util.Set;
+
+/**
+ * Executes a TRAVERSE crossing records. Returns a List<OIdentifiable> containing all the traversed records that match the WHERE
+ * condition.
+ * <p>
+ * SYNTAX: <code>TRAVERSE <field>* FROM <target> WHERE <condition></code>
+ * </p>
+ * <p>
+ * In the command context you've access to the variable $depth containing the depth level from the root node. This is useful to
+ * limit the traverse up to a level. For example to consider from the first depth level (0 is root node) to the third use:
+ * <code>TRAVERSE children FROM #5:23 WHERE $depth BETWEEN 1 AND 3</code>. To filter traversed records use it combined with a SELECT
+ * statement:
+ * </p>
+ * <p>
+ * <code>SELECT FROM (TRAVERSE children FROM #5:23 WHERE $depth BETWEEN 1 AND 3) WHERE city.name = 'Rome'</code>
+ * </p>
+ * 
+ * @author Luca Garulli
+ */
+@SuppressWarnings("unchecked")
+public class OCommandExecutorSQLTraverse extends OCommandExecutorSQLResultsetAbstract {
+  public static final String KEYWORD_WHILE    = "WHILE";
+  public static final String KEYWORD_TRAVERSE = "TRAVERSE";
+  public static final String KEYWORD_STRATEGY = "STRATEGY";
+
+  // HANDLES ITERATION IN LAZY WAY
+  private OTraverse          traverse         = new OTraverse();
+
+  /**
+   * Compile the filter conditions only the first time.
+   */
+  public OCommandExecutorSQLTraverse parse(final OCommandRequest iRequest) {
+    super.parse(iRequest);
+
+    final int pos = parseFields();
+    if (pos == -1)
+      throw new OCommandSQLParsingException("Traverse must have the field list. Use " + getSyntax());
+    parserSetCurrentPosition(pos);
+
+    int endPosition = parserText.length();
+
+    parsedTarget = OSQLEngine.getInstance().parseTarget(parserText.substring(pos, endPosition), getContext(), KEYWORD_WHILE);
+
+    if (parsedTarget.parserIsEnded())
+      parserSetCurrentPosition(endPosition);
+    else
+      parserMoveCurrentPosition(parsedTarget.parserGetCurrentPosition());
+
+    if (!parserIsEnded()) {
+      parserNextWord(true);
+
+      if (parserGetLastWord().equalsIgnoreCase(KEYWORD_WHERE))
+        // // TODO Remove the additional management of WHERE for TRAVERSE after a while
+        warnDeprecatedWhere();
+
+      if (parserGetLastWord().equalsIgnoreCase(KEYWORD_WHERE) || parserGetLastWord().equalsIgnoreCase(KEYWORD_WHILE)) {
+
+        compiledFilter = OSQLEngine.getInstance().parseCondition(parserText.substring(parserGetCurrentPosition(), endPosition),
+            getContext(), KEYWORD_WHILE);
+
+        traverse.predicate(compiledFilter);
+        optimize();
+        parserSetCurrentPosition(compiledFilter.parserIsEnded() ? endPosition : compiledFilter.parserGetCurrentPosition()
+            + parserGetCurrentPosition());
+      } else
+        parserGoBack();
+    }
+
+    parserSkipWhiteSpaces();
+
+    if (!parserIsEnded()) {
+      if (parserOptionalKeyword(KEYWORD_LIMIT, KEYWORD_SKIP, KEYWORD_OFFSET, KEYWORD_TIMEOUT, KEYWORD_STRATEGY)) {
+        final String w = parserGetLastWord();
+        if (w.equals(KEYWORD_LIMIT))
+          parseLimit(w);
+        else if (w.equals(KEYWORD_SKIP) || w.equals(KEYWORD_OFFSET))
+          parseSkip(w);
+        else if (w.equals(KEYWORD_TIMEOUT))
+          parseTimeout(w);
+        else if (w.equals(KEYWORD_STRATEGY))
+          parseStrategy(w);
+      }
+    }
+
+    if (limit == 0 || limit < -1)
+      throw new IllegalArgumentException("Limit must be > 0 or = -1 (no limit)");
+    else
+      traverse.limit(limit);
+
+    iRequest.getContext().setChild(traverse.getContext());
+
+    return this;
+  }
+
+  public Object execute(final Map<Object, Object> iArgs) {
+    if (!assignTarget(iArgs))
+      throw new OQueryParsingException("No source found in query: specify class, cluster(s) or single record(s)");
+
+    context = traverse.getContext();
+    context.beginExecution(timeoutMs, timeoutStrategy);
+
+    try {
+      // BROWSE ALL THE RECORDS AND COLLECTS RESULT
+      final List<OIdentifiable> result = traverse.execute();
+      for (OIdentifiable r : result)
+        if (!handleResult(r))
+          // LIMIT REACHED
+          break;
+
+      return getResult();
+    } finally {
+      request.getResultListener().end();
+    }
+  }
+
+  @Override
+  public OCommandContext getContext() {
+    return traverse.getContext();
+  }
+
+  public Iterator<OIdentifiable> iterator() {
+    return iterator(null);
+  }
+
+  public Iterator<OIdentifiable> iterator(final Map<Object, Object> iArgs) {
+    assignTarget(iArgs);
+    return traverse;
+  }
+
+  public String getSyntax() {
+    return "TRAVERSE <field>* FROM <target> [WHILE <condition>] [STRATEGY <strategy>]";
+  }
+
+  protected void warnDeprecatedWhere() {
+    OLogManager
+        .instance()
+        .warn(
+            this,
+            "Keyword WHERE in traverse has been replaced by WHILE. Please change your query to support WHILE instead of WHERE because now it's only deprecated, but in future it will be removed the back-ward compatibility.");
+  }
+
+  @Override
+  protected boolean assignTarget(Map<Object, Object> iArgs) {
+    if (super.assignTarget(iArgs)) {
+      traverse.target(target);
+      return true;
+    }
+    return false;
+  }
+
+  protected int parseFields() {
+    int currentPos = 0;
+    final StringBuilder word = new StringBuilder();
+
+    currentPos = nextWord(parserText, parserTextUpperCase, currentPos, word, true);
+    if (!word.toString().equals(KEYWORD_TRAVERSE))
+      return -1;
+
+    int fromPosition = parserTextUpperCase.indexOf(KEYWORD_FROM_2FIND, currentPos);
+    if (fromPosition == -1)
+      throw new OQueryParsingException("Missed " + KEYWORD_FROM, parserText, currentPos);
+
+    Set<Object> fields = new HashSet<Object>();
+
+    final String fieldString = parserText.substring(currentPos, fromPosition).trim();
+    if (fieldString.length() > 0) {
+      // EXTRACT PROJECTIONS
+      final List<String> items = OStringSerializerHelper.smartSplit(fieldString, ',');
+
+      for (String field : items) {
+        final String fieldName = field.trim();
+
+        if (fieldName.contains("("))
+          fields.add(OSQLHelper.parseValue(null, fieldName, context));
+        else
+          fields.add(fieldName);
+      }
+    } else
+      throw new OQueryParsingException("Missed field list to cross in TRAVERSE. Use " + getSyntax(), parserText, currentPos);
+
+    currentPos = fromPosition + KEYWORD_FROM.length() + 1;
+
+    traverse.fields(fields);
+
+    return currentPos;
+  }
+
+  /**
+   * Parses the strategy keyword if found.
+   */
+  protected boolean parseStrategy(final String w) throws OCommandSQLParsingException {
+    if (!w.equals(KEYWORD_STRATEGY))
+      return false;
+
+    parserNextWord(true);
+    final String strategyWord = parserGetLastWord();
+
+    try {
+      traverse.setStrategy(OTraverse.STRATEGY.valueOf(strategyWord.toUpperCase()));
+    } catch (IllegalArgumentException e) {
+      throwParsingException("Invalid " + KEYWORD_STRATEGY + ". Use one between " + Arrays.toString(OTraverse.STRATEGY.values()));
+    }
+    return true;
+  }
+}