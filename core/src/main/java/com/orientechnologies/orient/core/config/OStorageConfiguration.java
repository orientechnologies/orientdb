/*
 *
 *  *  Copyright 2014 Orient Technologies LTD (info(at)orientechnologies.com)
 *  *
 *  *  Licensed under the Apache License, Version 2.0 (the "License");
 *  *  you may not use this file except in compliance with the License.
 *  *  You may obtain a copy of the License at
 *  *
 *  *       http://www.apache.org/licenses/LICENSE-2.0
 *  *
 *  *  Unless required by applicable law or agreed to in writing, software
 *  *  distributed under the License is distributed on an "AS IS" BASIS,
 *  *  WITHOUT WARRANTIES OR CONDITIONS OF ANY KIND, either express or implied.
 *  *  See the License for the specific language governing permissions and
 *  *  limitations under the License.
 *  *
 *  * For more information: http://www.orientechnologies.com
 *
 */
package com.orientechnologies.orient.core.config;

import com.orientechnologies.common.log.OLogManager;
import com.orientechnologies.orient.core.Orient;
import com.orientechnologies.orient.core.conflict.ORecordConflictStrategyFactory;
import com.orientechnologies.orient.core.exception.OSerializationException;
import com.orientechnologies.orient.core.exception.OStorageException;
import com.orientechnologies.orient.core.id.OImmutableRecordId;
import com.orientechnologies.orient.core.id.ORecordId;
import com.orientechnologies.orient.core.metadata.schema.OType;
import com.orientechnologies.orient.core.metadata.schema.clusterselection.ORoundRobinClusterSelectionStrategy;
import com.orientechnologies.orient.core.record.impl.ORecordBytes;
import com.orientechnologies.orient.core.serialization.OSerializableStream;
import com.orientechnologies.orient.core.sql.parser.OStatement;
import com.orientechnologies.orient.core.storage.OStorage;
import com.orientechnologies.orient.core.storage.impl.local.paginated.OLocalPaginatedStorage;
import com.orientechnologies.orient.core.version.OVersionFactory;

import java.io.IOException;
import java.text.DecimalFormatSymbols;
import java.text.SimpleDateFormat;
<<<<<<< HEAD
import java.util.*;
=======
import java.util.ArrayList;
import java.util.Collections;
import java.util.Iterator;
import java.util.List;
import java.util.Locale;
import java.util.Map;
import java.util.TimeZone;
>>>>>>> ff549748

/**
 * Versions:
 * <ul>
 * <li>3 = introduced file directory in physical segments and data-segment id in clusters</li>
 * <li>4 = ??</li>
 * <li>5 = ??</li>
 * <li>6 = ??</li>
 * <li>7 = ??</li>
 * <li>8 = introduced cluster selection strategy as string</li>
 * <li>9 = introduced minimumclusters as string</li>
 * <li>12 = introduced record conflict strategy as string in both storage and paginated clusters</li>
 * <li>13 = introduced cluster status to manage cluster as "offline" with the new command "alter cluster status offline". Removed
 * data segments</li>
 * <li>14 = no changes, but version was incremented</li>
 * <li>15 = introduced encryption and encryptionKey</li>
 * </ul>
 * 
 * @author Luca Garulli (l.garulli--at--orientechnologies.com)
 * 
 */
@SuppressWarnings("serial")
public class OStorageConfiguration implements OSerializableStream {
  public static final ORecordId                      CONFIG_RID                    = new OImmutableRecordId(0, 0);

  public static final String                         DEFAULT_CHARSET               = "UTF-8";
  private String                                     charset                       = DEFAULT_CHARSET;
  public static final int                            CURRENT_VERSION               = 15;
  public static final int                            CURRENT_BINARY_FORMAT_VERSION = 12;
  private final List<OStorageEntryConfiguration>     properties                    = Collections
                                                                                       .synchronizedList(new ArrayList<OStorageEntryConfiguration>());
  protected final transient OStorage                 storage;
  private final OContextConfiguration                configuration                 = new OContextConfiguration();
  public volatile int                                version                       = -1;
  public volatile String                             name;
  public volatile String                             schemaRecordId;
  public volatile String                             dictionaryRecordId;
  public volatile String                             indexMgrRecordId;
  public volatile String                             dateFormat                    = "yyyy-MM-dd";
  public volatile String                             dateTimeFormat                = "yyyy-MM-dd HH:mm:ss";
  public volatile int                                binaryFormatVersion;
  public volatile OStorageSegmentConfiguration       fileTemplate;
  public volatile List<OStorageClusterConfiguration> clusters                      = Collections
                                                                                       .synchronizedList(new ArrayList<OStorageClusterConfiguration>());
  private volatile String                            localeLanguage                = Locale.getDefault().getLanguage();
  private volatile String                            localeCountry                 = Locale.getDefault().getCountry();
  private volatile TimeZone                          timeZone                      = TimeZone.getDefault();
  private transient volatile Locale                  localeInstance;
  private transient volatile DecimalFormatSymbols    unusualSymbols;
  private volatile String                            clusterSelection;
  private volatile String                            conflictStrategy;
  private volatile int                               minimumClusters               = 1;
  private volatile String                            recordSerializer;
  private volatile int                               recordSerializerVersion;
  private volatile boolean                           strictSQL;
<<<<<<< HEAD
  private volatile Map<String, Object>               loadProperties;
=======
>>>>>>> ff549748

  public OStorageConfiguration(final OStorage iStorage) {
    storage = iStorage;
    fileTemplate = new OStorageSegmentConfiguration();

    binaryFormatVersion = CURRENT_BINARY_FORMAT_VERSION;
  }

  public String getConflictStrategy() {
    return conflictStrategy;
  }

  public void setConflictStrategy(String conflictStrategy) {
    this.conflictStrategy = conflictStrategy;
  }

  public OContextConfiguration getContextConfiguration() {
    return configuration;
  }

  /**
   * This method load the record information by the internal cluster segment. It's for compatibility with older database than
   * 0.9.25.
   *
   * @compatibility 0.9.25
   * @return
   * @throws OSerializationException
   * @param iProperties
   */
  public OStorageConfiguration load(final Map<String, Object> iProperties) throws OSerializationException {
    final String compressionMethod = (String) iProperties.get(OGlobalConfiguration.STORAGE_COMPRESSION_METHOD.getKey()
        .toLowerCase());
    if (compressionMethod != null)
      // SAVE COMPRESSION METHOD IN CONFIGURATION
      configuration.setValue(OGlobalConfiguration.STORAGE_COMPRESSION_METHOD, compressionMethod);

    final String encryptionMethod = (String) iProperties.get(OGlobalConfiguration.STORAGE_ENCRYPTION_METHOD.getKey().toLowerCase());
    if (encryptionMethod != null)
      // SAVE ENCRYPTION METHOD IN CONFIGURATION
      configuration.setValue(OGlobalConfiguration.STORAGE_ENCRYPTION_METHOD, encryptionMethod);

    final String encryptionKey = (String) iProperties.get(OGlobalConfiguration.STORAGE_ENCRYPTION_KEY.getKey().toLowerCase());
    if (encryptionKey != null)
      // SAVE ENCRYPTION KEY IN CONFIGURATION
      configuration.setValue(OGlobalConfiguration.STORAGE_ENCRYPTION_KEY, encryptionKey);

    final byte[] record = storage.readRecord(CONFIG_RID, null, false, null).getResult().buffer;

    if (record == null)
      throw new OStorageException("Cannot load database configuration. The database seems to be corrupted");

    fromStream(record);

    this.loadProperties = new HashMap<String, Object>(iProperties);

    return this;
  }

  public Map<String, Object> getLoadProperties() {
    return Collections.unmodifiableMap(loadProperties);
  }

  public void update() throws OSerializationException {
    final byte[] record = toStream();
    storage.updateRecord(CONFIG_RID, true, record, OVersionFactory.instance().createUntrackedVersion(), ORecordBytes.RECORD_TYPE,
        0, null);
  }

  public boolean isEmpty() {
    return clusters.isEmpty();
  }

  public String getDirectory() {
    return fileTemplate.location != null ? fileTemplate.getLocation() : ((OLocalPaginatedStorage) storage).getStoragePath();
  }

  public Locale getLocaleInstance() {
    if (localeInstance == null)
      localeInstance = new Locale(localeLanguage, localeCountry);

    return localeInstance;
  }

  public void resetLocaleInstance() {
    localeInstance = null;
  }

  public SimpleDateFormat getDateFormatInstance() {
    final SimpleDateFormat dateFormatInstance = new SimpleDateFormat(dateFormat);
    dateFormatInstance.setLenient(false);
    dateFormatInstance.setTimeZone(timeZone);
    return dateFormatInstance;
  }

  public SimpleDateFormat getDateTimeFormatInstance() {
    final SimpleDateFormat dateTimeFormatInstance = new SimpleDateFormat(dateTimeFormat);
    dateTimeFormatInstance.setLenient(false);
    dateTimeFormatInstance.setTimeZone(timeZone);
    return dateTimeFormatInstance;
  }

  public DecimalFormatSymbols getUnusualSymbols() {
    if (unusualSymbols == null)
      unusualSymbols = new DecimalFormatSymbols(getLocaleInstance());
    return unusualSymbols;
  }

  public OSerializableStream fromStream(final byte[] iStream) throws OSerializationException {
    final String[] values = new String(iStream).split("\\|");
    int index = 0;
    version = Integer.parseInt(read(values[index++]));

    name = read(values[index++]);

    schemaRecordId = read(values[index++]);
    dictionaryRecordId = read(values[index++]);

    if (version > 0)
      indexMgrRecordId = read(values[index++]);
    else
      // @COMPATIBILTY
      indexMgrRecordId = null;

    localeLanguage = read(values[index++]);
    localeCountry = read(values[index++]);
    dateFormat = read(values[index++]);
    dateTimeFormat = read(values[index++]);

    // @COMPATIBILTY 1.2.0
    if (version >= 4) {
      timeZone = TimeZone.getTimeZone(read(values[index++]));
      charset = read(values[index++]);
    }

    final ORecordConflictStrategyFactory conflictStrategyFactory = Orient.instance().getRecordConflictStrategy();
    if (version >= 12)
      conflictStrategy = conflictStrategyFactory.getStrategy(read(values[index++])).getName();
    else
      conflictStrategy = conflictStrategyFactory.getDefaultStrategy();

    // @COMPATIBILTY
    if (version > 1)
      index = phySegmentFromStream(values, index, fileTemplate);

    int size = Integer.parseInt(read(values[index++]));

    // PREPARE THE LIST OF CLUSTERS
    clusters.clear();

    String determineStorageCompression = null;

    for (int i = 0; i < size; ++i) {
      final int clusterId = Integer.parseInt(read(values[index++]));

      if (clusterId == -1)
        continue;

      final String clusterName = read(values[index++]);
      final int targetDataSegmentId = version >= 3 ? Integer.parseInt(read(values[index++])) : 0;

      final String clusterType = read(values[index++]);

      final OStorageClusterConfiguration currentCluster;

      if (clusterType.equals("d")) {
        final boolean cc = Boolean.valueOf(read(values[index++]));
        final float bb = Float.valueOf(read(values[index++]));
        final float aa = Float.valueOf(read(values[index++]));
        final String clusterCompression = read(values[index++]);

        if (determineStorageCompression == null)
          // TRY TO DETERMINE THE STORAGE COMPRESSION. BEFORE VERSION 11 IT WASN'T STORED IN STORAGE CFG, SO GET FROM THE FIRST
          // CLUSTER
          determineStorageCompression = clusterCompression;

        String clusterEncryption = null;
        if (version >= 15)
          clusterEncryption = read(values[index++]);

        final String clusterConflictStrategy;
        if (version >= 12)
          clusterConflictStrategy = read(values[index++]);
        else
          // INHERIT THE STRATEGY IN STORAGE
          clusterConflictStrategy = null;

        OStorageClusterConfiguration.STATUS status = OStorageClusterConfiguration.STATUS.ONLINE;
        if (version >= 13)
          status = OStorageClusterConfiguration.STATUS.valueOf(read(values[index++]));

        currentCluster = new OStoragePaginatedClusterConfiguration(this, clusterId, clusterName, null, cc, bb, aa,
            clusterCompression, clusterEncryption, configuration.getValueAsString(OGlobalConfiguration.STORAGE_ENCRYPTION_KEY),
            clusterConflictStrategy, status);

      } else if (clusterType.equals("p"))
        // PHYSICAL CLUSTER
        throw new IllegalArgumentException("Cluster of storage 'local' are not supported since 2.0");
      else
        throw new IllegalArgumentException("Unsupported cluster type: " + clusterType);

      // MAKE ROOMS, EVENTUALLY FILLING EMPTIES ENTRIES
      for (int c = clusters.size(); c <= clusterId; ++c)
        clusters.add(null);

      clusters.set(clusterId, currentCluster);
    }

    if (version < 13) {
      // OLD: READ DATA-SEGMENTS
      size = Integer.parseInt(read(values[index++]));

      for (int i = 0; i < size; ++i) {
        int dataId = Integer.parseInt(read(values[index++]));
        if (dataId == -1)
          continue;
        read(values[index++]);
        read(values[index++]);
        read(values[index++]);
        read(values[index++]);
      }

      // READ TX_SEGMENT STUFF
      read(values[index++]);
      read(values[index++]);
      read(values[index++]);
      read(values[index++]);
      read(values[index++]);
    }

    size = Integer.parseInt(read(values[index++]));
    clearProperties();
    for (int i = 0; i < size; ++i)
      setProperty(read(values[index++]), read(values[index++]));

    if (version >= 7)
      binaryFormatVersion = Integer.parseInt(read(values[index++]));
    else if (version == 6)
      binaryFormatVersion = 9;
    else
      binaryFormatVersion = 8;

    if (version >= 8)
      clusterSelection = read(values[index++]);
    else
      // DEFAULT = ROUND-ROBIN
      clusterSelection = ORoundRobinClusterSelectionStrategy.NAME;

    if (version >= 9)
      minimumClusters = Integer.parseInt(read(values[index++]));
    else
      // DEFAULT = 1
      minimumClusters = 1;

    if (version >= 10) {
      recordSerializer = read(values[index++]);
      recordSerializerVersion = Integer.parseInt(read(values[index++]));
    }

    if (version >= 11) {
      // READ THE CONFIGURATION
      final int cfgSize = Integer.parseInt(read(values[index++]));
      for (int i = 0; i < cfgSize; ++i) {
        final String key = read(values[index++]);
        final Object value = read(values[index++]);

        final OGlobalConfiguration cfg = OGlobalConfiguration.findByKey(key);
        if (cfg != null) {
          if (value != null)
            configuration.setValue(key, OType.convert(value, cfg.getType()));
        } else
          OLogManager.instance().warn(this, "Ignored storage configuration because not supported: %s=%s", key, value);
      }
    } else
      // SAVE STORAGE COMPRESSION METHOD AS PROPERTY
      configuration.setValue(OGlobalConfiguration.STORAGE_COMPRESSION_METHOD, determineStorageCompression);

    return this;
  }

  public byte[] toStream() throws OSerializationException {
    return toStream(Integer.MAX_VALUE);
  }

  /**
   * Added version used for managed Network Versioning.
   * 
   * @param iNetworkVersion
   * @return
   * @throws OSerializationException
   */
  public byte[] toStream(final int iNetworkVersion) throws OSerializationException {
    final StringBuilder buffer = new StringBuilder(8192);

    write(buffer, CURRENT_VERSION);
    write(buffer, name);

    write(buffer, schemaRecordId);
    write(buffer, dictionaryRecordId);
    write(buffer, indexMgrRecordId);

    write(buffer, localeLanguage);
    write(buffer, localeCountry);
    write(buffer, dateFormat);
    write(buffer, dateTimeFormat);

    write(buffer, timeZone.getID());
    write(buffer, charset);
    if (iNetworkVersion > 24)
      write(buffer, conflictStrategy);

    phySegmentToStream(buffer, fileTemplate);

    write(buffer, clusters.size());
    for (OStorageClusterConfiguration c : clusters) {
      if (c == null) {
        write(buffer, -1);
        continue;
      }

      write(buffer, c.getId());
      write(buffer, c.getName());
      write(buffer, c.getDataSegmentId());

      if (c instanceof OStoragePaginatedClusterConfiguration) {
        write(buffer, "d");

        final OStoragePaginatedClusterConfiguration paginatedClusterConfiguration = (OStoragePaginatedClusterConfiguration) c;

        write(buffer, paginatedClusterConfiguration.useWal);
        write(buffer, paginatedClusterConfiguration.recordOverflowGrowFactor);
        write(buffer, paginatedClusterConfiguration.recordGrowFactor);
        write(buffer, paginatedClusterConfiguration.compression);
        if (iNetworkVersion >= 31)
          write(buffer, paginatedClusterConfiguration.encryption);
        if (iNetworkVersion > 24)
          write(buffer, paginatedClusterConfiguration.conflictStrategy);
        if (iNetworkVersion > 25)
          write(buffer, paginatedClusterConfiguration.getStatus().name().toString());
      }
    }
    if (iNetworkVersion <= 25) {
      // dataSegment array
      write(buffer, 0);
      // tx Segment File
      write(buffer, "");
      write(buffer, "");
      write(buffer, 0);
      // tx segment flags
      write(buffer, false);
      write(buffer, false);
    }
    write(buffer, properties.size());
    for (OStorageEntryConfiguration e : properties)
      entryToStream(buffer, e);

    write(buffer, binaryFormatVersion);
    write(buffer, clusterSelection);
    write(buffer, minimumClusters);

    if (iNetworkVersion > 24) {
      write(buffer, recordSerializer);
      write(buffer, recordSerializerVersion);

      // WRITE CONFIGURATION
      write(buffer, configuration.getContextSize());
      for (String k : configuration.getContextKeys()) {
        final OGlobalConfiguration cfg = OGlobalConfiguration.findByKey(k);

        write(buffer, k);
        write(buffer, cfg.isHidden() ? null : configuration.getValueAsString(cfg));
      }
    }

    // PLAIN: ALLOCATE ENOUGH SPACE TO REUSE IT EVERY TIME
    buffer.append("|");

    return buffer.toString().getBytes();
  }

  public void lock() throws IOException {
  }

  public void unlock() throws IOException {
  }

  public void create() throws IOException {
    storage.createRecord(CONFIG_RID, new byte[] { 0, 0, 0, 0 }, OVersionFactory.instance().createVersion(),
        ORecordBytes.RECORD_TYPE, (byte) 0, null);
  }

  public void synch() throws IOException {
  }

  public void setSoftlyClosed(boolean softlyClosed) throws IOException {
  }

  public void close() throws IOException {
  }

  public void setCluster(final OStorageClusterConfiguration config) {
    while (config.getId() >= clusters.size())
      clusters.add(null);
    clusters.set(config.getId(), config);
  }

  public void dropCluster(final int iClusterId) {
    if (iClusterId < clusters.size()) {
      clusters.set(iClusterId, null);
      update();
    }
  }

  public void setClusterStatus(final int clusterId, final OStorageClusterConfiguration.STATUS iStatus) {
    final OStorageClusterConfiguration clusterCfg = clusters.get(clusterId);
    if (clusterCfg != null)
      clusterCfg.setStatus(iStatus);
    update();
  }

  public TimeZone getTimeZone() {
    return timeZone;
  }

  public void setTimeZone(final TimeZone timeZone) {
    this.timeZone = timeZone;
  }

  public String getLocaleLanguage() {
    return localeLanguage;
  }

  public void setLocaleLanguage(final String iValue) {
    localeLanguage = iValue;
    localeInstance = null;
  }

  public String getLocaleCountry() {
    return localeCountry;
  }

  public void setLocaleCountry(final String iValue) {
    localeCountry = iValue;
    localeInstance = null;
  }

  public String getCharset() {
    return charset;
  }

  public void setCharset(String charset) {
    this.charset = charset;
  }

  public String getDateFormat() {
    return dateFormat;
  }

  public String getDateTimeFormat() {
    return dateTimeFormat;
  }

  public String getClusterSelection() {
    return clusterSelection;
  }

  public void setClusterSelection(final String clusterSelection) {
    this.clusterSelection = clusterSelection;
  }

  public int getMinimumClusters() {
    return minimumClusters;
  }

  public void setMinimumClusters(final int minimumClusters) {
    this.minimumClusters = minimumClusters;
  }

  public String getRecordSerializer() {
    return recordSerializer;
  }

  public void setRecordSerializer(String recordSerializer) {
    this.recordSerializer = recordSerializer;
  }

  public int getRecordSerializerVersion() {
    return recordSerializerVersion;
  }

  public void setRecordSerializerVersion(int recordSerializerVersion) {
    this.recordSerializerVersion = recordSerializerVersion;
  }

  public boolean isStrictSql() {
    return strictSQL;
  }

  public List<OStorageEntryConfiguration> getProperties() {
    return Collections.unmodifiableList(properties);
  }

  public void setProperty(final String iName, final String iValue) {
    if (OStatement.CUSTOM_STRICT_SQL.equalsIgnoreCase(iName))
      // SET STRICT SQL VARIABLE
      strictSQL = "true".equalsIgnoreCase("" + iValue);

    for (Iterator<OStorageEntryConfiguration> it = properties.iterator(); it.hasNext();) {
      final OStorageEntryConfiguration e = it.next();
      if (e.name.equalsIgnoreCase(iName)) {
        // FOUND: OVERWRITE IT
        e.value = iValue;
        return;
      }
    }

    // NOT FOUND: CREATE IT
    properties.add(new OStorageEntryConfiguration(iName, iValue));
  }

  public String getProperty(final String iName) {
    for (Iterator<OStorageEntryConfiguration> it = properties.iterator(); it.hasNext();) {
      final OStorageEntryConfiguration e = it.next();
      if (e.name.equalsIgnoreCase(iName))
        return e.value;
    }
    return null;
  }

  public boolean existsProperty(final String iName) {
    for (Iterator<OStorageEntryConfiguration> it = properties.iterator(); it.hasNext();) {
      final OStorageEntryConfiguration e = it.next();
      if (e.name.equalsIgnoreCase(iName))
        return true;
    }
    return false;
  }

  public void removeProperty(final String iName) {
    for (Iterator<OStorageEntryConfiguration> it = properties.iterator(); it.hasNext();) {
      final OStorageEntryConfiguration e = it.next();
      if (e.name.equalsIgnoreCase(iName)) {
        it.remove();
        break;
      }
    }
  }

  public void clearProperties() {
    properties.clear();
  }

  protected void bindPropertiesToContext(final Map<String, Object> iProperties) {
    final String compressionMethod = iProperties != null ? (String) iProperties.get(OGlobalConfiguration.STORAGE_COMPRESSION_METHOD
        .getKey().toLowerCase()) : null;
    if (compressionMethod != null)
      // SAVE COMPRESSION METHOD IN CONFIGURATION
      getContextConfiguration().setValue(OGlobalConfiguration.STORAGE_COMPRESSION_METHOD, compressionMethod);

    final String encryptionMethod = iProperties != null ? (String) iProperties.get(OGlobalConfiguration.STORAGE_ENCRYPTION_METHOD
        .getKey().toLowerCase()) : null;
    if (encryptionMethod != null)
      // SAVE ENCRYPTION METHOD IN CONFIGURATION
      getContextConfiguration().setValue(OGlobalConfiguration.STORAGE_ENCRYPTION_METHOD, encryptionMethod);

    final String encryptionKey = iProperties != null ? (String) iProperties.get(OGlobalConfiguration.STORAGE_ENCRYPTION_KEY
        .getKey().toLowerCase()) : null;
    if (encryptionKey != null)
      // SAVE ENCRYPTION KEY IN CONFIGURATION
      getContextConfiguration().setValue(OGlobalConfiguration.STORAGE_ENCRYPTION_KEY, encryptionKey);
  }

  private int phySegmentFromStream(final String[] values, int index, final OStorageSegmentConfiguration iSegment) {
    iSegment.location = version > 2 ? read(values[index++]) : null;
    iSegment.maxSize = read(values[index++]);
    iSegment.fileType = read(values[index++]);
    iSegment.fileStartSize = read(values[index++]);
    iSegment.fileMaxSize = read(values[index++]);
    iSegment.fileIncrementSize = read(values[index++]);
    iSegment.defrag = read(values[index++]);

    final int size = Integer.parseInt(read(values[index++]));
    iSegment.infoFiles = new OStorageFileConfiguration[size];
    String fileName;
    for (int i = 0; i < size; ++i) {
      fileName = read(values[index++]);

      if (!fileName.contains("$")) {
        // @COMPATIBILITY 0.9.25
        int pos = fileName.indexOf("/databases");
        if (pos > -1) {
          fileName = "${" + Orient.ORIENTDB_HOME + "}" + fileName.substring(pos);
        }
      }

      iSegment.infoFiles[i] = new OStorageFileConfiguration(iSegment, fileName, read(values[index++]), read(values[index++]),
          iSegment.fileIncrementSize);
    }

    return index;
  }

  private void phySegmentToStream(final StringBuilder iBuffer, final OStorageSegmentConfiguration iSegment) {
    write(iBuffer, iSegment.location);
    write(iBuffer, iSegment.maxSize);
    write(iBuffer, iSegment.fileType);
    write(iBuffer, iSegment.fileStartSize);
    write(iBuffer, iSegment.fileMaxSize);
    write(iBuffer, iSegment.fileIncrementSize);
    write(iBuffer, iSegment.defrag);

    write(iBuffer, iSegment.infoFiles.length);
    for (OStorageFileConfiguration f : iSegment.infoFiles)
      fileToStream(iBuffer, f);
  }

  private void fileToStream(final StringBuilder iBuffer, final OStorageFileConfiguration iFile) {
    write(iBuffer, iFile.path);
    write(iBuffer, iFile.type);
    write(iBuffer, iFile.maxSize);
  }

  private void entryToStream(final StringBuilder iBuffer, final OStorageEntryConfiguration iEntry) {
    write(iBuffer, iEntry.name);
    write(iBuffer, iEntry.value);
  }

  private String read(final String iValue) {
    if (iValue.equals(" "))
      return null;
    return iValue;
  }

  private void write(final StringBuilder iBuffer, final Object iValue) {
    if (iBuffer.length() > 0)
      iBuffer.append('|');
    iBuffer.append(iValue != null ? iValue.toString() : ' ');
  }
}
<|MERGE_RESOLUTION|>--- conflicted
+++ resolved
@@ -1,748 +1,742 @@
-/*
- *
- *  *  Copyright 2014 Orient Technologies LTD (info(at)orientechnologies.com)
- *  *
- *  *  Licensed under the Apache License, Version 2.0 (the "License");
- *  *  you may not use this file except in compliance with the License.
- *  *  You may obtain a copy of the License at
- *  *
- *  *       http://www.apache.org/licenses/LICENSE-2.0
- *  *
- *  *  Unless required by applicable law or agreed to in writing, software
- *  *  distributed under the License is distributed on an "AS IS" BASIS,
- *  *  WITHOUT WARRANTIES OR CONDITIONS OF ANY KIND, either express or implied.
- *  *  See the License for the specific language governing permissions and
- *  *  limitations under the License.
- *  *
- *  * For more information: http://www.orientechnologies.com
- *
- */
-package com.orientechnologies.orient.core.config;
-
-import com.orientechnologies.common.log.OLogManager;
-import com.orientechnologies.orient.core.Orient;
-import com.orientechnologies.orient.core.conflict.ORecordConflictStrategyFactory;
-import com.orientechnologies.orient.core.exception.OSerializationException;
-import com.orientechnologies.orient.core.exception.OStorageException;
-import com.orientechnologies.orient.core.id.OImmutableRecordId;
-import com.orientechnologies.orient.core.id.ORecordId;
-import com.orientechnologies.orient.core.metadata.schema.OType;
-import com.orientechnologies.orient.core.metadata.schema.clusterselection.ORoundRobinClusterSelectionStrategy;
-import com.orientechnologies.orient.core.record.impl.ORecordBytes;
-import com.orientechnologies.orient.core.serialization.OSerializableStream;
-import com.orientechnologies.orient.core.sql.parser.OStatement;
-import com.orientechnologies.orient.core.storage.OStorage;
-import com.orientechnologies.orient.core.storage.impl.local.paginated.OLocalPaginatedStorage;
-import com.orientechnologies.orient.core.version.OVersionFactory;
-
-import java.io.IOException;
-import java.text.DecimalFormatSymbols;
-import java.text.SimpleDateFormat;
-<<<<<<< HEAD
-import java.util.*;
-=======
-import java.util.ArrayList;
-import java.util.Collections;
-import java.util.Iterator;
-import java.util.List;
-import java.util.Locale;
-import java.util.Map;
-import java.util.TimeZone;
->>>>>>> ff549748
-
-/**
- * Versions:
- * <ul>
- * <li>3 = introduced file directory in physical segments and data-segment id in clusters</li>
- * <li>4 = ??</li>
- * <li>5 = ??</li>
- * <li>6 = ??</li>
- * <li>7 = ??</li>
- * <li>8 = introduced cluster selection strategy as string</li>
- * <li>9 = introduced minimumclusters as string</li>
- * <li>12 = introduced record conflict strategy as string in both storage and paginated clusters</li>
- * <li>13 = introduced cluster status to manage cluster as "offline" with the new command "alter cluster status offline". Removed
- * data segments</li>
- * <li>14 = no changes, but version was incremented</li>
- * <li>15 = introduced encryption and encryptionKey</li>
- * </ul>
- * 
- * @author Luca Garulli (l.garulli--at--orientechnologies.com)
- * 
- */
-@SuppressWarnings("serial")
-public class OStorageConfiguration implements OSerializableStream {
-  public static final ORecordId                      CONFIG_RID                    = new OImmutableRecordId(0, 0);
-
-  public static final String                         DEFAULT_CHARSET               = "UTF-8";
-  private String                                     charset                       = DEFAULT_CHARSET;
-  public static final int                            CURRENT_VERSION               = 15;
-  public static final int                            CURRENT_BINARY_FORMAT_VERSION = 12;
-  private final List<OStorageEntryConfiguration>     properties                    = Collections
-                                                                                       .synchronizedList(new ArrayList<OStorageEntryConfiguration>());
-  protected final transient OStorage                 storage;
-  private final OContextConfiguration                configuration                 = new OContextConfiguration();
-  public volatile int                                version                       = -1;
-  public volatile String                             name;
-  public volatile String                             schemaRecordId;
-  public volatile String                             dictionaryRecordId;
-  public volatile String                             indexMgrRecordId;
-  public volatile String                             dateFormat                    = "yyyy-MM-dd";
-  public volatile String                             dateTimeFormat                = "yyyy-MM-dd HH:mm:ss";
-  public volatile int                                binaryFormatVersion;
-  public volatile OStorageSegmentConfiguration       fileTemplate;
-  public volatile List<OStorageClusterConfiguration> clusters                      = Collections
-                                                                                       .synchronizedList(new ArrayList<OStorageClusterConfiguration>());
-  private volatile String                            localeLanguage                = Locale.getDefault().getLanguage();
-  private volatile String                            localeCountry                 = Locale.getDefault().getCountry();
-  private volatile TimeZone                          timeZone                      = TimeZone.getDefault();
-  private transient volatile Locale                  localeInstance;
-  private transient volatile DecimalFormatSymbols    unusualSymbols;
-  private volatile String                            clusterSelection;
-  private volatile String                            conflictStrategy;
-  private volatile int                               minimumClusters               = 1;
-  private volatile String                            recordSerializer;
-  private volatile int                               recordSerializerVersion;
-  private volatile boolean                           strictSQL;
-<<<<<<< HEAD
-  private volatile Map<String, Object>               loadProperties;
-=======
->>>>>>> ff549748
-
-  public OStorageConfiguration(final OStorage iStorage) {
-    storage = iStorage;
-    fileTemplate = new OStorageSegmentConfiguration();
-
-    binaryFormatVersion = CURRENT_BINARY_FORMAT_VERSION;
-  }
-
-  public String getConflictStrategy() {
-    return conflictStrategy;
-  }
-
-  public void setConflictStrategy(String conflictStrategy) {
-    this.conflictStrategy = conflictStrategy;
-  }
-
-  public OContextConfiguration getContextConfiguration() {
-    return configuration;
-  }
-
-  /**
-   * This method load the record information by the internal cluster segment. It's for compatibility with older database than
-   * 0.9.25.
-   *
-   * @compatibility 0.9.25
-   * @return
-   * @throws OSerializationException
-   * @param iProperties
-   */
-  public OStorageConfiguration load(final Map<String, Object> iProperties) throws OSerializationException {
-    final String compressionMethod = (String) iProperties.get(OGlobalConfiguration.STORAGE_COMPRESSION_METHOD.getKey()
-        .toLowerCase());
-    if (compressionMethod != null)
-      // SAVE COMPRESSION METHOD IN CONFIGURATION
-      configuration.setValue(OGlobalConfiguration.STORAGE_COMPRESSION_METHOD, compressionMethod);
-
-    final String encryptionMethod = (String) iProperties.get(OGlobalConfiguration.STORAGE_ENCRYPTION_METHOD.getKey().toLowerCase());
-    if (encryptionMethod != null)
-      // SAVE ENCRYPTION METHOD IN CONFIGURATION
-      configuration.setValue(OGlobalConfiguration.STORAGE_ENCRYPTION_METHOD, encryptionMethod);
-
-    final String encryptionKey = (String) iProperties.get(OGlobalConfiguration.STORAGE_ENCRYPTION_KEY.getKey().toLowerCase());
-    if (encryptionKey != null)
-      // SAVE ENCRYPTION KEY IN CONFIGURATION
-      configuration.setValue(OGlobalConfiguration.STORAGE_ENCRYPTION_KEY, encryptionKey);
-
-    final byte[] record = storage.readRecord(CONFIG_RID, null, false, null).getResult().buffer;
-
-    if (record == null)
-      throw new OStorageException("Cannot load database configuration. The database seems to be corrupted");
-
-    fromStream(record);
-
-    this.loadProperties = new HashMap<String, Object>(iProperties);
-
-    return this;
-  }
-
-  public Map<String, Object> getLoadProperties() {
-    return Collections.unmodifiableMap(loadProperties);
-  }
-
-  public void update() throws OSerializationException {
-    final byte[] record = toStream();
-    storage.updateRecord(CONFIG_RID, true, record, OVersionFactory.instance().createUntrackedVersion(), ORecordBytes.RECORD_TYPE,
-        0, null);
-  }
-
-  public boolean isEmpty() {
-    return clusters.isEmpty();
-  }
-
-  public String getDirectory() {
-    return fileTemplate.location != null ? fileTemplate.getLocation() : ((OLocalPaginatedStorage) storage).getStoragePath();
-  }
-
-  public Locale getLocaleInstance() {
-    if (localeInstance == null)
-      localeInstance = new Locale(localeLanguage, localeCountry);
-
-    return localeInstance;
-  }
-
-  public void resetLocaleInstance() {
-    localeInstance = null;
-  }
-
-  public SimpleDateFormat getDateFormatInstance() {
-    final SimpleDateFormat dateFormatInstance = new SimpleDateFormat(dateFormat);
-    dateFormatInstance.setLenient(false);
-    dateFormatInstance.setTimeZone(timeZone);
-    return dateFormatInstance;
-  }
-
-  public SimpleDateFormat getDateTimeFormatInstance() {
-    final SimpleDateFormat dateTimeFormatInstance = new SimpleDateFormat(dateTimeFormat);
-    dateTimeFormatInstance.setLenient(false);
-    dateTimeFormatInstance.setTimeZone(timeZone);
-    return dateTimeFormatInstance;
-  }
-
-  public DecimalFormatSymbols getUnusualSymbols() {
-    if (unusualSymbols == null)
-      unusualSymbols = new DecimalFormatSymbols(getLocaleInstance());
-    return unusualSymbols;
-  }
-
-  public OSerializableStream fromStream(final byte[] iStream) throws OSerializationException {
-    final String[] values = new String(iStream).split("\\|");
-    int index = 0;
-    version = Integer.parseInt(read(values[index++]));
-
-    name = read(values[index++]);
-
-    schemaRecordId = read(values[index++]);
-    dictionaryRecordId = read(values[index++]);
-
-    if (version > 0)
-      indexMgrRecordId = read(values[index++]);
-    else
-      // @COMPATIBILTY
-      indexMgrRecordId = null;
-
-    localeLanguage = read(values[index++]);
-    localeCountry = read(values[index++]);
-    dateFormat = read(values[index++]);
-    dateTimeFormat = read(values[index++]);
-
-    // @COMPATIBILTY 1.2.0
-    if (version >= 4) {
-      timeZone = TimeZone.getTimeZone(read(values[index++]));
-      charset = read(values[index++]);
-    }
-
-    final ORecordConflictStrategyFactory conflictStrategyFactory = Orient.instance().getRecordConflictStrategy();
-    if (version >= 12)
-      conflictStrategy = conflictStrategyFactory.getStrategy(read(values[index++])).getName();
-    else
-      conflictStrategy = conflictStrategyFactory.getDefaultStrategy();
-
-    // @COMPATIBILTY
-    if (version > 1)
-      index = phySegmentFromStream(values, index, fileTemplate);
-
-    int size = Integer.parseInt(read(values[index++]));
-
-    // PREPARE THE LIST OF CLUSTERS
-    clusters.clear();
-
-    String determineStorageCompression = null;
-
-    for (int i = 0; i < size; ++i) {
-      final int clusterId = Integer.parseInt(read(values[index++]));
-
-      if (clusterId == -1)
-        continue;
-
-      final String clusterName = read(values[index++]);
-      final int targetDataSegmentId = version >= 3 ? Integer.parseInt(read(values[index++])) : 0;
-
-      final String clusterType = read(values[index++]);
-
-      final OStorageClusterConfiguration currentCluster;
-
-      if (clusterType.equals("d")) {
-        final boolean cc = Boolean.valueOf(read(values[index++]));
-        final float bb = Float.valueOf(read(values[index++]));
-        final float aa = Float.valueOf(read(values[index++]));
-        final String clusterCompression = read(values[index++]);
-
-        if (determineStorageCompression == null)
-          // TRY TO DETERMINE THE STORAGE COMPRESSION. BEFORE VERSION 11 IT WASN'T STORED IN STORAGE CFG, SO GET FROM THE FIRST
-          // CLUSTER
-          determineStorageCompression = clusterCompression;
-
-        String clusterEncryption = null;
-        if (version >= 15)
-          clusterEncryption = read(values[index++]);
-
-        final String clusterConflictStrategy;
-        if (version >= 12)
-          clusterConflictStrategy = read(values[index++]);
-        else
-          // INHERIT THE STRATEGY IN STORAGE
-          clusterConflictStrategy = null;
-
-        OStorageClusterConfiguration.STATUS status = OStorageClusterConfiguration.STATUS.ONLINE;
-        if (version >= 13)
-          status = OStorageClusterConfiguration.STATUS.valueOf(read(values[index++]));
-
-        currentCluster = new OStoragePaginatedClusterConfiguration(this, clusterId, clusterName, null, cc, bb, aa,
-            clusterCompression, clusterEncryption, configuration.getValueAsString(OGlobalConfiguration.STORAGE_ENCRYPTION_KEY),
-            clusterConflictStrategy, status);
-
-      } else if (clusterType.equals("p"))
-        // PHYSICAL CLUSTER
-        throw new IllegalArgumentException("Cluster of storage 'local' are not supported since 2.0");
-      else
-        throw new IllegalArgumentException("Unsupported cluster type: " + clusterType);
-
-      // MAKE ROOMS, EVENTUALLY FILLING EMPTIES ENTRIES
-      for (int c = clusters.size(); c <= clusterId; ++c)
-        clusters.add(null);
-
-      clusters.set(clusterId, currentCluster);
-    }
-
-    if (version < 13) {
-      // OLD: READ DATA-SEGMENTS
-      size = Integer.parseInt(read(values[index++]));
-
-      for (int i = 0; i < size; ++i) {
-        int dataId = Integer.parseInt(read(values[index++]));
-        if (dataId == -1)
-          continue;
-        read(values[index++]);
-        read(values[index++]);
-        read(values[index++]);
-        read(values[index++]);
-      }
-
-      // READ TX_SEGMENT STUFF
-      read(values[index++]);
-      read(values[index++]);
-      read(values[index++]);
-      read(values[index++]);
-      read(values[index++]);
-    }
-
-    size = Integer.parseInt(read(values[index++]));
-    clearProperties();
-    for (int i = 0; i < size; ++i)
-      setProperty(read(values[index++]), read(values[index++]));
-
-    if (version >= 7)
-      binaryFormatVersion = Integer.parseInt(read(values[index++]));
-    else if (version == 6)
-      binaryFormatVersion = 9;
-    else
-      binaryFormatVersion = 8;
-
-    if (version >= 8)
-      clusterSelection = read(values[index++]);
-    else
-      // DEFAULT = ROUND-ROBIN
-      clusterSelection = ORoundRobinClusterSelectionStrategy.NAME;
-
-    if (version >= 9)
-      minimumClusters = Integer.parseInt(read(values[index++]));
-    else
-      // DEFAULT = 1
-      minimumClusters = 1;
-
-    if (version >= 10) {
-      recordSerializer = read(values[index++]);
-      recordSerializerVersion = Integer.parseInt(read(values[index++]));
-    }
-
-    if (version >= 11) {
-      // READ THE CONFIGURATION
-      final int cfgSize = Integer.parseInt(read(values[index++]));
-      for (int i = 0; i < cfgSize; ++i) {
-        final String key = read(values[index++]);
-        final Object value = read(values[index++]);
-
-        final OGlobalConfiguration cfg = OGlobalConfiguration.findByKey(key);
-        if (cfg != null) {
-          if (value != null)
-            configuration.setValue(key, OType.convert(value, cfg.getType()));
-        } else
-          OLogManager.instance().warn(this, "Ignored storage configuration because not supported: %s=%s", key, value);
-      }
-    } else
-      // SAVE STORAGE COMPRESSION METHOD AS PROPERTY
-      configuration.setValue(OGlobalConfiguration.STORAGE_COMPRESSION_METHOD, determineStorageCompression);
-
-    return this;
-  }
-
-  public byte[] toStream() throws OSerializationException {
-    return toStream(Integer.MAX_VALUE);
-  }
-
-  /**
-   * Added version used for managed Network Versioning.
-   * 
-   * @param iNetworkVersion
-   * @return
-   * @throws OSerializationException
-   */
-  public byte[] toStream(final int iNetworkVersion) throws OSerializationException {
-    final StringBuilder buffer = new StringBuilder(8192);
-
-    write(buffer, CURRENT_VERSION);
-    write(buffer, name);
-
-    write(buffer, schemaRecordId);
-    write(buffer, dictionaryRecordId);
-    write(buffer, indexMgrRecordId);
-
-    write(buffer, localeLanguage);
-    write(buffer, localeCountry);
-    write(buffer, dateFormat);
-    write(buffer, dateTimeFormat);
-
-    write(buffer, timeZone.getID());
-    write(buffer, charset);
-    if (iNetworkVersion > 24)
-      write(buffer, conflictStrategy);
-
-    phySegmentToStream(buffer, fileTemplate);
-
-    write(buffer, clusters.size());
-    for (OStorageClusterConfiguration c : clusters) {
-      if (c == null) {
-        write(buffer, -1);
-        continue;
-      }
-
-      write(buffer, c.getId());
-      write(buffer, c.getName());
-      write(buffer, c.getDataSegmentId());
-
-      if (c instanceof OStoragePaginatedClusterConfiguration) {
-        write(buffer, "d");
-
-        final OStoragePaginatedClusterConfiguration paginatedClusterConfiguration = (OStoragePaginatedClusterConfiguration) c;
-
-        write(buffer, paginatedClusterConfiguration.useWal);
-        write(buffer, paginatedClusterConfiguration.recordOverflowGrowFactor);
-        write(buffer, paginatedClusterConfiguration.recordGrowFactor);
-        write(buffer, paginatedClusterConfiguration.compression);
-        if (iNetworkVersion >= 31)
-          write(buffer, paginatedClusterConfiguration.encryption);
-        if (iNetworkVersion > 24)
-          write(buffer, paginatedClusterConfiguration.conflictStrategy);
-        if (iNetworkVersion > 25)
-          write(buffer, paginatedClusterConfiguration.getStatus().name().toString());
-      }
-    }
-    if (iNetworkVersion <= 25) {
-      // dataSegment array
-      write(buffer, 0);
-      // tx Segment File
-      write(buffer, "");
-      write(buffer, "");
-      write(buffer, 0);
-      // tx segment flags
-      write(buffer, false);
-      write(buffer, false);
-    }
-    write(buffer, properties.size());
-    for (OStorageEntryConfiguration e : properties)
-      entryToStream(buffer, e);
-
-    write(buffer, binaryFormatVersion);
-    write(buffer, clusterSelection);
-    write(buffer, minimumClusters);
-
-    if (iNetworkVersion > 24) {
-      write(buffer, recordSerializer);
-      write(buffer, recordSerializerVersion);
-
-      // WRITE CONFIGURATION
-      write(buffer, configuration.getContextSize());
-      for (String k : configuration.getContextKeys()) {
-        final OGlobalConfiguration cfg = OGlobalConfiguration.findByKey(k);
-
-        write(buffer, k);
-        write(buffer, cfg.isHidden() ? null : configuration.getValueAsString(cfg));
-      }
-    }
-
-    // PLAIN: ALLOCATE ENOUGH SPACE TO REUSE IT EVERY TIME
-    buffer.append("|");
-
-    return buffer.toString().getBytes();
-  }
-
-  public void lock() throws IOException {
-  }
-
-  public void unlock() throws IOException {
-  }
-
-  public void create() throws IOException {
-    storage.createRecord(CONFIG_RID, new byte[] { 0, 0, 0, 0 }, OVersionFactory.instance().createVersion(),
-        ORecordBytes.RECORD_TYPE, (byte) 0, null);
-  }
-
-  public void synch() throws IOException {
-  }
-
-  public void setSoftlyClosed(boolean softlyClosed) throws IOException {
-  }
-
-  public void close() throws IOException {
-  }
-
-  public void setCluster(final OStorageClusterConfiguration config) {
-    while (config.getId() >= clusters.size())
-      clusters.add(null);
-    clusters.set(config.getId(), config);
-  }
-
-  public void dropCluster(final int iClusterId) {
-    if (iClusterId < clusters.size()) {
-      clusters.set(iClusterId, null);
-      update();
-    }
-  }
-
-  public void setClusterStatus(final int clusterId, final OStorageClusterConfiguration.STATUS iStatus) {
-    final OStorageClusterConfiguration clusterCfg = clusters.get(clusterId);
-    if (clusterCfg != null)
-      clusterCfg.setStatus(iStatus);
-    update();
-  }
-
-  public TimeZone getTimeZone() {
-    return timeZone;
-  }
-
-  public void setTimeZone(final TimeZone timeZone) {
-    this.timeZone = timeZone;
-  }
-
-  public String getLocaleLanguage() {
-    return localeLanguage;
-  }
-
-  public void setLocaleLanguage(final String iValue) {
-    localeLanguage = iValue;
-    localeInstance = null;
-  }
-
-  public String getLocaleCountry() {
-    return localeCountry;
-  }
-
-  public void setLocaleCountry(final String iValue) {
-    localeCountry = iValue;
-    localeInstance = null;
-  }
-
-  public String getCharset() {
-    return charset;
-  }
-
-  public void setCharset(String charset) {
-    this.charset = charset;
-  }
-
-  public String getDateFormat() {
-    return dateFormat;
-  }
-
-  public String getDateTimeFormat() {
-    return dateTimeFormat;
-  }
-
-  public String getClusterSelection() {
-    return clusterSelection;
-  }
-
-  public void setClusterSelection(final String clusterSelection) {
-    this.clusterSelection = clusterSelection;
-  }
-
-  public int getMinimumClusters() {
-    return minimumClusters;
-  }
-
-  public void setMinimumClusters(final int minimumClusters) {
-    this.minimumClusters = minimumClusters;
-  }
-
-  public String getRecordSerializer() {
-    return recordSerializer;
-  }
-
-  public void setRecordSerializer(String recordSerializer) {
-    this.recordSerializer = recordSerializer;
-  }
-
-  public int getRecordSerializerVersion() {
-    return recordSerializerVersion;
-  }
-
-  public void setRecordSerializerVersion(int recordSerializerVersion) {
-    this.recordSerializerVersion = recordSerializerVersion;
-  }
-
-  public boolean isStrictSql() {
-    return strictSQL;
-  }
-
-  public List<OStorageEntryConfiguration> getProperties() {
-    return Collections.unmodifiableList(properties);
-  }
-
-  public void setProperty(final String iName, final String iValue) {
-    if (OStatement.CUSTOM_STRICT_SQL.equalsIgnoreCase(iName))
-      // SET STRICT SQL VARIABLE
-      strictSQL = "true".equalsIgnoreCase("" + iValue);
-
-    for (Iterator<OStorageEntryConfiguration> it = properties.iterator(); it.hasNext();) {
-      final OStorageEntryConfiguration e = it.next();
-      if (e.name.equalsIgnoreCase(iName)) {
-        // FOUND: OVERWRITE IT
-        e.value = iValue;
-        return;
-      }
-    }
-
-    // NOT FOUND: CREATE IT
-    properties.add(new OStorageEntryConfiguration(iName, iValue));
-  }
-
-  public String getProperty(final String iName) {
-    for (Iterator<OStorageEntryConfiguration> it = properties.iterator(); it.hasNext();) {
-      final OStorageEntryConfiguration e = it.next();
-      if (e.name.equalsIgnoreCase(iName))
-        return e.value;
-    }
-    return null;
-  }
-
-  public boolean existsProperty(final String iName) {
-    for (Iterator<OStorageEntryConfiguration> it = properties.iterator(); it.hasNext();) {
-      final OStorageEntryConfiguration e = it.next();
-      if (e.name.equalsIgnoreCase(iName))
-        return true;
-    }
-    return false;
-  }
-
-  public void removeProperty(final String iName) {
-    for (Iterator<OStorageEntryConfiguration> it = properties.iterator(); it.hasNext();) {
-      final OStorageEntryConfiguration e = it.next();
-      if (e.name.equalsIgnoreCase(iName)) {
-        it.remove();
-        break;
-      }
-    }
-  }
-
-  public void clearProperties() {
-    properties.clear();
-  }
-
-  protected void bindPropertiesToContext(final Map<String, Object> iProperties) {
-    final String compressionMethod = iProperties != null ? (String) iProperties.get(OGlobalConfiguration.STORAGE_COMPRESSION_METHOD
-        .getKey().toLowerCase()) : null;
-    if (compressionMethod != null)
-      // SAVE COMPRESSION METHOD IN CONFIGURATION
-      getContextConfiguration().setValue(OGlobalConfiguration.STORAGE_COMPRESSION_METHOD, compressionMethod);
-
-    final String encryptionMethod = iProperties != null ? (String) iProperties.get(OGlobalConfiguration.STORAGE_ENCRYPTION_METHOD
-        .getKey().toLowerCase()) : null;
-    if (encryptionMethod != null)
-      // SAVE ENCRYPTION METHOD IN CONFIGURATION
-      getContextConfiguration().setValue(OGlobalConfiguration.STORAGE_ENCRYPTION_METHOD, encryptionMethod);
-
-    final String encryptionKey = iProperties != null ? (String) iProperties.get(OGlobalConfiguration.STORAGE_ENCRYPTION_KEY
-        .getKey().toLowerCase()) : null;
-    if (encryptionKey != null)
-      // SAVE ENCRYPTION KEY IN CONFIGURATION
-      getContextConfiguration().setValue(OGlobalConfiguration.STORAGE_ENCRYPTION_KEY, encryptionKey);
-  }
-
-  private int phySegmentFromStream(final String[] values, int index, final OStorageSegmentConfiguration iSegment) {
-    iSegment.location = version > 2 ? read(values[index++]) : null;
-    iSegment.maxSize = read(values[index++]);
-    iSegment.fileType = read(values[index++]);
-    iSegment.fileStartSize = read(values[index++]);
-    iSegment.fileMaxSize = read(values[index++]);
-    iSegment.fileIncrementSize = read(values[index++]);
-    iSegment.defrag = read(values[index++]);
-
-    final int size = Integer.parseInt(read(values[index++]));
-    iSegment.infoFiles = new OStorageFileConfiguration[size];
-    String fileName;
-    for (int i = 0; i < size; ++i) {
-      fileName = read(values[index++]);
-
-      if (!fileName.contains("$")) {
-        // @COMPATIBILITY 0.9.25
-        int pos = fileName.indexOf("/databases");
-        if (pos > -1) {
-          fileName = "${" + Orient.ORIENTDB_HOME + "}" + fileName.substring(pos);
-        }
-      }
-
-      iSegment.infoFiles[i] = new OStorageFileConfiguration(iSegment, fileName, read(values[index++]), read(values[index++]),
-          iSegment.fileIncrementSize);
-    }
-
-    return index;
-  }
-
-  private void phySegmentToStream(final StringBuilder iBuffer, final OStorageSegmentConfiguration iSegment) {
-    write(iBuffer, iSegment.location);
-    write(iBuffer, iSegment.maxSize);
-    write(iBuffer, iSegment.fileType);
-    write(iBuffer, iSegment.fileStartSize);
-    write(iBuffer, iSegment.fileMaxSize);
-    write(iBuffer, iSegment.fileIncrementSize);
-    write(iBuffer, iSegment.defrag);
-
-    write(iBuffer, iSegment.infoFiles.length);
-    for (OStorageFileConfiguration f : iSegment.infoFiles)
-      fileToStream(iBuffer, f);
-  }
-
-  private void fileToStream(final StringBuilder iBuffer, final OStorageFileConfiguration iFile) {
-    write(iBuffer, iFile.path);
-    write(iBuffer, iFile.type);
-    write(iBuffer, iFile.maxSize);
-  }
-
-  private void entryToStream(final StringBuilder iBuffer, final OStorageEntryConfiguration iEntry) {
-    write(iBuffer, iEntry.name);
-    write(iBuffer, iEntry.value);
-  }
-
-  private String read(final String iValue) {
-    if (iValue.equals(" "))
-      return null;
-    return iValue;
-  }
-
-  private void write(final StringBuilder iBuffer, final Object iValue) {
-    if (iBuffer.length() > 0)
-      iBuffer.append('|');
-    iBuffer.append(iValue != null ? iValue.toString() : ' ');
-  }
-}
+/*
+ *
+ *  *  Copyright 2014 Orient Technologies LTD (info(at)orientechnologies.com)
+ *  *
+ *  *  Licensed under the Apache License, Version 2.0 (the "License");
+ *  *  you may not use this file except in compliance with the License.
+ *  *  You may obtain a copy of the License at
+ *  *
+ *  *       http://www.apache.org/licenses/LICENSE-2.0
+ *  *
+ *  *  Unless required by applicable law or agreed to in writing, software
+ *  *  distributed under the License is distributed on an "AS IS" BASIS,
+ *  *  WITHOUT WARRANTIES OR CONDITIONS OF ANY KIND, either express or implied.
+ *  *  See the License for the specific language governing permissions and
+ *  *  limitations under the License.
+ *  *
+ *  * For more information: http://www.orientechnologies.com
+ *
+ */
+package com.orientechnologies.orient.core.config;
+
+import java.io.IOException;
+import java.text.DecimalFormatSymbols;
+import java.text.SimpleDateFormat;
+import java.util.ArrayList;
+import java.util.Collections;
+import java.util.HashMap;
+import java.util.Iterator;
+import java.util.List;
+import java.util.Locale;
+import java.util.Map;
+import java.util.TimeZone;
+
+import com.orientechnologies.common.log.OLogManager;
+import com.orientechnologies.orient.core.Orient;
+import com.orientechnologies.orient.core.conflict.ORecordConflictStrategyFactory;
+import com.orientechnologies.orient.core.exception.OSerializationException;
+import com.orientechnologies.orient.core.exception.OStorageException;
+import com.orientechnologies.orient.core.id.OImmutableRecordId;
+import com.orientechnologies.orient.core.id.ORecordId;
+import com.orientechnologies.orient.core.metadata.schema.OType;
+import com.orientechnologies.orient.core.metadata.schema.clusterselection.ORoundRobinClusterSelectionStrategy;
+import com.orientechnologies.orient.core.record.impl.ORecordBytes;
+import com.orientechnologies.orient.core.serialization.OSerializableStream;
+import com.orientechnologies.orient.core.sql.parser.OStatement;
+import com.orientechnologies.orient.core.storage.OStorage;
+import com.orientechnologies.orient.core.storage.impl.local.paginated.OLocalPaginatedStorage;
+import com.orientechnologies.orient.core.version.OVersionFactory;
+
+/**
+ * Versions:
+ * <ul>
+ * <li>3 = introduced file directory in physical segments and data-segment id in clusters</li>
+ * <li>4 = ??</li>
+ * <li>5 = ??</li>
+ * <li>6 = ??</li>
+ * <li>7 = ??</li>
+ * <li>8 = introduced cluster selection strategy as string</li>
+ * <li>9 = introduced minimumclusters as string</li>
+ * <li>12 = introduced record conflict strategy as string in both storage and paginated clusters</li>
+ * <li>13 = introduced cluster status to manage cluster as "offline" with the new command "alter cluster status offline". Removed
+ * data segments</li>
+ * <li>14 = no changes, but version was incremented</li>
+ * <li>15 = introduced encryption and encryptionKey</li>
+ * </ul>
+ * 
+ * @author Luca Garulli (l.garulli--at--orientechnologies.com)
+ * 
+ */
+@SuppressWarnings("serial")
+public class OStorageConfiguration implements OSerializableStream {
+  public static final ORecordId                      CONFIG_RID                    = new OImmutableRecordId(0, 0);
+
+  public static final String                         DEFAULT_CHARSET               = "UTF-8";
+  private String                                     charset                       = DEFAULT_CHARSET;
+  public static final int                            CURRENT_VERSION               = 15;
+  public static final int                            CURRENT_BINARY_FORMAT_VERSION = 12;
+  private final List<OStorageEntryConfiguration>     properties                    = Collections
+                                                                                       .synchronizedList(new ArrayList<OStorageEntryConfiguration>());
+  protected final transient OStorage                 storage;
+  private final OContextConfiguration                configuration                 = new OContextConfiguration();
+  public volatile int                                version                       = -1;
+  public volatile String                             name;
+  public volatile String                             schemaRecordId;
+  public volatile String                             dictionaryRecordId;
+  public volatile String                             indexMgrRecordId;
+  public volatile String                             dateFormat                    = "yyyy-MM-dd";
+  public volatile String                             dateTimeFormat                = "yyyy-MM-dd HH:mm:ss";
+  public volatile int                                binaryFormatVersion;
+  public volatile OStorageSegmentConfiguration       fileTemplate;
+  public volatile List<OStorageClusterConfiguration> clusters                      = Collections
+                                                                                       .synchronizedList(new ArrayList<OStorageClusterConfiguration>());
+  private volatile String                            localeLanguage                = Locale.getDefault().getLanguage();
+  private volatile String                            localeCountry                 = Locale.getDefault().getCountry();
+  private volatile TimeZone                          timeZone                      = TimeZone.getDefault();
+  private transient volatile Locale                  localeInstance;
+  private transient volatile DecimalFormatSymbols    unusualSymbols;
+  private volatile String                            clusterSelection;
+  private volatile String                            conflictStrategy;
+  private volatile int                               minimumClusters               = 1;
+  private volatile String                            recordSerializer;
+  private volatile int                               recordSerializerVersion;
+  private volatile boolean                           strictSQL;
+  private volatile Map<String, Object>               loadProperties;
+
+  public OStorageConfiguration(final OStorage iStorage) {
+    storage = iStorage;
+    fileTemplate = new OStorageSegmentConfiguration();
+
+    binaryFormatVersion = CURRENT_BINARY_FORMAT_VERSION;
+  }
+
+  public String getConflictStrategy() {
+    return conflictStrategy;
+  }
+
+  public void setConflictStrategy(String conflictStrategy) {
+    this.conflictStrategy = conflictStrategy;
+  }
+
+  public OContextConfiguration getContextConfiguration() {
+    return configuration;
+  }
+
+  /**
+   * This method load the record information by the internal cluster segment. It's for compatibility with older database than
+   * 0.9.25.
+   *
+   * @compatibility 0.9.25
+   * @return
+   * @throws OSerializationException
+   * @param iProperties
+   */
+  public OStorageConfiguration load(final Map<String, Object> iProperties) throws OSerializationException {
+    final String compressionMethod = (String) iProperties.get(OGlobalConfiguration.STORAGE_COMPRESSION_METHOD.getKey()
+        .toLowerCase());
+    if (compressionMethod != null)
+      // SAVE COMPRESSION METHOD IN CONFIGURATION
+      configuration.setValue(OGlobalConfiguration.STORAGE_COMPRESSION_METHOD, compressionMethod);
+
+    final String encryptionMethod = (String) iProperties.get(OGlobalConfiguration.STORAGE_ENCRYPTION_METHOD.getKey().toLowerCase());
+    if (encryptionMethod != null)
+      // SAVE ENCRYPTION METHOD IN CONFIGURATION
+      configuration.setValue(OGlobalConfiguration.STORAGE_ENCRYPTION_METHOD, encryptionMethod);
+
+    final String encryptionKey = (String) iProperties.get(OGlobalConfiguration.STORAGE_ENCRYPTION_KEY.getKey().toLowerCase());
+    if (encryptionKey != null)
+      // SAVE ENCRYPTION KEY IN CONFIGURATION
+      configuration.setValue(OGlobalConfiguration.STORAGE_ENCRYPTION_KEY, encryptionKey);
+
+    final byte[] record = storage.readRecord(CONFIG_RID, null, false, null).getResult().buffer;
+
+    if (record == null)
+      throw new OStorageException("Cannot load database configuration. The database seems to be corrupted");
+
+    fromStream(record);
+
+    this.loadProperties = new HashMap<String, Object>(iProperties);
+
+    return this;
+  }
+
+  public Map<String, Object> getLoadProperties() {
+    return Collections.unmodifiableMap(loadProperties);
+  }
+
+  public void update() throws OSerializationException {
+    final byte[] record = toStream();
+    storage.updateRecord(CONFIG_RID, true, record, OVersionFactory.instance().createUntrackedVersion(), ORecordBytes.RECORD_TYPE,
+        0, null);
+  }
+
+  public boolean isEmpty() {
+    return clusters.isEmpty();
+  }
+
+  public String getDirectory() {
+    return fileTemplate.location != null ? fileTemplate.getLocation() : ((OLocalPaginatedStorage) storage).getStoragePath();
+  }
+
+  public Locale getLocaleInstance() {
+    if (localeInstance == null)
+      localeInstance = new Locale(localeLanguage, localeCountry);
+
+    return localeInstance;
+  }
+
+  public void resetLocaleInstance() {
+    localeInstance = null;
+  }
+
+  public SimpleDateFormat getDateFormatInstance() {
+    final SimpleDateFormat dateFormatInstance = new SimpleDateFormat(dateFormat);
+    dateFormatInstance.setLenient(false);
+    dateFormatInstance.setTimeZone(timeZone);
+    return dateFormatInstance;
+  }
+
+  public SimpleDateFormat getDateTimeFormatInstance() {
+    final SimpleDateFormat dateTimeFormatInstance = new SimpleDateFormat(dateTimeFormat);
+    dateTimeFormatInstance.setLenient(false);
+    dateTimeFormatInstance.setTimeZone(timeZone);
+    return dateTimeFormatInstance;
+  }
+
+  public DecimalFormatSymbols getUnusualSymbols() {
+    if (unusualSymbols == null)
+      unusualSymbols = new DecimalFormatSymbols(getLocaleInstance());
+    return unusualSymbols;
+  }
+
+  public OSerializableStream fromStream(final byte[] iStream) throws OSerializationException {
+    final String[] values = new String(iStream).split("\\|");
+    int index = 0;
+    version = Integer.parseInt(read(values[index++]));
+
+    name = read(values[index++]);
+
+    schemaRecordId = read(values[index++]);
+    dictionaryRecordId = read(values[index++]);
+
+    if (version > 0)
+      indexMgrRecordId = read(values[index++]);
+    else
+      // @COMPATIBILTY
+      indexMgrRecordId = null;
+
+    localeLanguage = read(values[index++]);
+    localeCountry = read(values[index++]);
+    dateFormat = read(values[index++]);
+    dateTimeFormat = read(values[index++]);
+
+    // @COMPATIBILTY 1.2.0
+    if (version >= 4) {
+      timeZone = TimeZone.getTimeZone(read(values[index++]));
+      charset = read(values[index++]);
+    }
+
+    final ORecordConflictStrategyFactory conflictStrategyFactory = Orient.instance().getRecordConflictStrategy();
+    if (version >= 12)
+      conflictStrategy = conflictStrategyFactory.getStrategy(read(values[index++])).getName();
+    else
+      conflictStrategy = conflictStrategyFactory.getDefaultStrategy();
+
+    // @COMPATIBILTY
+    if (version > 1)
+      index = phySegmentFromStream(values, index, fileTemplate);
+
+    int size = Integer.parseInt(read(values[index++]));
+
+    // PREPARE THE LIST OF CLUSTERS
+    clusters.clear();
+
+    String determineStorageCompression = null;
+
+    for (int i = 0; i < size; ++i) {
+      final int clusterId = Integer.parseInt(read(values[index++]));
+
+      if (clusterId == -1)
+        continue;
+
+      final String clusterName = read(values[index++]);
+      final int targetDataSegmentId = version >= 3 ? Integer.parseInt(read(values[index++])) : 0;
+
+      final String clusterType = read(values[index++]);
+
+      final OStorageClusterConfiguration currentCluster;
+
+      if (clusterType.equals("d")) {
+        final boolean cc = Boolean.valueOf(read(values[index++]));
+        final float bb = Float.valueOf(read(values[index++]));
+        final float aa = Float.valueOf(read(values[index++]));
+        final String clusterCompression = read(values[index++]);
+
+        if (determineStorageCompression == null)
+          // TRY TO DETERMINE THE STORAGE COMPRESSION. BEFORE VERSION 11 IT WASN'T STORED IN STORAGE CFG, SO GET FROM THE FIRST
+          // CLUSTER
+          determineStorageCompression = clusterCompression;
+
+        String clusterEncryption = null;
+        if (version >= 15)
+          clusterEncryption = read(values[index++]);
+
+        final String clusterConflictStrategy;
+        if (version >= 12)
+          clusterConflictStrategy = read(values[index++]);
+        else
+          // INHERIT THE STRATEGY IN STORAGE
+          clusterConflictStrategy = null;
+
+        OStorageClusterConfiguration.STATUS status = OStorageClusterConfiguration.STATUS.ONLINE;
+        if (version >= 13)
+          status = OStorageClusterConfiguration.STATUS.valueOf(read(values[index++]));
+
+        currentCluster = new OStoragePaginatedClusterConfiguration(this, clusterId, clusterName, null, cc, bb, aa,
+            clusterCompression, clusterEncryption, configuration.getValueAsString(OGlobalConfiguration.STORAGE_ENCRYPTION_KEY),
+            clusterConflictStrategy, status);
+
+      } else if (clusterType.equals("p"))
+        // PHYSICAL CLUSTER
+        throw new IllegalArgumentException("Cluster of storage 'local' are not supported since 2.0");
+      else
+        throw new IllegalArgumentException("Unsupported cluster type: " + clusterType);
+
+      // MAKE ROOMS, EVENTUALLY FILLING EMPTIES ENTRIES
+      for (int c = clusters.size(); c <= clusterId; ++c)
+        clusters.add(null);
+
+      clusters.set(clusterId, currentCluster);
+    }
+
+    if (version < 13) {
+      // OLD: READ DATA-SEGMENTS
+      size = Integer.parseInt(read(values[index++]));
+
+      for (int i = 0; i < size; ++i) {
+        int dataId = Integer.parseInt(read(values[index++]));
+        if (dataId == -1)
+          continue;
+        read(values[index++]);
+        read(values[index++]);
+        read(values[index++]);
+        read(values[index++]);
+      }
+
+      // READ TX_SEGMENT STUFF
+      read(values[index++]);
+      read(values[index++]);
+      read(values[index++]);
+      read(values[index++]);
+      read(values[index++]);
+    }
+
+    size = Integer.parseInt(read(values[index++]));
+    clearProperties();
+    for (int i = 0; i < size; ++i)
+      setProperty(read(values[index++]), read(values[index++]));
+
+    if (version >= 7)
+      binaryFormatVersion = Integer.parseInt(read(values[index++]));
+    else if (version == 6)
+      binaryFormatVersion = 9;
+    else
+      binaryFormatVersion = 8;
+
+    if (version >= 8)
+      clusterSelection = read(values[index++]);
+    else
+      // DEFAULT = ROUND-ROBIN
+      clusterSelection = ORoundRobinClusterSelectionStrategy.NAME;
+
+    if (version >= 9)
+      minimumClusters = Integer.parseInt(read(values[index++]));
+    else
+      // DEFAULT = 1
+      minimumClusters = 1;
+
+    if (version >= 10) {
+      recordSerializer = read(values[index++]);
+      recordSerializerVersion = Integer.parseInt(read(values[index++]));
+    }
+
+    if (version >= 11) {
+      // READ THE CONFIGURATION
+      final int cfgSize = Integer.parseInt(read(values[index++]));
+      for (int i = 0; i < cfgSize; ++i) {
+        final String key = read(values[index++]);
+        final Object value = read(values[index++]);
+
+        final OGlobalConfiguration cfg = OGlobalConfiguration.findByKey(key);
+        if (cfg != null) {
+          if (value != null)
+            configuration.setValue(key, OType.convert(value, cfg.getType()));
+        } else
+          OLogManager.instance().warn(this, "Ignored storage configuration because not supported: %s=%s", key, value);
+      }
+    } else
+      // SAVE STORAGE COMPRESSION METHOD AS PROPERTY
+      configuration.setValue(OGlobalConfiguration.STORAGE_COMPRESSION_METHOD, determineStorageCompression);
+
+    return this;
+  }
+
+  public byte[] toStream() throws OSerializationException {
+    return toStream(Integer.MAX_VALUE);
+  }
+
+  /**
+   * Added version used for managed Network Versioning.
+   * 
+   * @param iNetworkVersion
+   * @return
+   * @throws OSerializationException
+   */
+  public byte[] toStream(final int iNetworkVersion) throws OSerializationException {
+    final StringBuilder buffer = new StringBuilder(8192);
+
+    write(buffer, CURRENT_VERSION);
+    write(buffer, name);
+
+    write(buffer, schemaRecordId);
+    write(buffer, dictionaryRecordId);
+    write(buffer, indexMgrRecordId);
+
+    write(buffer, localeLanguage);
+    write(buffer, localeCountry);
+    write(buffer, dateFormat);
+    write(buffer, dateTimeFormat);
+
+    write(buffer, timeZone.getID());
+    write(buffer, charset);
+    if (iNetworkVersion > 24)
+      write(buffer, conflictStrategy);
+
+    phySegmentToStream(buffer, fileTemplate);
+
+    write(buffer, clusters.size());
+    for (OStorageClusterConfiguration c : clusters) {
+      if (c == null) {
+        write(buffer, -1);
+        continue;
+      }
+
+      write(buffer, c.getId());
+      write(buffer, c.getName());
+      write(buffer, c.getDataSegmentId());
+
+      if (c instanceof OStoragePaginatedClusterConfiguration) {
+        write(buffer, "d");
+
+        final OStoragePaginatedClusterConfiguration paginatedClusterConfiguration = (OStoragePaginatedClusterConfiguration) c;
+
+        write(buffer, paginatedClusterConfiguration.useWal);
+        write(buffer, paginatedClusterConfiguration.recordOverflowGrowFactor);
+        write(buffer, paginatedClusterConfiguration.recordGrowFactor);
+        write(buffer, paginatedClusterConfiguration.compression);
+        if (iNetworkVersion >= 31)
+          write(buffer, paginatedClusterConfiguration.encryption);
+        if (iNetworkVersion > 24)
+          write(buffer, paginatedClusterConfiguration.conflictStrategy);
+        if (iNetworkVersion > 25)
+          write(buffer, paginatedClusterConfiguration.getStatus().name().toString());
+      }
+    }
+    if (iNetworkVersion <= 25) {
+      // dataSegment array
+      write(buffer, 0);
+      // tx Segment File
+      write(buffer, "");
+      write(buffer, "");
+      write(buffer, 0);
+      // tx segment flags
+      write(buffer, false);
+      write(buffer, false);
+    }
+    write(buffer, properties.size());
+    for (OStorageEntryConfiguration e : properties)
+      entryToStream(buffer, e);
+
+    write(buffer, binaryFormatVersion);
+    write(buffer, clusterSelection);
+    write(buffer, minimumClusters);
+
+    if (iNetworkVersion > 24) {
+      write(buffer, recordSerializer);
+      write(buffer, recordSerializerVersion);
+
+      // WRITE CONFIGURATION
+      write(buffer, configuration.getContextSize());
+      for (String k : configuration.getContextKeys()) {
+        final OGlobalConfiguration cfg = OGlobalConfiguration.findByKey(k);
+
+        write(buffer, k);
+        write(buffer, cfg.isHidden() ? null : configuration.getValueAsString(cfg));
+      }
+    }
+
+    // PLAIN: ALLOCATE ENOUGH SPACE TO REUSE IT EVERY TIME
+    buffer.append("|");
+
+    return buffer.toString().getBytes();
+  }
+
+  public void lock() throws IOException {
+  }
+
+  public void unlock() throws IOException {
+  }
+
+  public void create() throws IOException {
+    storage.createRecord(CONFIG_RID, new byte[] { 0, 0, 0, 0 }, OVersionFactory.instance().createVersion(),
+        ORecordBytes.RECORD_TYPE, (byte) 0, null);
+  }
+
+  public void synch() throws IOException {
+  }
+
+  public void setSoftlyClosed(boolean softlyClosed) throws IOException {
+  }
+
+  public void close() throws IOException {
+  }
+
+  public void setCluster(final OStorageClusterConfiguration config) {
+    while (config.getId() >= clusters.size())
+      clusters.add(null);
+    clusters.set(config.getId(), config);
+  }
+
+  public void dropCluster(final int iClusterId) {
+    if (iClusterId < clusters.size()) {
+      clusters.set(iClusterId, null);
+      update();
+    }
+  }
+
+  public void setClusterStatus(final int clusterId, final OStorageClusterConfiguration.STATUS iStatus) {
+    final OStorageClusterConfiguration clusterCfg = clusters.get(clusterId);
+    if (clusterCfg != null)
+      clusterCfg.setStatus(iStatus);
+    update();
+  }
+
+  public TimeZone getTimeZone() {
+    return timeZone;
+  }
+
+  public void setTimeZone(final TimeZone timeZone) {
+    this.timeZone = timeZone;
+  }
+
+  public String getLocaleLanguage() {
+    return localeLanguage;
+  }
+
+  public void setLocaleLanguage(final String iValue) {
+    localeLanguage = iValue;
+    localeInstance = null;
+  }
+
+  public String getLocaleCountry() {
+    return localeCountry;
+  }
+
+  public void setLocaleCountry(final String iValue) {
+    localeCountry = iValue;
+    localeInstance = null;
+  }
+
+  public String getCharset() {
+    return charset;
+  }
+
+  public void setCharset(String charset) {
+    this.charset = charset;
+  }
+
+  public String getDateFormat() {
+    return dateFormat;
+  }
+
+  public String getDateTimeFormat() {
+    return dateTimeFormat;
+  }
+
+  public String getClusterSelection() {
+    return clusterSelection;
+  }
+
+  public void setClusterSelection(final String clusterSelection) {
+    this.clusterSelection = clusterSelection;
+  }
+
+  public int getMinimumClusters() {
+    return minimumClusters;
+  }
+
+  public void setMinimumClusters(final int minimumClusters) {
+    this.minimumClusters = minimumClusters;
+  }
+
+  public String getRecordSerializer() {
+    return recordSerializer;
+  }
+
+  public void setRecordSerializer(String recordSerializer) {
+    this.recordSerializer = recordSerializer;
+  }
+
+  public int getRecordSerializerVersion() {
+    return recordSerializerVersion;
+  }
+
+  public void setRecordSerializerVersion(int recordSerializerVersion) {
+    this.recordSerializerVersion = recordSerializerVersion;
+  }
+
+  public boolean isStrictSql() {
+    return strictSQL;
+  }
+
+  public List<OStorageEntryConfiguration> getProperties() {
+    return Collections.unmodifiableList(properties);
+  }
+
+  public void setProperty(final String iName, final String iValue) {
+    if (OStatement.CUSTOM_STRICT_SQL.equalsIgnoreCase(iName))
+      // SET STRICT SQL VARIABLE
+      strictSQL = "true".equalsIgnoreCase("" + iValue);
+
+    for (Iterator<OStorageEntryConfiguration> it = properties.iterator(); it.hasNext();) {
+      final OStorageEntryConfiguration e = it.next();
+      if (e.name.equalsIgnoreCase(iName)) {
+        // FOUND: OVERWRITE IT
+        e.value = iValue;
+        return;
+      }
+    }
+
+    // NOT FOUND: CREATE IT
+    properties.add(new OStorageEntryConfiguration(iName, iValue));
+  }
+
+  public String getProperty(final String iName) {
+    for (Iterator<OStorageEntryConfiguration> it = properties.iterator(); it.hasNext();) {
+      final OStorageEntryConfiguration e = it.next();
+      if (e.name.equalsIgnoreCase(iName))
+        return e.value;
+    }
+    return null;
+  }
+
+  public boolean existsProperty(final String iName) {
+    for (Iterator<OStorageEntryConfiguration> it = properties.iterator(); it.hasNext();) {
+      final OStorageEntryConfiguration e = it.next();
+      if (e.name.equalsIgnoreCase(iName))
+        return true;
+    }
+    return false;
+  }
+
+  public void removeProperty(final String iName) {
+    for (Iterator<OStorageEntryConfiguration> it = properties.iterator(); it.hasNext();) {
+      final OStorageEntryConfiguration e = it.next();
+      if (e.name.equalsIgnoreCase(iName)) {
+        it.remove();
+        break;
+      }
+    }
+  }
+
+  public void clearProperties() {
+    properties.clear();
+  }
+
+  protected void bindPropertiesToContext(final Map<String, Object> iProperties) {
+    final String compressionMethod = iProperties != null ? (String) iProperties.get(OGlobalConfiguration.STORAGE_COMPRESSION_METHOD
+        .getKey().toLowerCase()) : null;
+    if (compressionMethod != null)
+      // SAVE COMPRESSION METHOD IN CONFIGURATION
+      getContextConfiguration().setValue(OGlobalConfiguration.STORAGE_COMPRESSION_METHOD, compressionMethod);
+
+    final String encryptionMethod = iProperties != null ? (String) iProperties.get(OGlobalConfiguration.STORAGE_ENCRYPTION_METHOD
+        .getKey().toLowerCase()) : null;
+    if (encryptionMethod != null)
+      // SAVE ENCRYPTION METHOD IN CONFIGURATION
+      getContextConfiguration().setValue(OGlobalConfiguration.STORAGE_ENCRYPTION_METHOD, encryptionMethod);
+
+    final String encryptionKey = iProperties != null ? (String) iProperties.get(OGlobalConfiguration.STORAGE_ENCRYPTION_KEY
+        .getKey().toLowerCase()) : null;
+    if (encryptionKey != null)
+      // SAVE ENCRYPTION KEY IN CONFIGURATION
+      getContextConfiguration().setValue(OGlobalConfiguration.STORAGE_ENCRYPTION_KEY, encryptionKey);
+  }
+
+  private int phySegmentFromStream(final String[] values, int index, final OStorageSegmentConfiguration iSegment) {
+    iSegment.location = version > 2 ? read(values[index++]) : null;
+    iSegment.maxSize = read(values[index++]);
+    iSegment.fileType = read(values[index++]);
+    iSegment.fileStartSize = read(values[index++]);
+    iSegment.fileMaxSize = read(values[index++]);
+    iSegment.fileIncrementSize = read(values[index++]);
+    iSegment.defrag = read(values[index++]);
+
+    final int size = Integer.parseInt(read(values[index++]));
+    iSegment.infoFiles = new OStorageFileConfiguration[size];
+    String fileName;
+    for (int i = 0; i < size; ++i) {
+      fileName = read(values[index++]);
+
+      if (!fileName.contains("$")) {
+        // @COMPATIBILITY 0.9.25
+        int pos = fileName.indexOf("/databases");
+        if (pos > -1) {
+          fileName = "${" + Orient.ORIENTDB_HOME + "}" + fileName.substring(pos);
+        }
+      }
+
+      iSegment.infoFiles[i] = new OStorageFileConfiguration(iSegment, fileName, read(values[index++]), read(values[index++]),
+          iSegment.fileIncrementSize);
+    }
+
+    return index;
+  }
+
+  private void phySegmentToStream(final StringBuilder iBuffer, final OStorageSegmentConfiguration iSegment) {
+    write(iBuffer, iSegment.location);
+    write(iBuffer, iSegment.maxSize);
+    write(iBuffer, iSegment.fileType);
+    write(iBuffer, iSegment.fileStartSize);
+    write(iBuffer, iSegment.fileMaxSize);
+    write(iBuffer, iSegment.fileIncrementSize);
+    write(iBuffer, iSegment.defrag);
+
+    write(iBuffer, iSegment.infoFiles.length);
+    for (OStorageFileConfiguration f : iSegment.infoFiles)
+      fileToStream(iBuffer, f);
+  }
+
+  private void fileToStream(final StringBuilder iBuffer, final OStorageFileConfiguration iFile) {
+    write(iBuffer, iFile.path);
+    write(iBuffer, iFile.type);
+    write(iBuffer, iFile.maxSize);
+  }
+
+  private void entryToStream(final StringBuilder iBuffer, final OStorageEntryConfiguration iEntry) {
+    write(iBuffer, iEntry.name);
+    write(iBuffer, iEntry.value);
+  }
+
+  private String read(final String iValue) {
+    if (iValue.equals(" "))
+      return null;
+    return iValue;
+  }
+
+  private void write(final StringBuilder iBuffer, final Object iValue) {
+    if (iBuffer.length() > 0)
+      iBuffer.append('|');
+    iBuffer.append(iValue != null ? iValue.toString() : ' ');
+  }
+}