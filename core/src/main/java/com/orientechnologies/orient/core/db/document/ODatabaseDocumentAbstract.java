/*
 *
 *  *  Copyright 2010-2016 OrientDB LTD (http://orientdb.com)
 *  *
 *  *  Licensed under the Apache License, Version 2.0 (the "License");
 *  *  you may not use this file except in compliance with the License.
 *  *  You may obtain a copy of the License at
 *  *
 *  *       http://www.apache.org/licenses/LICENSE-2.0
 *  *
 *  *  Unless required by applicable law or agreed to in writing, software
 *  *  distributed under the License is distributed on an "AS IS" BASIS,
 *  *  WITHOUT WARRANTIES OR CONDITIONS OF ANY KIND, either express or implied.
 *  *  See the License for the specific language governing permissions and
 *  *  limitations under the License.
 *  *
 *  * For more information: http://orientdb.com
 *
 */

package com.orientechnologies.orient.core.db.document;

import com.orientechnologies.common.concur.ONeedRetryException;
import com.orientechnologies.common.exception.OException;
import com.orientechnologies.common.exception.OHighLevelException;
import com.orientechnologies.common.listener.OListenerManger;
import com.orientechnologies.common.log.OLogManager;
import com.orientechnologies.common.util.OCallable;
import com.orientechnologies.orient.core.Orient;
import com.orientechnologies.orient.core.cache.OLocalRecordCache;
import com.orientechnologies.orient.core.command.OCommandOutputListener;
import com.orientechnologies.orient.core.command.OCommandRequest;
import com.orientechnologies.orient.core.command.OCommandRequestInternal;
import com.orientechnologies.orient.core.config.OContextConfiguration;
import com.orientechnologies.orient.core.config.OGlobalConfiguration;
import com.orientechnologies.orient.core.config.OStorageEntryConfiguration;
import com.orientechnologies.orient.core.conflict.ORecordConflictStrategy;
import com.orientechnologies.orient.core.db.ODatabase;
import com.orientechnologies.orient.core.db.ODatabaseDocumentInternal;
import com.orientechnologies.orient.core.db.ODatabaseInternal;
import com.orientechnologies.orient.core.db.ODatabaseLifecycleListener;
import com.orientechnologies.orient.core.db.ODatabaseListener;
import com.orientechnologies.orient.core.db.ODatabaseRecordThreadLocal;
import com.orientechnologies.orient.core.db.OScenarioThreadLocal;
import com.orientechnologies.orient.core.db.OSharedContext;
import com.orientechnologies.orient.core.db.record.OCurrentStorageComponentsFactory;
import com.orientechnologies.orient.core.db.record.OIdentifiable;
import com.orientechnologies.orient.core.db.record.ORecordElement;
import com.orientechnologies.orient.core.db.record.ORecordOperation;
import com.orientechnologies.orient.core.dictionary.ODictionary;
import com.orientechnologies.orient.core.exception.OConcurrentModificationException;
import com.orientechnologies.orient.core.exception.ODatabaseException;
import com.orientechnologies.orient.core.exception.ORecordNotFoundException;
import com.orientechnologies.orient.core.exception.OSchemaException;
import com.orientechnologies.orient.core.exception.OSecurityAccessException;
import com.orientechnologies.orient.core.exception.OSecurityException;
import com.orientechnologies.orient.core.exception.OTransactionBlockedException;
import com.orientechnologies.orient.core.exception.OTransactionException;
import com.orientechnologies.orient.core.exception.OValidationException;
import com.orientechnologies.orient.core.fetch.OFetchHelper;
import com.orientechnologies.orient.core.hook.ORecordHook;
import com.orientechnologies.orient.core.id.ORID;
import com.orientechnologies.orient.core.id.ORecordId;
import com.orientechnologies.orient.core.intent.OIntent;
import com.orientechnologies.orient.core.iterator.ORecordIteratorClass;
import com.orientechnologies.orient.core.iterator.ORecordIteratorCluster;
import com.orientechnologies.orient.core.metadata.OMetadata;
import com.orientechnologies.orient.core.metadata.OMetadataDefault;
import com.orientechnologies.orient.core.metadata.schema.OClass;
import com.orientechnologies.orient.core.metadata.schema.OSchema;
import com.orientechnologies.orient.core.metadata.schema.OSchemaProxy;
import com.orientechnologies.orient.core.metadata.security.OImmutableUser;
import com.orientechnologies.orient.core.metadata.security.ORole;
import com.orientechnologies.orient.core.metadata.security.ORule;
import com.orientechnologies.orient.core.metadata.security.OSecurity;
import com.orientechnologies.orient.core.metadata.security.OSecurityShared;
import com.orientechnologies.orient.core.metadata.security.OSecurityUser;
import com.orientechnologies.orient.core.metadata.security.OUser;
import com.orientechnologies.orient.core.query.OQuery;
import com.orientechnologies.orient.core.record.ODirection;
import com.orientechnologies.orient.core.record.OEdge;
import com.orientechnologies.orient.core.record.OElement;
import com.orientechnologies.orient.core.record.ORecord;
import com.orientechnologies.orient.core.record.ORecordInternal;
import com.orientechnologies.orient.core.record.ORecordVersionHelper;
import com.orientechnologies.orient.core.record.OVertex;
import com.orientechnologies.orient.core.record.impl.OBlob;
import com.orientechnologies.orient.core.record.impl.ODirtyManager;
import com.orientechnologies.orient.core.record.impl.ODocument;
import com.orientechnologies.orient.core.record.impl.ODocumentInternal;
import com.orientechnologies.orient.core.record.impl.OEdgeDelegate;
import com.orientechnologies.orient.core.record.impl.OEdgeDocument;
import com.orientechnologies.orient.core.record.impl.ORecordBytes;
import com.orientechnologies.orient.core.record.impl.OVertexDelegate;
import com.orientechnologies.orient.core.record.impl.OVertexDocument;
import com.orientechnologies.orient.core.serialization.serializer.binary.OBinarySerializerFactory;
import com.orientechnologies.orient.core.serialization.serializer.record.ORecordSerializer;
import com.orientechnologies.orient.core.serialization.serializer.record.ORecordSerializerFactory;
import com.orientechnologies.orient.core.sql.executor.OResultSet;
import com.orientechnologies.orient.core.storage.OBasicTransaction;
import com.orientechnologies.orient.core.storage.OPhysicalPosition;
import com.orientechnologies.orient.core.storage.ORawBuffer;
import com.orientechnologies.orient.core.storage.ORecordCallback;
import com.orientechnologies.orient.core.storage.ORecordMetadata;
import com.orientechnologies.orient.core.storage.OStorage;
import com.orientechnologies.orient.core.storage.OStorageOperationResult;
import com.orientechnologies.orient.core.storage.impl.local.OFreezableStorageComponent;
import com.orientechnologies.orient.core.storage.impl.local.OMicroTransaction;
import com.orientechnologies.orient.core.storage.impl.local.paginated.OOfflineClusterException;
import com.orientechnologies.orient.core.storage.impl.local.paginated.ORecordSerializationContext;
import com.orientechnologies.orient.core.storage.ridbag.sbtree.OSBTreeCollectionManager;
import com.orientechnologies.orient.core.tx.OTransaction;
import com.orientechnologies.orient.core.tx.OTransactionAbstract;
import com.orientechnologies.orient.core.tx.OTransactionInternal;
import com.orientechnologies.orient.core.tx.OTransactionNoTx;
import com.orientechnologies.orient.core.tx.OTransactionOptimistic;

import java.io.IOException;
import java.io.InputStream;
import java.io.OutputStream;
import java.util.ArrayList;
import java.util.Arrays;
import java.util.Collection;
import java.util.HashMap;
import java.util.HashSet;
import java.util.Iterator;
import java.util.LinkedHashMap;
import java.util.List;
import java.util.Locale;
import java.util.Map;
import java.util.Set;
import java.util.concurrent.Callable;

/**
 * Document API entrypoint.
 *
 * @author Luca Garulli (l.garulli--(at)--orientdb.com)
 */
@SuppressWarnings("unchecked")
public abstract class ODatabaseDocumentAbstract extends OListenerManger<ODatabaseListener> implements ODatabaseDocumentInternal {

  protected final Map<String, Object>                         properties    = new HashMap<String, Object>();
  protected       Map<ORecordHook, ORecordHook.HOOK_POSITION> unmodifiableHooks;
  protected final Set<OIdentifiable>                          inHook        = new HashSet<OIdentifiable>();
  protected       ORecordSerializer                           serializer;
  protected       String                                      url;
  protected       STATUS                                      status;
  protected       OIntent                                     currentIntent;
  protected       ODatabaseInternal<?>                        databaseOwner;
  protected       OMetadataDefault                            metadata;
  protected       OImmutableUser                              user;
  protected final byte                                        recordType    = ODocument.RECORD_TYPE;
  protected final Map<ORecordHook, ORecordHook.HOOK_POSITION> hooks         = new LinkedHashMap<ORecordHook, ORecordHook.HOOK_POSITION>();
  protected       boolean                                     retainRecords = true;
  protected       OLocalRecordCache                           localCache;
  protected       OCurrentStorageComponentsFactory            componentsFactory;
  protected       boolean                                     initialized   = false;
  protected       OTransaction                                currentTx;

  protected final ORecordHook[][] hooksByScope = new ORecordHook[ORecordHook.SCOPE.values().length][];
  protected       OSharedContext  sharedContext;

  private boolean prefetchRecords;

  protected OMicroTransaction microTransaction = null;

  protected Map<String, OResultSet> activeQueries = new HashMap<>();

  protected ODatabaseDocumentAbstract() {
    // DO NOTHING IS FOR EXTENDED OBJECTS
    super(false);
  }

  /**
   * @return default serializer which is used to serialize documents. Default serializer is common for all database instances.
   */
  public static ORecordSerializer getDefaultSerializer() {
    return ORecordSerializerFactory.instance().getDefaultRecordSerializer();
  }

  /**
   * Sets default serializer. The default serializer is common for all database instances.
   *
   * @param iDefaultSerializer new default serializer value
   */
  public static void setDefaultSerializer(ORecordSerializer iDefaultSerializer) {
    ORecordSerializerFactory.instance().setDefaultRecordSerializer(iDefaultSerializer);
  }

  public void callOnOpenListeners() {
    // WAKE UP DB LIFECYCLE LISTENER
    for (Iterator<ODatabaseLifecycleListener> it = Orient.instance().getDbLifecycleListeners(); it.hasNext(); )
      it.next().onOpen(getDatabaseOwner());

    // WAKE UP LISTENERS
    for (ODatabaseListener listener : getListenersCopy())
      try {
        listener.onOpen(getDatabaseOwner());
      } catch (Exception e) {
        OLogManager.instance().error(this, "Error during call of database listener", e);
      }
  }

  protected abstract void loadMetadata();

  public void callOnCloseListeners() {
    // WAKE UP DB LIFECYCLE LISTENER
    for (Iterator<ODatabaseLifecycleListener> it = Orient.instance().getDbLifecycleListeners(); it.hasNext(); )
      it.next().onClose(getDatabaseOwner());

    // WAKE UP LISTENERS
    for (ODatabaseListener listener : getListenersCopy())
      try {
        listener.onClose(getDatabaseOwner());
      } catch (Exception e) {
        OLogManager.instance().error(this, "Error during call of database listener", e);
      }
  }

  public void callOnDropListeners() {

    // WAKE UP LISTENERS
    for (ODatabaseListener listener : getListenersCopy())
      try {
        activateOnCurrentThread();
        listener.onDelete(getDatabaseOwner());
      } catch (Exception e) {
        OLogManager.instance().error(this, "Error during call of database listener", e);
      }
  }

  /**
   * {@inheritDoc}
   */
  public <RET extends ORecord> RET getRecord(final OIdentifiable iIdentifiable) {
    if (iIdentifiable instanceof ORecord)
      return (RET) iIdentifiable;
    return (RET) load(iIdentifiable.getIdentity());
  }

  @Override
  public void reload() {
    checkIfActive();

    if (this.isClosed())
      throw new ODatabaseException("Cannot reload a closed db");

    metadata.reload();
    getStorage().reload();
  }

  /**
   * {@inheritDoc}
   */
  public <RET extends ORecord> RET load(final ORID iRecordId, final String iFetchPlan, final boolean iIgnoreCache) {
    return (RET) executeReadRecord((ORecordId) iRecordId, null, -1, iFetchPlan, iIgnoreCache, !iIgnoreCache, false,
        OStorage.LOCKING_STRATEGY.DEFAULT, new SimpleRecordReader(prefetchRecords));
  }

  /**
   * Deletes the record checking the version.
   */
  public ODatabase<ORecord> delete(final ORID iRecord, final int iVersion) {
    ORecord record = load(iRecord);
    ORecordInternal.setVersion(record, iVersion);
    delete(record);
    return this;
  }

  public ODatabaseDocumentInternal cleanOutRecord(final ORID iRecord, final int iVersion) {
    delete(iRecord, iVersion);
    return this;
  }

  public String getType() {
    return TYPE;
  }

  /**
   * Deletes the record without checking the version.
   */
  public ODatabaseDocument delete(final ORID iRecord, final OPERATION_MODE iMode) {
    ORecord record = load(iRecord);
    if (record == null)
      return this;

    delete(record, iMode);
    return this;
  }

  public ODatabaseDocument delete(final ORecord iRecord, final OPERATION_MODE iMode) {
    checkIfActive();
    ODirtyManager dirtyManager = ORecordInternal.getDirtyManager(iRecord);
    if (iRecord instanceof OElement && dirtyManager != null && dirtyManager.getReferences() != null && !dirtyManager.getReferences()
        .isEmpty()) {
      if (((OElement) iRecord).isEdge() || ((OElement) iRecord).isVertex() && !getTransaction().isActive()) {
        begin();
        try {
          currentTx.deleteRecord(iRecord, iMode);
          return this;
        } finally {
          commit();
        }
      }
    }
    currentTx.deleteRecord(iRecord, iMode);
    return this;
  }

  public <REC extends ORecord> ORecordIteratorCluster<REC> browseCluster(final String iClusterName, final Class<REC> iClass) {
    checkSecurity(ORule.ResourceGeneric.CLUSTER, ORole.PERMISSION_READ, iClusterName);

    checkIfActive();

    final int clusterId = getClusterIdByName(iClusterName);

    return new ORecordIteratorCluster<REC>(this, this, clusterId);
  }

  /**
   * {@inheritDoc}
   */
  @Override
  @Deprecated
  public <REC extends ORecord> ORecordIteratorCluster<REC> browseCluster(final String iClusterName, final Class<REC> iRecordClass,
      final long startClusterPosition, final long endClusterPosition, final boolean loadTombstones) {
    checkSecurity(ORule.ResourceGeneric.CLUSTER, ORole.PERMISSION_READ, iClusterName);
    checkIfActive();

    final int clusterId = getClusterIdByName(iClusterName);

    return new ORecordIteratorCluster<REC>(this, this, clusterId, startClusterPosition, endClusterPosition, loadTombstones,
        OStorage.LOCKING_STRATEGY.DEFAULT);
  }

  @Override
  public <REC extends ORecord> ORecordIteratorCluster<REC> browseCluster(String iClusterName, Class<REC> iRecordClass,
      long startClusterPosition, long endClusterPosition) {
    checkSecurity(ORule.ResourceGeneric.CLUSTER, ORole.PERMISSION_READ, iClusterName);
    checkIfActive();

    final int clusterId = getClusterIdByName(iClusterName);

    return new ORecordIteratorCluster<REC>(this, this, clusterId, startClusterPosition, endClusterPosition);
  }

  /**
   * {@inheritDoc}
   */
  public OCommandRequest command(final OCommandRequest iCommand) {
    checkSecurity(ORule.ResourceGeneric.COMMAND, ORole.PERMISSION_READ);
    checkIfActive();

    final OCommandRequestInternal command = (OCommandRequestInternal) iCommand;

    try {
      command.reset();
      return command;

    } catch (Exception e) {
      throw OException.wrapException(new ODatabaseException("Error on command execution"), e);
    }
  }

  /**
   * {@inheritDoc}
   */
  public <RET extends List<?>> RET query(final OQuery<?> iCommand, final Object... iArgs) {
    checkIfActive();
    iCommand.reset();
    return (RET) iCommand.execute(iArgs);
  }

  /**
   * {@inheritDoc}
   */
  public byte getRecordType() {
    return recordType;
  }

  /**
   * {@inheritDoc}
   */
  @Override
  public long countClusterElements(final int[] iClusterIds) {
    return countClusterElements(iClusterIds, false);
  }

  /**
   * {@inheritDoc}
   */
  @Override
  public long countClusterElements(final int iClusterId) {
    return countClusterElements(iClusterId, false);
  }

  /**
   * {@inheritDoc}
   */
  @Override
  public void truncateCluster(String clusterName) {
    command("truncate cluster " + clusterName);
  }

  /**
   * {@inheritDoc}
   */
  @Override
  public long countClusterElements(int iClusterId, boolean countTombstones) {
    final String name = getClusterNameById(iClusterId);
    if (name == null)
      return 0;

    checkSecurity(ORule.ResourceGeneric.CLUSTER, ORole.PERMISSION_READ, name);
    checkIfActive();

    return getStorage().count(iClusterId, countTombstones);
  }

  /**
   * {@inheritDoc}
   */
  @Override
  public long countClusterElements(int[] iClusterIds, boolean countTombstones) {
    checkIfActive();
    String name;
    for (int iClusterId : iClusterIds) {
      name = getClusterNameById(iClusterId);
      checkSecurity(ORule.ResourceGeneric.CLUSTER, ORole.PERMISSION_READ, name);
    }

    return getStorage().count(iClusterIds, countTombstones);
  }

  /**
   * {@inheritDoc}
   */
  @Override
  public long countClusterElements(final String iClusterName) {
    checkSecurity(ORule.ResourceGeneric.CLUSTER, ORole.PERMISSION_READ, iClusterName);
    checkIfActive();

    final int clusterId = getClusterIdByName(iClusterName);
    if (clusterId < 0)
      throw new IllegalArgumentException("Cluster '" + iClusterName + "' was not found");
    return getStorage().count(clusterId);
  }

  /**
   * {@inheritDoc}
   */
  public OMetadataDefault getMetadata() {
    checkOpenness();
    return metadata;
  }

  /**
   * {@inheritDoc}
   */
  public <DB extends ODatabaseDocument> DB checkSecurity(final ORule.ResourceGeneric resourceGeneric, final String resourceSpecific,
      final int iOperation) {
    if (user != null) {
      try {
        user.allow(resourceGeneric, resourceSpecific, iOperation);
      } catch (OSecurityAccessException e) {

        if (OLogManager.instance().isDebugEnabled())
          OLogManager.instance()
              .debug(this, "User '%s' tried to access the reserved resource '%s.%s', operation '%s'", getUser(), resourceGeneric,
                  resourceSpecific, iOperation);

        throw e;
      }
    }
    return (DB) this;
  }

  /**
   * {@inheritDoc}
   */
  public <DB extends ODatabaseDocument> DB checkSecurity(final ORule.ResourceGeneric iResourceGeneric, final int iOperation,
      final Object... iResourcesSpecific) {

    if (user != null) {
      try {
        if (iResourcesSpecific.length != 0) {
          for (Object target : iResourcesSpecific) {
            if (target != null) {
              user.allow(iResourceGeneric, target.toString(), iOperation);
            } else
              user.allow(iResourceGeneric, null, iOperation);
          }
        } else
          user.allow(iResourceGeneric, null, iOperation);
      } catch (OSecurityAccessException e) {
        if (OLogManager.instance().isDebugEnabled())
          OLogManager.instance()
              .debug(this, "[checkSecurity] User '%s' tried to access the reserved resource '%s', target(s) '%s', operation '%s'",
                  getUser(), iResourceGeneric, Arrays.toString(iResourcesSpecific), iOperation);

        throw e;
      }
    }
    return (DB) this;
  }

  /**
   * {@inheritDoc}
   */
  public <DB extends ODatabaseDocument> DB checkSecurity(final ORule.ResourceGeneric iResourceGeneric, final int iOperation,
      final Object iResourceSpecific) {
    checkOpenness();
    if (user != null) {
      try {
        if (iResourceSpecific != null)
          user.allow(iResourceGeneric, iResourceSpecific.toString(), iOperation);
        else
          user.allow(iResourceGeneric, null, iOperation);
      } catch (OSecurityAccessException e) {
        if (OLogManager.instance().isDebugEnabled())
          OLogManager.instance()
              .debug(this, "[checkSecurity] User '%s' tried to access the reserved resource '%s', target '%s', operation '%s'",
                  getUser(), iResourceGeneric, iResourceSpecific, iOperation);

        throw e;
      }
    }
    return (DB) this;
  }

  public void checkClusterSecurity(final int operation, final OIdentifiable record, String cluster) {
    if (cluster == null) {
      cluster = getClusterNameById(record.getIdentity().getClusterId());
    }
    checkSecurity(ORule.ResourceGeneric.CLUSTER, operation, cluster);
  }

  /**
   * {@inheritDoc}
   */
  @Override
  public ODatabaseInternal<?> getDatabaseOwner() {
    ODatabaseInternal<?> current = databaseOwner;

    while (current != null && current != this && current.getDatabaseOwner() != current)
      current = current.getDatabaseOwner();

    return current;
  }

  /**
   * {@inheritDoc}
   */
  @Override
  public ODatabaseInternal<ORecord> setDatabaseOwner(ODatabaseInternal<?> iOwner) {
    databaseOwner = iOwner;
    return this;
  }

  /**
   * {@inheritDoc}
   */
  public boolean isRetainRecords() {
    return retainRecords;
  }

  /**
   * {@inheritDoc}
   */
  public ODatabaseDocument setRetainRecords(boolean retainRecords) {
    this.retainRecords = retainRecords;
    return this;
  }

  /**
   * {@inheritDoc}
   */
  public <DB extends ODatabase> DB setStatus(final STATUS status) {
    checkIfActive();
    setStatusInternal(status);
    return (DB) this;
  }

  public void setStatusInternal(final STATUS status) {
    this.status = status;
  }

  /**
   * Deprecated since v2.2
   */
  @Deprecated
  public void setDefaultClusterIdInternal(final int iDefClusterId) {
    checkIfActive();
    getStorage().setDefaultClusterId(iDefClusterId);
  }

  /**
   * {@inheritDoc}
   */
  public void setInternal(final ATTRIBUTES iAttribute, final Object iValue) {
    set(iAttribute, iValue);
  }

  /**
   * {@inheritDoc}
   */
  public OSecurityUser getUser() {
    return user;
  }

  /**
   * {@inheritDoc}
   */
  public void setUser(final OSecurityUser user) {
    checkIfActive();
    if (user instanceof OUser) {
      OMetadata metadata = getMetadata();
      if (metadata != null) {
        final OSecurity security = metadata.getSecurity();
        this.user = new OImmutableUser(security.getVersion(), (OUser) user);
      } else
        this.user = new OImmutableUser(-1, (OUser) user);
    } else
      this.user = (OImmutableUser) user;
  }

  public void reloadUser() {
    if (user != null) {
      activateOnCurrentThread();
      if (user.checkIfAllowed(ORule.ResourceGeneric.CLASS, OUser.CLASS_NAME, ORole.PERMISSION_READ) != null) {
        OMetadata metadata = getMetadata();

        if (metadata != null) {
          final OSecurity security = metadata.getSecurity();
          OUser secGetUser = security.getUser(user.getName());

          if (secGetUser != null)
            user = new OImmutableUser(security.getVersion(), secGetUser);
          else
            user = new OImmutableUser(-1, new OUser());
        } else
          user = new OImmutableUser(-1, new OUser());
      }
    }
  }

  /**
   * {@inheritDoc}
   */
  public boolean isMVCC() {
    return true;
  }

  /**
   * {@inheritDoc}
   */
  public <DB extends ODatabase<?>> DB setMVCC(boolean mvcc) {
    throw new UnsupportedOperationException();
  }

  /**
   * {@inheritDoc}
   */
  public ODictionary<ORecord> getDictionary() {
    checkOpenness();
    return metadata.getIndexManager().getDictionary();
  }

  /**
   * {@inheritDoc}
   */
  public <DB extends ODatabase<?>> DB registerHook(final ORecordHook iHookImpl, final ORecordHook.HOOK_POSITION iPosition) {
    checkOpenness();
    checkIfActive();

    final Map<ORecordHook, ORecordHook.HOOK_POSITION> tmp = new LinkedHashMap<ORecordHook, ORecordHook.HOOK_POSITION>(hooks);
    tmp.put(iHookImpl, iPosition);
    hooks.clear();
    for (ORecordHook.HOOK_POSITION p : ORecordHook.HOOK_POSITION.values()) {
      for (Map.Entry<ORecordHook, ORecordHook.HOOK_POSITION> e : tmp.entrySet()) {
        if (e.getValue() == p)
          hooks.put(e.getKey(), e.getValue());
      }
    }

    compileHooks();

    return (DB) this;
  }

  /**
   * {@inheritDoc}
   */
  public <DB extends ODatabase<?>> DB registerHook(final ORecordHook iHookImpl) {
    return (DB) registerHook(iHookImpl, ORecordHook.HOOK_POSITION.REGULAR);
  }

  /**
   * {@inheritDoc}
   */
  public <DB extends ODatabase<?>> DB unregisterHook(final ORecordHook iHookImpl) {
    checkIfActive();
    if (iHookImpl != null) {
      iHookImpl.onUnregister();
      hooks.remove(iHookImpl);
      compileHooks();
    }

    return (DB) this;
  }

  /**
   * {@inheritDoc}
   */
  @Override
  public OLocalRecordCache getLocalCache() {
    return localCache;
  }

  /**
   * {@inheritDoc}
   */
  public Map<ORecordHook, ORecordHook.HOOK_POSITION> getHooks() {
    return unmodifiableHooks;
  }

  /**
   * Callback the registered hooks if any.
   *
   * @param type Hook type. Define when hook is called.
   * @param id   Record received in the callback
   *
   * @return True if the input record is changed, otherwise false
   */
  public ORecordHook.RESULT callbackHooks(final ORecordHook.TYPE type, final OIdentifiable id) {
    if (id == null || hooks.isEmpty() || id.getIdentity().getClusterId() == 0)
      return ORecordHook.RESULT.RECORD_NOT_CHANGED;

    final ORecordHook.SCOPE scope = ORecordHook.SCOPE.typeToScope(type);
    final int scopeOrdinal = scope.ordinal();

    final ORID identity = id.getIdentity().copy();
    if (!pushInHook(identity))
      return ORecordHook.RESULT.RECORD_NOT_CHANGED;

    try {
      final ORecord rec = id.getRecord();
      if (rec == null)
        return ORecordHook.RESULT.RECORD_NOT_CHANGED;

      final OScenarioThreadLocal.RUN_MODE runMode = OScenarioThreadLocal.INSTANCE.getRunMode();

      boolean recordChanged = false;
      for (ORecordHook hook : hooksByScope[scopeOrdinal]) {
        switch (runMode) {
        case DEFAULT: // NON_DISTRIBUTED OR PROXIED DB
          if (getStorage().isDistributed()
              && hook.getDistributedExecutionMode() == ORecordHook.DISTRIBUTED_EXECUTION_MODE.TARGET_NODE)
            // SKIP
            continue;
          break; // TARGET NODE
        case RUNNING_DISTRIBUTED:
          if (hook.getDistributedExecutionMode() == ORecordHook.DISTRIBUTED_EXECUTION_MODE.SOURCE_NODE)
            continue;
        }

        final ORecordHook.RESULT res = hook.onTrigger(type, rec);

        if (res == ORecordHook.RESULT.RECORD_CHANGED)
          recordChanged = true;
        else if (res == ORecordHook.RESULT.SKIP_IO)
          // SKIP IO OPERATION
          return res;
        else if (res == ORecordHook.RESULT.SKIP)
          // SKIP NEXT HOOKS AND RETURN IT
          return res;
        else if (res == ORecordHook.RESULT.RECORD_REPLACED)
          return res;
      }

      return recordChanged ? ORecordHook.RESULT.RECORD_CHANGED : ORecordHook.RESULT.RECORD_NOT_CHANGED;

    } finally {
      popInHook(identity);
    }
  }

  /**
   * {@inheritDoc}
   */
  public boolean isValidationEnabled() {
    return (Boolean) get(ATTRIBUTES.VALIDATION);
  }

  /**
   * {@inheritDoc}
   */
  public <DB extends ODatabaseDocument> DB setValidationEnabled(final boolean iEnabled) {
    set(ATTRIBUTES.VALIDATION, iEnabled);
    return (DB) this;
  }

  public ORecordConflictStrategy getConflictStrategy() {
    checkIfActive();
    return getStorage().getConflictStrategy();
  }

  public ODatabaseDocumentAbstract setConflictStrategy(final String iStrategyName) {
    checkIfActive();
    getStorage().setConflictStrategy(Orient.instance().getRecordConflictStrategy().getStrategy(iStrategyName));
    return this;
  }

  public ODatabaseDocumentAbstract setConflictStrategy(final ORecordConflictStrategy iResolver) {
    checkIfActive();
    getStorage().setConflictStrategy(iResolver);
    return this;
  }

  @Override
  public OContextConfiguration getConfiguration() {
    checkIfActive();
    if (getStorage() != null)
      return getStorage().getConfiguration().getContextConfiguration();
    return null;
  }

  @Override
  public boolean declareIntent(final OIntent iIntent) {
    checkIfActive();

    if (currentIntent != null) {
      if (iIntent != null && iIntent.getClass().equals(currentIntent.getClass()))
        // SAME INTENT: JUMP IT
        return false;

      // END CURRENT INTENT
      currentIntent.end(this);
    }

    currentIntent = iIntent;

    if (iIntent != null)
      iIntent.begin(this);

    return true;
  }

  @Override
  public OIntent getActiveIntent() {
    return currentIntent;
  }

  public void internalClose(boolean recycle) {
    if (status != STATUS.OPEN)
      return;

    checkIfActive();

    try {
      closeActiveQueries();
      localCache.shutdown();

      if (isClosed()) {
        status = STATUS.CLOSED;
        return;
      }

      try {
        rollback(true);
      } catch (Exception e) {
        OLogManager.instance().error(this, "Exception during commit of active transaction", e);
      }

      callOnCloseListeners();

      if (currentIntent != null) {
        currentIntent.end(this);
        currentIntent = null;
      }

      status = STATUS.CLOSED;
      if (!recycle) {
        sharedContext = null;

        if (getStorage() != null)
          getStorage().close();
      }

    } finally {
      // ALWAYS RESET TL
      ODatabaseRecordThreadLocal.instance().remove();
    }

  }

  @Override
  public void close() {
    internalClose(false);
  }

  @Override
  public STATUS getStatus() {
    return status;
  }

  @Override
  public long getSize() {
    checkIfActive();
    return getStorage().getSize();
  }

  @Override
  public String getName() {
    return getStorage() != null ? getStorage().getName() : url;
  }

  @Override
  public String getURL() {
    return url != null ? url : getStorage().getURL();
  }

  @Override
  public int getDefaultClusterId() {
    checkIfActive();
    return getStorage().getDefaultClusterId();
  }

  @Override
  public int getClusters() {
    checkIfActive();
    return getStorage().getClusters();
  }

  @Override
  public boolean existsCluster(final String iClusterName) {
    checkIfActive();
    return getStorage().getClusterNames().contains(iClusterName.toLowerCase(Locale.ENGLISH));
  }

  @Override
  public Collection<String> getClusterNames() {
    checkIfActive();
    return getStorage().getClusterNames();
  }

  @Override
  public int getClusterIdByName(final String iClusterName) {
    if (iClusterName == null)
      return -1;

    checkIfActive();
    return getStorage().getClusterIdByName(iClusterName.toLowerCase(Locale.ENGLISH));
  }

  @Override
  public String getClusterNameById(final int iClusterId) {
    if (iClusterId < 0)
      return null;

    checkIfActive();
    return getStorage().getPhysicalClusterNameById(iClusterId);
  }

  @Override
  public long getClusterRecordSizeByName(final String clusterName) {
    checkIfActive();
    try {
      return getStorage().getClusterById(getClusterIdByName(clusterName)).getRecordsSize();
    } catch (Exception e) {
      throw OException.wrapException(new ODatabaseException("Error on reading records size for cluster '" + clusterName + "'"), e);
    }
  }

  @Override
  public long getClusterRecordSizeById(final int clusterId) {
    checkIfActive();
    try {
      return getStorage().getClusterById(clusterId).getRecordsSize();
    } catch (Exception e) {
      throw OException
          .wrapException(new ODatabaseException("Error on reading records size for cluster with id '" + clusterId + "'"), e);
    }
  }

  @Override
  public boolean isClosed() {
    return status == STATUS.CLOSED || getStorage().isClosed();
  }

  @Override
  public int addCluster(final String iClusterName, final Object... iParameters) {
    checkIfActive();
    return getStorage().addCluster(iClusterName, iParameters);
  }

  @Override
  public int addCluster(final String iClusterName, final int iRequestedId, final Object... iParameters) {
    checkIfActive();
    return getStorage().addCluster(iClusterName, iRequestedId, iParameters);
  }

  @Override
  public boolean dropCluster(final String iClusterName, final boolean iTruncate) {
    checkIfActive();
    final int clusterId = getClusterIdByName(iClusterName);
    OSchemaProxy schema = metadata.getSchema();
    OClass clazz = schema.getClassByClusterId(clusterId);
    if (clazz != null)
      clazz.removeClusterId(clusterId);
    if (schema.getBlobClusters().contains(clusterId))
      schema.removeBlobCluster(iClusterName);
    getLocalCache().freeCluster(clusterId);
    checkForClusterPermissions(iClusterName);
    return getStorage().dropCluster(iClusterName, iTruncate);
  }

  @Override
  public boolean dropCluster(final int iClusterId, final boolean iTruncate) {
    checkIfActive();

    checkSecurity(ORule.ResourceGeneric.CLUSTER, ORole.PERMISSION_DELETE, getClusterNameById(iClusterId));

    OSchemaProxy schema = metadata.getSchema();
    final OClass clazz = schema.getClassByClusterId(iClusterId);
    if (clazz != null)
      clazz.removeClusterId(iClusterId);
    getLocalCache().freeCluster(iClusterId);
    if (schema.getBlobClusters().contains(iClusterId))
      schema.removeBlobCluster(getClusterNameById(iClusterId));

    checkForClusterPermissions(getClusterNameById(iClusterId));
    return getStorage().dropCluster(iClusterId, iTruncate);
  }

  public void checkForClusterPermissions(final String iClusterName) {
    // CHECK FOR ORESTRICTED
    final Set<OClass> classes = getMetadata().getImmutableSchemaSnapshot().getClassesRelyOnCluster(iClusterName);
    for (OClass c : classes) {
      if (c.isSubClassOf(OSecurityShared.RESTRICTED_CLASSNAME))
        throw new OSecurityException(
            "Class '" + c.getName() + "' cannot be truncated because has record level security enabled (extends '"
                + OSecurityShared.RESTRICTED_CLASSNAME + "')");
    }
  }

  @Override
  public Object setProperty(final String iName, final Object iValue) {
    if (iValue == null)
      return properties.remove(iName.toLowerCase(Locale.ENGLISH));
    else
      return properties.put(iName.toLowerCase(Locale.ENGLISH), iValue);
  }

  @Override
  public Object getProperty(final String iName) {
    return properties.get(iName.toLowerCase(Locale.ENGLISH));
  }

  @Override
  public Iterator<Map.Entry<String, Object>> getProperties() {
    return properties.entrySet().iterator();
  }

  @Override
  public Object get(final ATTRIBUTES iAttribute) {
    checkIfActive();

    if (iAttribute == null)
      throw new IllegalArgumentException("attribute is null");
    final OStorage storage = getStorage();
    switch (iAttribute) {
    case STATUS:
      return getStatus();
    case DEFAULTCLUSTERID:
      return getDefaultClusterId();
    case TYPE:
      return getMetadata().getImmutableSchemaSnapshot().existsClass("V") ? "graph" : "document";
    case DATEFORMAT:
      return storage.getConfiguration().getDateFormat();

    case DATETIMEFORMAT:
      return storage.getConfiguration().getDateTimeFormat();

    case TIMEZONE:
      return storage.getConfiguration().getTimeZone().getID();

    case LOCALECOUNTRY:
      return storage.getConfiguration().getLocaleCountry();

    case LOCALELANGUAGE:
      return storage.getConfiguration().getLocaleLanguage();

    case CHARSET:
      return storage.getConfiguration().getCharset();

    case CUSTOM:
      return storage.getConfiguration().getProperties();

    case CLUSTERSELECTION:
      return storage.getConfiguration().getClusterSelection();

    case MINIMUMCLUSTERS:
      return storage.getConfiguration().getMinimumClusters();

    case CONFLICTSTRATEGY:
      return storage.getConfiguration().getConflictStrategy();

    case VALIDATION:
      return storage.getConfiguration().isValidationEnabled();
    }

    return null;
  }

  @Override
  public ORecordMetadata getRecordMetadata(final ORID rid) {
    checkIfActive();
    return getStorage().getRecordMetadata(rid);
  }

  public OTransaction getTransaction() {
    checkIfActive();
    return currentTx;
  }

  @Override
  public OBasicTransaction getMicroOrRegularTransaction() {
    return microTransaction != null && microTransaction.isActive() ? microTransaction : getTransaction();
  }

  @SuppressWarnings("unchecked")
  @Override
  public <RET extends ORecord> RET load(final ORecord iRecord, final String iFetchPlan) {
    checkIfActive();
    return (RET) currentTx.loadRecord(iRecord.getIdentity(), iRecord, iFetchPlan, false, false, OStorage.LOCKING_STRATEGY.DEFAULT);
  }

  @SuppressWarnings("unchecked")
  @Override
  @Deprecated
  public <RET extends ORecord> RET load(ORecord iRecord, String iFetchPlan, boolean iIgnoreCache, boolean loadTombstone,
      OStorage.LOCKING_STRATEGY iLockingStrategy) {
    checkIfActive();
    return (RET) currentTx
        .loadRecord(iRecord.getIdentity(), iRecord, iFetchPlan, iIgnoreCache, !iIgnoreCache, loadTombstone, iLockingStrategy);
  }

  @SuppressWarnings("unchecked")
  @Override
  @Deprecated
  public <RET extends ORecord> RET load(final ORecord iRecord, final String iFetchPlan, final boolean iIgnoreCache,
      final boolean iUpdateCache, final boolean loadTombstone, final OStorage.LOCKING_STRATEGY iLockingStrategy) {
    checkIfActive();
    return (RET) currentTx
        .loadRecord(iRecord.getIdentity(), iRecord, iFetchPlan, iIgnoreCache, iUpdateCache, loadTombstone, iLockingStrategy);
  }

  @SuppressWarnings("unchecked")
  @Override
  public <RET extends ORecord> RET load(final ORecord iRecord) {
    checkIfActive();
    return (RET) currentTx.loadRecord(iRecord.getIdentity(), iRecord, null, false);
  }

  @SuppressWarnings("unchecked")
  @Override
  public <RET extends ORecord> RET load(final ORID recordId) {
    return (RET) currentTx.loadRecord(recordId, null, null, false);
  }

  @SuppressWarnings("unchecked")
  @Override
  public <RET extends ORecord> RET load(final ORID iRecordId, final String iFetchPlan) {
    checkIfActive();
    return (RET) currentTx.loadRecord(iRecordId, null, iFetchPlan, false);
  }

  @SuppressWarnings("unchecked")
  public <RET extends ORecord> RET loadIfVersionIsNotLatest(final ORID rid, final int recordVersion, String fetchPlan,
      boolean ignoreCache) throws ORecordNotFoundException {
    checkIfActive();
    return (RET) currentTx.loadRecordIfVersionIsNotLatest(rid, recordVersion, fetchPlan, ignoreCache);
  }

  @SuppressWarnings("unchecked")
  @Override
  @Deprecated
  public <RET extends ORecord> RET load(final ORID iRecordId, String iFetchPlan, final boolean iIgnoreCache,
      final boolean loadTombstone, OStorage.LOCKING_STRATEGY iLockingStrategy) {
    checkIfActive();
    return (RET) currentTx.loadRecord(iRecordId, null, iFetchPlan, iIgnoreCache, loadTombstone, iLockingStrategy);
  }

  @SuppressWarnings("unchecked")
  @Override
  @Deprecated
  public <RET extends ORecord> RET load(final ORID iRecordId, String iFetchPlan, final boolean iIgnoreCache,
      final boolean iUpdateCache, final boolean loadTombstone, OStorage.LOCKING_STRATEGY iLockingStrategy) {
    checkIfActive();
    return (RET) currentTx.loadRecord(iRecordId, null, iFetchPlan, iIgnoreCache, iUpdateCache, loadTombstone, iLockingStrategy);
  }

  @SuppressWarnings("unchecked")
  public <RET extends ORecord> RET reload(final ORecord iRecord) {
    return reload(iRecord, null, false);
  }

  @SuppressWarnings("unchecked")
  public <RET extends ORecord> RET reload(final ORecord iRecord, final String iFetchPlan) {
    return reload(iRecord, iFetchPlan, false);
  }

  @SuppressWarnings("unchecked")
  @Override
  public <RET extends ORecord> RET reload(final ORecord iRecord, final String iFetchPlan, final boolean iIgnoreCache) {
    return reload(iRecord, iFetchPlan, iIgnoreCache, true);
  }

  @Override
  public <RET extends ORecord> RET reload(ORecord record, String fetchPlan, boolean ignoreCache, boolean force) {
    checkIfActive();

    final ORecord loadedRecord = currentTx.reloadRecord(record.getIdentity(), record, fetchPlan, ignoreCache, force);

    if (loadedRecord != null && record != loadedRecord) {
      record.fromStream(loadedRecord.toStream());
      ORecordInternal.setVersion(record, loadedRecord.getVersion());
    } else if (loadedRecord == null) {
      throw new ORecordNotFoundException(record.getIdentity());
    }

    return (RET) record;
  }

  /**
   * Deletes the record without checking the version.
   */
  public ODatabaseDocument delete(final ORID iRecord) {
    checkOpenness();
    checkIfActive();

    final ORecord rec = load(iRecord);
    if (rec != null)
      delete(rec);
    return this;
  }

  @Override
  public OBinarySerializerFactory getSerializerFactory() {
    return componentsFactory.binarySerializerFactory;
  }

  @Deprecated
  public ODatabaseDocument begin(final OTransaction iTx) {
    begin();
    return this;
  }

  public OTransaction swapTx(OTransaction newTx) {
    OTransaction old = getTransaction();
    currentTx = newTx;
    return old;
  }

  public void rawBegin(final OTransaction iTx) {
    checkOpenness();
    checkIfActive();

    if (currentTx.isActive() && iTx.equals(currentTx)) {
      currentTx.begin();
    }

    currentTx.rollback(true, 0);

    // WAKE UP LISTENERS
    for (ODatabaseListener listener : browseListeners())
      try {
        listener.onBeforeTxBegin(this);
      } catch (Exception e) {
        final String message = "Error before the transaction begin";

        OLogManager.instance().error(this, message, e);
        throw OException.wrapException(new OTransactionBlockedException(message), e);
      }

    currentTx = iTx;
    currentTx.begin();
  }

  /**
   * {@inheritDoc}
   */
  public <RET extends ORecord> RET load(final ORecord iRecord, final String iFetchPlan, final boolean iIgnoreCache) {
    return (RET) executeReadRecord((ORecordId) iRecord.getIdentity(), iRecord, -1, iFetchPlan, iIgnoreCache, !iIgnoreCache, false,
        OStorage.LOCKING_STRATEGY.NONE, new SimpleRecordReader(prefetchRecords));
  }

  @Override
  public void setPrefetchRecords(boolean prefetchRecords) {
    this.prefetchRecords = prefetchRecords;
  }

  @Override
  public boolean isPrefetchRecords() {
    return prefetchRecords;
  }

  /**
   * This method is internal, it can be subject to signature change or be removed, do not use.
   *
   * @Internal
   */
  public <RET extends ORecord> RET executeReadRecord(final ORecordId rid, ORecord iRecord, final int recordVersion,
      final String fetchPlan, final boolean ignoreCache, final boolean iUpdateCache, final boolean loadTombstones,
      final OStorage.LOCKING_STRATEGY lockingStrategy, RecordReader recordReader) {
    checkOpenness();
    checkIfActive();

    getMetadata().makeThreadLocalSchemaSnapshot();
    ORecordSerializationContext.pushContext();
    try {
      checkSecurity(ORule.ResourceGeneric.CLUSTER, ORole.PERMISSION_READ, getClusterNameById(rid.getClusterId()));

      // either regular or micro tx must be active or both inactive
      assert !(getTransaction().isActive() && (microTransaction != null && microTransaction.isActive()));

      // SEARCH IN LOCAL TX
      ORecord record = getTransaction().getRecord(rid);
      if (record == OBasicTransaction.DELETED_RECORD)
        // DELETED IN TX
        return null;

      if (record == null) {
        if (microTransaction != null && microTransaction.isActive()) {
          record = microTransaction.getRecord(rid);
          if (record == OBasicTransaction.DELETED_RECORD)
            return null;
        }
      }

      if (record == null && !ignoreCache)
        // SEARCH INTO THE CACHE
        record = getLocalCache().findRecord(rid);

      if (record != null) {
        if (iRecord != null) {
          iRecord.fromStream(record.toStream());
          ORecordInternal.setVersion(iRecord, record.getVersion());
          record = iRecord;
        }

        OFetchHelper.checkFetchPlanValid(fetchPlan);
        if (beforeReadOperations(record))
          return null;

        if (record.getInternalStatus() == ORecordElement.STATUS.NOT_LOADED)
          record.reload();

        if (lockingStrategy == OStorage.LOCKING_STRATEGY.KEEP_SHARED_LOCK) {
          OLogManager.instance()
              .warn(this, "You use deprecated record locking strategy: %s it may lead to deadlocks " + lockingStrategy);
          record.lock(false);

        } else if (lockingStrategy == OStorage.LOCKING_STRATEGY.KEEP_EXCLUSIVE_LOCK) {
          OLogManager.instance()
              .warn(this, "You use deprecated record locking strategy: %s it may lead to deadlocks " + lockingStrategy);
          record.lock(true);
        }

        afterReadOperations(record);
        if (record instanceof ODocument)
          ODocumentInternal.checkClass((ODocument) record, this);
        return (RET) record;
      }

      final ORawBuffer recordBuffer;
      if (!rid.isValid())
        recordBuffer = null;
      else {
        OFetchHelper.checkFetchPlanValid(fetchPlan);

        int version;
        if (iRecord != null)
          version = iRecord.getVersion();
        else
          version = recordVersion;

        recordBuffer = recordReader.readRecord(getStorage(), rid, fetchPlan, ignoreCache, version);
      }

      if (recordBuffer == null)
        return null;

      if (iRecord == null || ORecordInternal.getRecordType(iRecord) != recordBuffer.recordType)
        // NO SAME RECORD TYPE: CAN'T REUSE OLD ONE BUT CREATE A NEW ONE FOR IT
        iRecord = Orient.instance().getRecordFactoryManager().newInstance(recordBuffer.recordType, rid.getClusterId(), this);

      ORecordInternal.fill(iRecord, rid, recordBuffer.version, recordBuffer.buffer, false, this);

      if (iRecord instanceof ODocument)
        ODocumentInternal.checkClass((ODocument) iRecord, this);

      if (ORecordVersionHelper.isTombstone(iRecord.getVersion()))
        return (RET) iRecord;

      if (beforeReadOperations(iRecord))
        return null;

      iRecord.fromStream(recordBuffer.buffer);

      afterReadOperations(iRecord);
      if (iUpdateCache)
        getLocalCache().updateRecord(iRecord);

      return (RET) iRecord;
    } catch (OOfflineClusterException t) {
      throw t;
    } catch (ORecordNotFoundException t) {
      throw t;
    } catch (Exception t) {
      if (rid.isTemporary())
        throw OException.wrapException(new ODatabaseException("Error on retrieving record using temporary RID: " + rid), t);
      else
        throw OException.wrapException(new ODatabaseException(
            "Error on retrieving record " + rid + " (cluster: " + getStorage().getPhysicalClusterNameById(rid.getClusterId())
                + ")"), t);
    } finally {
      ORecordSerializationContext.pullContext();
      getMetadata().clearThreadLocalSchemaSnapshot();
    }
  }

  public int assignAndCheckCluster(ORecord record, String iClusterName) {
    ORecordId rid = (ORecordId) record.getIdentity();
    // if provided a cluster name use it.
    if (rid.getClusterId() <= ORID.CLUSTER_POS_INVALID && iClusterName != null) {
      rid.setClusterId(getClusterIdByName(iClusterName));
      if (rid.getClusterId() == -1)
        throw new IllegalArgumentException("Cluster name '" + iClusterName + "' is not configured");

    }
    OClass schemaClass = null;
    // if cluster id is not set yet try to find it out
    if (rid.getClusterId() <= ORID.CLUSTER_ID_INVALID && getStorage().isAssigningClusterIds()) {
      if (record instanceof ODocument) {
        schemaClass = ODocumentInternal.getImmutableSchemaClass(this, ((ODocument) record));
        if (schemaClass != null) {
          if (schemaClass.isAbstract())
            throw new OSchemaException("Document belongs to abstract class " + schemaClass.getName() + " and cannot be saved");
          rid.setClusterId(schemaClass.getClusterForNewInstance((ODocument) record));
        } else
          throw new ODatabaseException("Cannot save (1) document " + record + ": no class or cluster defined");
      } else {
        if (record instanceof ORecordBytes) {
          Set<Integer> blobs = getBlobClusterIds();
          if (blobs.size() == 0) {
            rid.setClusterId(getDefaultClusterId());
          } else {
            rid.setClusterId(blobs.iterator().next());
          }
        } else {
          throw new ODatabaseException("Cannot save (3) document " + record + ": no class or cluster defined");
        }
      }
    } else if (record instanceof ODocument)
      schemaClass = ODocumentInternal.getImmutableSchemaClass(this, ((ODocument) record));
    // If the cluster id was set check is validity
    if (rid.getClusterId() > ORID.CLUSTER_ID_INVALID) {
      if (schemaClass != null) {
        String messageClusterName = getClusterNameById(rid.getClusterId());
        checkRecordClass(schemaClass, messageClusterName, rid);
        if (!schemaClass.hasClusterId(rid.getClusterId())) {
          throw new IllegalArgumentException(
              "Cluster name '" + messageClusterName + "' (id=" + rid.getClusterId() + ") is not configured to store the class '"
                  + schemaClass.getName() + "', valid are " + Arrays.toString(schemaClass.getClusterIds()));
        }
      }
    }
    return rid.getClusterId();
  }

<<<<<<< HEAD
  public <RET extends ORecord> RET executeSaveEmptyRecord(ORecord record, String clusterName) {
    ORecordId rid = (ORecordId) record.getIdentity();
    assert rid.isNew();

    ORecordInternal.onBeforeIdentityChanged(record);
    int id = assignAndCheckCluster(record, clusterName);
    clusterName = getClusterNameById(id);
    checkSecurity(ORule.ResourceGeneric.CLUSTER, ORole.PERMISSION_CREATE, clusterName);

    byte[] content = getSerializer().writeClassOnly(record);

    final OStorageOperationResult<OPhysicalPosition> ppos = getStorage()
        .createRecord(rid, content, record.getVersion(), recordType, OPERATION_MODE.SYNCHRONOUS.ordinal(), null);

    ORecordInternal.setVersion(record, ppos.getResult().recordVersion);
    ((ORecordId) record.getIdentity()).copyFrom(rid);
    ORecordInternal.onAfterIdentityChanged(record);

    return (RET) record;
  }

  public abstract <RET extends ORecord> RET executeSaveRecord(final ORecord record, String clusterName, final int ver,
      final OPERATION_MODE mode, boolean forceCreate, final ORecordCallback<? extends Number> recordCreatedCallback,
      ORecordCallback<Integer> recordUpdatedCallback);

  public abstract void executeDeleteRecord(OIdentifiable record, final int iVersion, final boolean iRequired,
      final OPERATION_MODE iMode, boolean prohibitTombstones);

=======
  /**
   * This method is internal, it can be subject to signature change or be removed, do not use.
   *
   * @Internal
   */
  public boolean executeHideRecord(OIdentifiable record, final OPERATION_MODE iMode) {
    checkOpenness();
    checkIfActive();

    final ORecordId rid = (ORecordId) record.getIdentity();

    if (rid == null)
      throw new ODatabaseException(
          "Cannot hide record because it has no identity. Probably was created from scratch or contains projections of fields rather than a full record");

    if (!rid.isValid())
      return false;

    checkSecurity(ORule.ResourceGeneric.CLUSTER, ORole.PERMISSION_DELETE, getClusterNameById(rid.getClusterId()));

    getMetadata().makeThreadLocalSchemaSnapshot();
    if (record instanceof ODocument)
      ODocumentInternal.checkClass((ODocument) record, this);
    ORecordSerializationContext.pushContext();
    try {

      final OStorageOperationResult<Boolean> operationResult;
      operationResult = getStorage().hideRecord(rid, iMode.ordinal(), null);

      // REMOVE THE RECORD FROM 1 AND 2 LEVEL CACHES
      if (!operationResult.isMoved())
        getLocalCache().deleteRecord(rid);

      return operationResult.getResult();
    } finally {
      ORecordSerializationContext.pullContext();
      getMetadata().clearThreadLocalSchemaSnapshot();
    }
  }

>>>>>>> 4e6451cf
  public ODatabaseDocumentAbstract begin() {
    return begin(OTransaction.TXTYPE.OPTIMISTIC);
  }

  public ODatabaseDocumentAbstract begin(final OTransaction.TXTYPE iType) {
    checkOpenness();
    checkIfActive();

    if (currentTx.isActive()) {
      if (iType == OTransaction.TXTYPE.OPTIMISTIC && currentTx instanceof OTransactionOptimistic) {
        currentTx.begin();
        return this;
      }

      currentTx.rollback(true, 0);
    }

    // CHECK IT'S NOT INSIDE A HOOK
    if (!inHook.isEmpty())
      throw new IllegalStateException("Cannot begin a transaction while a hook is executing");

    // WAKE UP LISTENERS
    for (ODatabaseListener listener : browseListeners())
      try {
        listener.onBeforeTxBegin(this);
      } catch (Exception e) {
        OLogManager.instance().error(this, "Error before tx begin", e);
      }

    switch (iType) {
    case NOTX:
      setDefaultTransactionMode();
      break;

    case OPTIMISTIC:
      currentTx = new OTransactionOptimistic(this);
      break;

    case PESSIMISTIC:
      throw new UnsupportedOperationException("Pessimistic transaction");
    }

    currentTx.begin();
    return this;
  }

  public void setDefaultTransactionMode() {
    if (!(currentTx instanceof OTransactionNoTx))
      currentTx = new OTransactionNoTx(this);
  }

  /**
   * {@inheritDoc}
   */
  @Override
  public void freeze(final boolean throwException) {
    checkOpenness();
    if (!(getStorage() instanceof OFreezableStorageComponent)) {
      OLogManager.instance().error(this,
          "Only local paginated storage supports freeze. If you are using remote client please use OServerAdmin instead", null);

      return;
    }

    final long startTime = Orient.instance().getProfiler().startChrono();

    final OFreezableStorageComponent storage = getFreezableStorage();
    if (storage != null) {
      storage.freeze(throwException);
    }

    Orient.instance().getProfiler()
        .stopChrono("db." + getName() + ".freeze", "Time to freeze the database", startTime, "db.*.freeze");
  }

  /**
   * {@inheritDoc}
   */
  @Override
  public void freeze() {
    checkOpenness();
    if (!(getStorage() instanceof OFreezableStorageComponent)) {
      OLogManager.instance().error(this,
          "Only local paginated storage supports freeze. " + "If you use remote client please use OServerAdmin instead", null);

      return;
    }

    final long startTime = Orient.instance().getProfiler().startChrono();

    final OFreezableStorageComponent storage = getFreezableStorage();
    if (storage != null) {
      storage.freeze(false);
    }

    Orient.instance().getProfiler()
        .stopChrono("db." + getName() + ".freeze", "Time to freeze the database", startTime, "db.*.freeze");
  }

  @Override
  public boolean isFrozen() {
    if (!(getStorage() instanceof OFreezableStorageComponent))
      return false;

    final OFreezableStorageComponent storage = getFreezableStorage();
    if (storage != null)
      return storage.isFrozen();
    return false;
  }

  /**
   * {@inheritDoc}
   */
  @Override
  public void release() {
    checkOpenness();
    if (!(getStorage() instanceof OFreezableStorageComponent)) {
      OLogManager.instance().error(this,
          "Only local paginated storage supports release. If you are using remote client please use OServerAdmin instead", null);
      return;
    }

    final long startTime = Orient.instance().getProfiler().startChrono();

    final OFreezableStorageComponent storage = getFreezableStorage();
    if (storage != null) {
      storage.release();
    }

    Orient.instance().getProfiler()
        .stopChrono("db." + getName() + ".release", "Time to release the database", startTime, "db.*.release");
  }

  /**
   * Creates a new ODocument.
   */
  public ODocument newInstance() {
    return new ODocument();
  }

  @Override
  public OBlob newBlob(byte[] bytes) {
    return new ORecordBytes(bytes);
  }

  @Override
  public OBlob newBlob() {
    return new ORecordBytes();
  }

  /**
   * Creates a document with specific class.
   *
   * @param iClassName the name of class that should be used as a class of created document.
   *
   * @return new instance of document.
   */
  @Override
  public ODocument newInstance(final String iClassName) {
    return new ODocument(iClassName);
  }

  @Override
  public OElement newElement() {
    return newInstance();
  }

  @Override
  public OElement newElement(String className) {
    return newInstance(className);
  }

  public OElement newElement(OClass clazz) {
    return newInstance(clazz.getName());
  }

  public OVertex newVertex(final String iClassName) {
    OClass cl = getClass(iClassName);
    if (cl == null || !cl.isVertexType()) {
      throw new IllegalArgumentException("" + iClassName + " is not a vertex class");
    }
    OVertex doc = new OVertexDocument(cl);
    return doc;
  }

  @Override
  public OVertex newVertex(OClass type) {
    if (type == null) {
      return newVertex("E");
    }
    return newVertex(type.getName());
  }

  @Override
  public OEdge newEdge(OVertex from, OVertex to, String type) {
    OClass cl = getClass(type);
    if (cl == null || !cl.isEdgeType()) {
      throw new IllegalArgumentException("" + type + " is not an edge class");
    }
    ODocument doc = new OEdgeDocument(cl);
    return addEdgeInternal(from, to, type);
  }

  @Override
  public OEdge newEdge(OVertex from, OVertex to, OClass type) {
    if (type == null) {
      return newEdge(from, to, "E");
    }
    return newEdge(from, to, type.getName());
  }

  private OEdge addEdgeInternal(final OVertex currentVertex, final OVertex inVertex, String iClassName, final Object... fields) {
    if (currentVertex == null)
      throw new IllegalArgumentException("To vertex is null");
    if (inVertex == null)
      throw new IllegalArgumentException("To vertex is null");
    OEdge edge = null;
    ODocument outDocument = null;
    ODocument inDocument = null;
    boolean outDocumentModified = false;

    if (checkDeletedInTx(currentVertex))
      throw new ORecordNotFoundException(currentVertex.getIdentity(),
          "The vertex " + currentVertex.getIdentity() + " has been deleted");

    if (checkDeletedInTx(inVertex))
      throw new ORecordNotFoundException(inVertex.getIdentity(), "The vertex " + inVertex.getIdentity() + " has been deleted");

    final int maxRetries = 1;//TODO
    for (int retry = 0; retry < maxRetries; ++retry) {
      try {
        // TEMPORARY STATIC LOCK TO AVOID MT PROBLEMS AGAINST OMVRBTreeRID
        if (outDocument == null) {
          outDocument = currentVertex.getRecord();
          if (outDocument == null)
            throw new IllegalArgumentException("source vertex is invalid (rid=" + currentVertex.getIdentity() + ")");
        }

        if (inDocument == null) {
          inDocument = inVertex.getRecord();
          if (inDocument == null)
            throw new IllegalArgumentException("source vertex is invalid (rid=" + inVertex.getIdentity() + ")");
        }

        if (!ODocumentInternal.getImmutableSchemaClass(this, outDocument).isVertexType())
          throw new IllegalArgumentException("source record is not a vertex");

        if (!ODocumentInternal.getImmutableSchemaClass(this, outDocument).isVertexType())
          throw new IllegalArgumentException("destination record is not a vertex");

        OVertex to = inVertex;
        OVertex from = currentVertex;

        OSchema schema = getMetadata().getSchema();
        final OClass edgeType = schema.getClass(iClassName);
        if (edgeType == null)
          // AUTO CREATE CLASS
          schema.createClass(iClassName);
        else
          // OVERWRITE CLASS NAME BECAUSE ATTRIBUTES ARE CASE SENSITIVE
          iClassName = edgeType.getName();

        final String outFieldName = getConnectionFieldName(ODirection.OUT, iClassName);
        final String inFieldName = getConnectionFieldName(ODirection.IN, iClassName);

        // since the label for the edge can potentially get re-assigned
        // before being pushed into the OrientEdge, the
        // null check has to go here.
        if (iClassName == null)
          throw new IllegalArgumentException("Class " + iClassName + " cannot be found");

        // CREATE THE EDGE DOCUMENT TO STORE FIELDS TOO

        if (isUseLightweightEdges() && (fields == null || fields.length == 0)) {
          edge = newLightweightEdge(iClassName, from, to);
          OVertexDelegate.createLink(from.getRecord(), to.getRecord(), outFieldName);
          OVertexDelegate.createLink(to.getRecord(), from.getRecord(), inFieldName);
        } else {
          edge = newInstance(iClassName).asEdge().get();
          edge.setProperty("out", currentVertex.getRecord());
          edge.setProperty("in", inDocument.getRecord());

          if (fields != null) {
            for (int i = 0; i < fields.length; i += 2) {
              String fieldName = "" + fields[i];
              if (fields.length <= i + 1) {
                break;
              }
              Object fieldValue = fields[i + 1];
              edge.setProperty(fieldName, fieldValue);

            }
          }

          if (!outDocumentModified) {
            // OUT-VERTEX ---> IN-VERTEX/EDGE
            OVertexDelegate.createLink(outDocument, edge.getRecord(), outFieldName);

          }

          // IN-VERTEX ---> OUT-VERTEX/EDGE
          OVertexDelegate.createLink(inDocument, edge.getRecord(), inFieldName);

        }

        // OK
        break;

      } catch (ONeedRetryException ignore) {
        // RETRY
        if (!outDocumentModified)
          outDocument.reload();
        else if (inDocument != null)
          inDocument.reload();
      } catch (RuntimeException e) {
        // REVERT CHANGES. EDGE.REMOVE() TAKES CARE TO UPDATE ALSO BOTH VERTICES IN CASE
        try {
          edge.delete();
        } catch (Exception ex) {
          OLogManager.instance().error(this, "Error during edge deletion", ex);
        }
        throw e;
      } catch (Exception e) {
        // REVERT CHANGES. EDGE.REMOVE() TAKES CARE TO UPDATE ALSO BOTH VERTICES IN CASE
        try {
          edge.delete();
        } catch (Exception ex) {
          OLogManager.instance().error(this, "Error during edge deletion", ex);
        }
        throw new IllegalStateException("Error on addEdge in non tx environment", e);
      }
    }
    return edge;
  }

  private boolean checkDeletedInTx(OVertex currentVertex) {
    ORID id;
    if (currentVertex.getRecord() != null)
      id = currentVertex.getRecord().getIdentity();
    else
      return false;

    final ORecordOperation oper = getTransaction().getRecordEntry(id);
    if (oper == null)
      return id.isTemporary();
    else
      return oper.type == ORecordOperation.DELETED;
  }

  private static String getConnectionFieldName(final ODirection iDirection, final String iClassName) {
    if (iDirection == null || iDirection == ODirection.BOTH)
      throw new IllegalArgumentException("Direction not valid");

    // PREFIX "out_" or "in_" TO THE FIELD NAME
    final String prefix = iDirection == ODirection.OUT ? "out_" : "in_";
    if (iClassName == null || iClassName.isEmpty() || iClassName.equals("E"))
      return prefix;

    return prefix + iClassName;
  }

  /**
   * {@inheritDoc}
   */
  public ORecordIteratorClass<ODocument> browseClass(final String iClassName) {
    return browseClass(iClassName, true);
  }

  /**
   * {@inheritDoc}
   */
  public ORecordIteratorClass<ODocument> browseClass(final String iClassName, final boolean iPolymorphic) {
    if (getMetadata().getImmutableSchemaSnapshot().getClass(iClassName) == null)
      throw new IllegalArgumentException("Class '" + iClassName + "' not found in current database");

    checkSecurity(ORule.ResourceGeneric.CLASS, ORole.PERMISSION_READ, iClassName);
    return new ORecordIteratorClass<ODocument>(this, this, iClassName, iPolymorphic, false);
  }

  /**
   * {@inheritDoc}
   */
  @Override
  public ORecordIteratorCluster<ODocument> browseCluster(final String iClusterName) {
    checkSecurity(ORule.ResourceGeneric.CLUSTER, ORole.PERMISSION_READ, iClusterName);

    return new ORecordIteratorCluster<ODocument>(this, this, getClusterIdByName(iClusterName));
  }

  /**
   * {@inheritDoc}
   */
  @Override
  public Iterable<ODatabaseListener> getListeners() {
    return getListenersCopy();
  }

  /**
   * {@inheritDoc}
   */
  @Override
  @Deprecated
  public ORecordIteratorCluster<ODocument> browseCluster(String iClusterName, long startClusterPosition, long endClusterPosition,
      boolean loadTombstones) {
    checkSecurity(ORule.ResourceGeneric.CLUSTER, ORole.PERMISSION_READ, iClusterName);

    return new ORecordIteratorCluster<ODocument>(this, this, getClusterIdByName(iClusterName), startClusterPosition,
        endClusterPosition, loadTombstones, OStorage.LOCKING_STRATEGY.DEFAULT);
  }

  /**
   * Saves a document to the database. Behavior depends by the current running transaction if any. If no transaction is running then
   * changes apply immediately. If an Optimistic transaction is running then the record will be changed at commit time. The current
   * transaction will continue to see the record as modified, while others not. If a Pessimistic transaction is running, then an
   * exclusive lock is acquired against the record. Current transaction will continue to see the record as modified, while others
   * cannot access to it since it's locked.
   * <p>
   * If MVCC is enabled and the version of the document is different by the version stored in the database, then a {@link
   * OConcurrentModificationException} exception is thrown.Before to save the document it must be valid following the constraints
   * declared in the schema if any (can work also in schema-less mode). To validate the document the {@link ODocument#validate()} is
   * called.
   *
   * @param iRecord Record to save.
   *
   * @return The Database instance itself giving a "fluent interface". Useful to call multiple methods in chain.
   *
   * @throws OConcurrentModificationException if the version of the document is different by the version contained in the database.
   * @throws OValidationException             if the document breaks some validation constraints defined in the schema
   * @see #setMVCC(boolean), {@link #isMVCC()}
   */
  @Override
  public <RET extends ORecord> RET save(final ORecord iRecord) {
    return (RET) save(iRecord, null, OPERATION_MODE.SYNCHRONOUS, false, null, null);
  }

  /**
   * Saves a document to the database. Behavior depends by the current running transaction if any. If no transaction is running then
   * changes apply immediately. If an Optimistic transaction is running then the record will be changed at commit time. The current
   * transaction will continue to see the record as modified, while others not. If a Pessimistic transaction is running, then an
   * exclusive lock is acquired against the record. Current transaction will continue to see the record as modified, while others
   * cannot access to it since it's locked.
   * <p>
   * If MVCC is enabled and the version of the document is different by the version stored in the database, then a {@link
   * OConcurrentModificationException} exception is thrown.Before to save the document it must be valid following the constraints
   * declared in the schema if any (can work also in schema-less mode). To validate the document the {@link ODocument#validate()} is
   * called.
   *
   * @param iRecord                Record to save.
   * @param iForceCreate           Flag that indicates that record should be created. If record with current rid already exists,
   *                               exception is thrown
   * @param iRecordCreatedCallback callback that is called after creation of new record
   * @param iRecordUpdatedCallback callback that is called after record update
   *
   * @return The Database instance itself giving a "fluent interface". Useful to call multiple methods in chain.
   *
   * @throws OConcurrentModificationException if the version of the document is different by the version contained in the database.
   * @throws OValidationException             if the document breaks some validation constraints defined in the schema
   * @see #setMVCC(boolean), {@link #isMVCC()}
   */
  @Override
  public <RET extends ORecord> RET save(final ORecord iRecord, final OPERATION_MODE iMode, boolean iForceCreate,
      final ORecordCallback<? extends Number> iRecordCreatedCallback, ORecordCallback<Integer> iRecordUpdatedCallback) {
    return save(iRecord, null, iMode, iForceCreate, iRecordCreatedCallback, iRecordUpdatedCallback);
  }

  /**
   * Saves a document specifying a cluster where to store the record. Behavior depends by the current running transaction if any. If
   * no transaction is running then changes apply immediately. If an Optimistic transaction is running then the record will be
   * changed at commit time. The current transaction will continue to see the record as modified, while others not. If a Pessimistic
   * transaction is running, then an exclusive lock is acquired against the record. Current transaction will continue to see the
   * record as modified, while others cannot access to it since it's locked.
   * <p>
   * If MVCC is enabled and the version of the document is different by the version stored in the database, then a {@link
   * OConcurrentModificationException} exception is thrown. Before to save the document it must be valid following the constraints
   * declared in the schema if any (can work also in schema-less mode). To validate the document the {@link ODocument#validate()} is
   * called.
   *
   * @param iRecord      Record to save
   * @param iClusterName Cluster name where to save the record
   *
   * @return The Database instance itself giving a "fluent interface". Useful to call multiple methods in chain.
   *
   * @throws OConcurrentModificationException if the version of the document is different by the version contained in the database.
   * @throws OValidationException             if the document breaks some validation constraints defined in the schema
   * @see #setMVCC(boolean), {@link #isMVCC()}, ODocument#validate()
   */
  @Override
  public <RET extends ORecord> RET save(final ORecord iRecord, final String iClusterName) {
    return (RET) save(iRecord, iClusterName, OPERATION_MODE.SYNCHRONOUS, false, null, null);
  }

  /**
   * Saves a document specifying a cluster where to store the record. Behavior depends by the current running transaction if any. If
   * no transaction is running then changes apply immediately. If an Optimistic transaction is running then the record will be
   * changed at commit time. The current transaction will continue to see the record as modified, while others not. If a Pessimistic
   * transaction is running, then an exclusive lock is acquired against the record. Current transaction will continue to see the
   * record as modified, while others cannot access to it since it's locked.
   * <p>
   * If MVCC is enabled and the version of the document is different by the version stored in the database, then a {@link
   * OConcurrentModificationException} exception is thrown. Before to save the document it must be valid following the constraints
   * declared in the schema if any (can work also in schema-less mode). To validate the document the {@link ODocument#validate()} is
   * called.
   *
   * @param iRecord                Record to save
   * @param iClusterName           Cluster name where to save the record
   * @param iMode                  Mode of save: synchronous (default) or asynchronous
   * @param iForceCreate           Flag that indicates that record should be created. If record with current rid already exists,
   *                               exception is thrown
   * @param iRecordCreatedCallback callback that is called after creation of new record
   * @param iRecordUpdatedCallback callback that is called after record update
   *
   * @return The Database instance itself giving a "fluent interface". Useful to call multiple methods in chain.
   *
   * @throws OConcurrentModificationException if the version of the document is different by the version contained in the database.
   * @throws OValidationException             if the document breaks some validation constraints defined in the schema
   * @see #setMVCC(boolean), {@link #isMVCC()}, ODocument#validate()
   */
  @Override
  public <RET extends ORecord> RET save(ORecord iRecord, String iClusterName, final OPERATION_MODE iMode, boolean iForceCreate,
      final ORecordCallback<? extends Number> iRecordCreatedCallback, ORecordCallback<Integer> iRecordUpdatedCallback) {
    checkOpenness();

    if (iRecord instanceof OVertex) {
      iRecord = iRecord.getRecord();
    }
    if (iRecord instanceof OEdge) {
      if (((OEdge) iRecord).isLightweight()) {
        iRecord = ((OEdge) iRecord).getFrom();
      } else {
        iRecord = iRecord.getRecord();
      }
    }

    ODirtyManager dirtyManager = ORecordInternal.getDirtyManager(iRecord);
    if (iRecord instanceof OElement && dirtyManager != null && dirtyManager.getReferences() != null && !dirtyManager.getReferences()
        .isEmpty()) {
      if ((((OElement) iRecord).isVertex() || ((OElement) iRecord).isEdge()) && !getTransaction().isActive() && inHook.isEmpty()) {
        return saveGraph(iRecord, iClusterName, iMode, iForceCreate, iRecordCreatedCallback, iRecordUpdatedCallback);
      }
    }
    return saveInternal(iRecord, iClusterName, iMode, iForceCreate, iRecordCreatedCallback, iRecordUpdatedCallback);
  }

  private <RET extends ORecord> RET saveInternal(ORecord iRecord, String iClusterName, OPERATION_MODE iMode, boolean iForceCreate,
      ORecordCallback<? extends Number> iRecordCreatedCallback, ORecordCallback<Integer> iRecordUpdatedCallback) {

    if (!(iRecord instanceof ODocument)) {
      assignAndCheckCluster(iRecord, iClusterName);
      return (RET) currentTx.saveRecord(iRecord, iClusterName, iMode, iForceCreate, iRecordCreatedCallback, iRecordUpdatedCallback);
    }

    ODocument doc = (ODocument) iRecord;
    ODocumentInternal.checkClass(doc, this);
    //  IN TX THE VALIDATION MAY BE RUN TWICE BUT IS CORRECT BECAUSE OF DIFFERENT RECORD STATUS
    try {
      doc.validate();
    } catch (OValidationException e) {
      doc.undo();
      throw e;
    }
    ODocumentInternal.convertAllMultiValuesToTrackedVersions(doc);

    if (iForceCreate || !doc.getIdentity().isValid()) {
      if (doc.getClassName() != null)
        checkSecurity(ORule.ResourceGeneric.CLASS, ORole.PERMISSION_CREATE, doc.getClassName());

      assignAndCheckCluster(doc, iClusterName);

    } else {
      // UPDATE: CHECK ACCESS ON SCHEMA CLASS NAME (IF ANY)
      if (doc.getClassName() != null)
        checkSecurity(ORule.ResourceGeneric.CLASS, ORole.PERMISSION_UPDATE, doc.getClassName());
    }

    doc = (ODocument) currentTx
        .saveRecord(iRecord, iClusterName, iMode, iForceCreate, iRecordCreatedCallback, iRecordUpdatedCallback);

    return (RET) doc;
  }

  private <RET extends ORecord> RET saveGraph(ORecord iRecord, String iClusterName, OPERATION_MODE iMode, boolean iForceCreate,
      ORecordCallback<? extends Number> iRecordCreatedCallback, ORecordCallback<Integer> iRecordUpdatedCallback) {
    begin();
    try {
      return saveInternal(iRecord, iClusterName, iMode, iForceCreate, iRecordCreatedCallback, iRecordUpdatedCallback);
    } finally {
      commit();
    }

  }

  /**
   * Deletes a document. Behavior depends by the current running transaction if any. If no transaction is running then the record is
   * deleted immediately. If an Optimistic transaction is running then the record will be deleted at commit time. The current
   * transaction will continue to see the record as deleted, while others not. If a Pessimistic transaction is running, then an
   * exclusive lock is acquired against the record. Current transaction will continue to see the record as deleted, while others
   * cannot access to it since it's locked.
   * <p>
   * If MVCC is enabled and the version of the document is different by the version stored in the database, then a {@link
   * OConcurrentModificationException} exception is thrown.
   *
   * @param record record to delete
   *
   * @return The Database instance itself giving a "fluent interface". Useful to call multiple methods in chain.
   *
   * @see #setMVCC(boolean), {@link #isMVCC()}
   */
  public ODatabaseDocumentAbstract delete(final ORecord record) {
    checkOpenness();
    if (record == null)
      throw new ODatabaseException("Cannot delete null document");
    if (record instanceof OVertex) {
      OVertexDelegate.deleteLinks((OVertex) record);
    } else if (record instanceof OEdge) {
      OEdgeDelegate.deleteLinks((OEdge) record);
    }

    // CHECK ACCESS ON SCHEMA CLASS NAME (IF ANY)
    if (record instanceof ODocument && ((ODocument) record).getClassName() != null)
      checkSecurity(ORule.ResourceGeneric.CLASS, ORole.PERMISSION_DELETE, ((ODocument) record).getClassName());

    try {
      currentTx.deleteRecord(record, OPERATION_MODE.SYNCHRONOUS);
    } catch (OException e) {
      throw e;
    } catch (Exception e) {
      if (record instanceof ODocument)
        throw OException.wrapException(new ODatabaseException(
            "Error on deleting record " + record.getIdentity() + " of class '" + ((ODocument) record).getClassName() + "'"), e);
      else
        throw OException.wrapException(new ODatabaseException("Error on deleting record " + record.getIdentity()), e);
    }
    return this;
  }

  /**
   * Returns the number of the records of the class iClassName.
   */
  public long countClass(final String iClassName) {
    return countClass(iClassName, true);
  }

  /**
   * Returns the number of the records of the class iClassName considering also sub classes if polymorphic is true.
   */
  public long countClass(final String iClassName, final boolean iPolymorphic) {
    final OClass cls = getMetadata().getImmutableSchemaSnapshot().getClass(iClassName);

    if (cls == null)
      throw new IllegalArgumentException("Class '" + iClassName + "' not found in database");

    long totalOnDb = cls.count(iPolymorphic);

    long deletedInTx = 0;
    long addedInTx = 0;
    if (getTransaction().isActive())
      for (ORecordOperation op : getTransaction().getRecordOperations()) {
        if (op.type == ORecordOperation.DELETED) {
          final ORecord rec = op.getRecord();
          if (rec != null && rec instanceof ODocument) {
            OClass schemaClass = ((ODocument) rec).getSchemaClass();
            if (iPolymorphic) {
              if (schemaClass.isSubClassOf(iClassName))
                deletedInTx++;
            } else {
              if (iClassName.equals(schemaClass.getName()) || iClassName.equals(schemaClass.getShortName()))
                deletedInTx++;
            }
          }
        }
        if (op.type == ORecordOperation.CREATED) {
          final ORecord rec = op.getRecord();
          if (rec != null && rec instanceof ODocument) {
            OClass schemaClass = ((ODocument) rec).getSchemaClass();
            if (schemaClass != null) {
              if (iPolymorphic) {
                if (schemaClass.isSubClassOf(iClassName))
                  addedInTx++;
              } else {
                if (iClassName.equals(schemaClass.getName()) || iClassName.equals(schemaClass.getShortName()))
                  addedInTx++;
              }
            }
          }
        }
      }

    return (totalOnDb + addedInTx) - deletedInTx;
  }

  /**
   * {@inheritDoc}
   */
  @Override
  public ODatabase<ORecord> commit() {
    return commit(false);
  }

  @Override
  public ODatabaseDocument commit(boolean force) throws OTransactionException {
    checkOpenness();
    checkIfActive();

    if (!currentTx.isActive())
      return this;

    if (!force && currentTx.amountOfNestedTxs() > 1) {
      //This just do count down no real commit here
      currentTx.commit();
      return this;
    }

    // WAKE UP LISTENERS

    try {
      beforeCommitOperations();
    } catch (OException e) {
      try {
        rollback(force);
      } catch (Exception re) {
        OLogManager.instance().error(this, "Exception during rollback `%08X`", re, System.identityHashCode(re));
      }
      throw e;
    }
    try {
      currentTx.commit(force);
    } catch (RuntimeException e) {

      if ((e instanceof OHighLevelException) || (e instanceof ONeedRetryException))
        OLogManager.instance().debug(this, "Error on transaction commit `%08X`", e, System.identityHashCode(e));
      else
        OLogManager.instance().error(this, "Error on transaction commit `%08X`", e, System.identityHashCode(e));

      // WAKE UP ROLLBACK LISTENERS
      beforeRollbackOperations();

      try {
        // ROLLBACK TX AT DB LEVEL
        ((OTransactionAbstract) currentTx).internalRollback();
      } catch (Exception re) {
        OLogManager.instance().error(this, "Error during transaction rollback `%08X`", re, System.identityHashCode(re));
      }

      getLocalCache().clear();

      // WAKE UP ROLLBACK LISTENERS
      afterRollbackOperations();
      throw e;
    }

    // WAKE UP LISTENERS
    afterCommitOperations();

    return this;
  }

  protected void beforeCommitOperations() {
    for (ODatabaseListener listener : browseListeners())
      try {
        listener.onBeforeTxCommit(this);
      } catch (Exception e) {
        OLogManager.instance()
            .error(this, "Cannot commit the transaction: caught exception on execution of %s.onBeforeTxCommit() `%08X`", e,
                listener.getClass().getName(), System.identityHashCode(e));
        throw OException.wrapException(new OTransactionException(
            "Cannot commit the transaction: caught exception on execution of " + listener.getClass().getName()
                + "#onBeforeTxCommit()"), e);
      }
  }

  protected void afterCommitOperations() {
    for (ODatabaseListener listener : browseListeners())
      try {
        listener.onAfterTxCommit(this);
      } catch (Exception e) {
        final String message =
            "Error after the transaction has been committed. The transaction remains valid. The exception caught was on execution of "
                + listener.getClass() + ".onAfterTxCommit() `%08X`";

        OLogManager.instance().error(this, message, e, System.identityHashCode(e));

        throw OException.wrapException(new OTransactionBlockedException(message), e);

      }
  }

  protected void beforeRollbackOperations() {
    for (ODatabaseListener listener : browseListeners())
      try {
        listener.onBeforeTxRollback(this);
      } catch (Exception t) {
        OLogManager.instance().error(this, "Error before transaction rollback `%08X`", t, System.identityHashCode(t));
      }
  }

  protected void afterRollbackOperations() {
    for (ODatabaseListener listener : browseListeners())
      try {
        listener.onAfterTxRollback(this);
      } catch (Exception t) {
        OLogManager.instance().error(this, "Error after transaction rollback `%08X`", t, System.identityHashCode(t));
      }
  }

  /**
   * {@inheritDoc}
   */
  @Override
  public ODatabase<ORecord> rollback() {
    return rollback(false);
  }

  @Override
  public ODatabaseDocument rollback(boolean force) throws OTransactionException {
    checkOpenness();
    if (currentTx.isActive()) {

      if (!force && currentTx.amountOfNestedTxs() > 1) {
        //This just decrement the counter no real rollback here
        currentTx.rollback();
        return this;
      }

      // WAKE UP LISTENERS
      beforeRollbackOperations();
      currentTx.rollback(force, -1);
      // WAKE UP LISTENERS
      afterRollbackOperations();
    }

    getLocalCache().clear();

    return this;
  }

  /**
   * This method is internal, it can be subject to signature change or be removed, do not use.
   *
   * @Internal
   */
  @Override
  public <DB extends ODatabase> DB getUnderlying() {
    throw new UnsupportedOperationException();
  }

  @Override
  public <V> V callInLock(final Callable<V> iCallable, final boolean iExclusiveLock) {
    return getStorage().callInLock(iCallable, iExclusiveLock);
  }

  @Override
  public List<String> backup(final OutputStream out, final Map<String, Object> options, final Callable<Object> callable,
      final OCommandOutputListener iListener, final int compressionLevel, final int bufferSize) throws IOException {
    checkOpenness();
    return getStorage().backup(out, options, callable, iListener, compressionLevel, bufferSize);
  }

  @Override
  public void restore(final InputStream in, final Map<String, Object> options, final Callable<Object> callable,
      final OCommandOutputListener iListener) throws IOException {
    checkOpenness();

    getStorage().restore(in, options, callable, iListener);

    if (!isClosed()) {
      loadMetadata();
      sharedContext = null;
    }
  }

  /**
   * {@inheritDoc}
   */
  public OSBTreeCollectionManager getSbTreeCollectionManager() {
    return getStorage().getSBtreeCollectionManager();
  }

  @Override
  public OCurrentStorageComponentsFactory getStorageVersions() {
    return componentsFactory;
  }

  public ORecordSerializer getSerializer() {
    return serializer;
  }

  /**
   * Sets serializer for the database which will be used for document serialization.
   *
   * @param serializer the serializer to set.
   */
  public void setSerializer(ORecordSerializer serializer) {
    this.serializer = serializer;
  }

  @Override
  public void resetInitialization() {
    for (ORecordHook h : hooks.keySet())
      h.onUnregister();

    hooks.clear();
    compileHooks();

    close();

    initialized = false;
  }

  @Override
  public String incrementalBackup(final String path) {
    checkOpenness();
    checkIfActive();

    return getStorage().incrementalBackup(path);
  }

  @Override
  @Deprecated
  public <DB extends ODatabaseDocument> DB checkSecurity(final String iResource, final int iOperation) {
    final String resourceSpecific = ORule.mapLegacyResourceToSpecificResource(iResource);
    final ORule.ResourceGeneric resourceGeneric = ORule.mapLegacyResourceToGenericResource(iResource);

    if (resourceSpecific == null || resourceSpecific.equals("*"))
      checkSecurity(resourceGeneric, null, iOperation);

    return checkSecurity(resourceGeneric, resourceSpecific, iOperation);
  }

  @Override
  @Deprecated
  public <DB extends ODatabaseDocument> DB checkSecurity(final String iResourceGeneric, final int iOperation,
      final Object iResourceSpecific) {
    final ORule.ResourceGeneric resourceGeneric = ORule.mapLegacyResourceToGenericResource(iResourceGeneric);
    if (iResourceSpecific == null || iResourceSpecific.equals("*"))
      return checkSecurity(resourceGeneric, iOperation, (Object) null);

    return checkSecurity(resourceGeneric, iOperation, iResourceSpecific);
  }

  @Override
  @Deprecated
  public <DB extends ODatabaseDocument> DB checkSecurity(final String iResourceGeneric, final int iOperation,
      final Object... iResourcesSpecific) {
    final ORule.ResourceGeneric resourceGeneric = ORule.mapLegacyResourceToGenericResource(iResourceGeneric);
    return checkSecurity(resourceGeneric, iOperation, iResourcesSpecific);
  }

  /**
   * @return <code>true</code> if database is obtained from the pool and <code>false</code> otherwise.
   */
  @Override
  public boolean isPooled() {
    return false;
  }

  /**
   * Use #activateOnCurrentThread instead.
   */
  @Deprecated
  public void setCurrentDatabaseInThreadLocal() {
    activateOnCurrentThread();
  }

  /**
   * Activates current database instance on current thread.
   */
  @Override
  public ODatabaseDocumentAbstract activateOnCurrentThread() {
    final ODatabaseRecordThreadLocal tl = ODatabaseRecordThreadLocal.instance();
    if (tl != null)
      tl.set(this);
    return this;
  }

  @Override
  public boolean isActiveOnCurrentThread() {
    final ODatabaseRecordThreadLocal tl = ODatabaseRecordThreadLocal.instance();
    final ODatabaseDocumentInternal db = tl != null ? tl.getIfDefined() : null;
    return db == this;
  }

  protected void checkOpenness() {
    if (status == STATUS.CLOSED)
      throw new ODatabaseException("Database '" + getURL() + "' is closed");
  }

  private void popInHook(OIdentifiable id) {
    inHook.remove(id);
  }

  private boolean pushInHook(OIdentifiable id) {
    return inHook.add(id);
  }

  protected void callbackHookFailure(ORecord record, boolean wasNew, byte[] stream) {
    if (stream != null && stream.length > 0)
      callbackHooks(wasNew ? ORecordHook.TYPE.CREATE_FAILED : ORecordHook.TYPE.UPDATE_FAILED, record);
  }

  protected void callbackHookSuccess(final ORecord record, final boolean wasNew, final byte[] stream,
      final OStorageOperationResult<Integer> operationResult) {
    if (stream != null && stream.length > 0) {
      final ORecordHook.TYPE hookType;
      if (!operationResult.isMoved()) {
        hookType = wasNew ? ORecordHook.TYPE.AFTER_CREATE : ORecordHook.TYPE.AFTER_UPDATE;
      } else {
        hookType = wasNew ? ORecordHook.TYPE.CREATE_REPLICATED : ORecordHook.TYPE.UPDATE_REPLICATED;
      }
      callbackHooks(hookType, record);

    }
  }

  protected void callbackHookFinalize(final ORecord record, final boolean wasNew, final byte[] stream) {
    if (stream != null && stream.length > 0) {
      final ORecordHook.TYPE hookType;
      hookType = wasNew ? ORecordHook.TYPE.FINALIZE_CREATION : ORecordHook.TYPE.FINALIZE_UPDATE;
      callbackHooks(hookType, record);

      clearDocumentTracking(record);
    }
  }

  protected void clearDocumentTracking(final ORecord record) {
    if (record instanceof ODocument && ((ODocument) record).isTrackingChanges()) {
      ODocumentInternal.clearTrackData((ODocument) record);
    }
  }

  protected void checkRecordClass(final OClass recordClass, final String iClusterName, final ORecordId rid) {
    final OClass clusterIdClass = metadata.getImmutableSchemaSnapshot().getClassByClusterId(rid.getClusterId());
    if (recordClass == null && clusterIdClass != null || clusterIdClass == null && recordClass != null || (recordClass != null
        && !recordClass.equals(clusterIdClass)))
      throw new IllegalArgumentException(
          "Record saved into cluster '" + iClusterName + "' should be saved with class '" + clusterIdClass
              + "' but has been created with class '" + recordClass + "'");
  }

  protected void init() {
    currentTx = new OTransactionNoTx(this);
  }

  private OFreezableStorageComponent getFreezableStorage() {
    OStorage s = getStorage();
    if (s instanceof OFreezableStorageComponent)
      return (OFreezableStorageComponent) s;
    else {
      OLogManager.instance().error(this, "Storage of type " + s.getType() + " does not support freeze operation", null);
      return null;
    }
  }

  public void checkIfActive() {
    final ODatabaseRecordThreadLocal tl = ODatabaseRecordThreadLocal.instance();
    ODatabaseDocumentInternal currentDatabase = tl != null ? tl.get() : null;
    if (currentDatabase instanceof ODatabaseDocumentTx) {
      currentDatabase = ((ODatabaseDocumentTx) currentDatabase).internal;
    }
    if (currentDatabase != this)
      throw new IllegalStateException(
          "The current database instance (" + toString() + ") is not active on the current thread (" + Thread.currentThread()
              + "). Current active database is: " + currentDatabase);
  }

  public Set<Integer> getBlobClusterIds() {
    return getMetadata().getSchema().getBlobClusters();
  }

  private void compileHooks() {
    final List<ORecordHook>[] intermediateHooksByScope = new List[ORecordHook.SCOPE.values().length];
    for (ORecordHook.SCOPE scope : ORecordHook.SCOPE.values())
      intermediateHooksByScope[scope.ordinal()] = new ArrayList<>();

    for (ORecordHook hook : hooks.keySet())
      for (ORecordHook.SCOPE scope : hook.getScopes())
        intermediateHooksByScope[scope.ordinal()].add(hook);

    for (ORecordHook.SCOPE scope : ORecordHook.SCOPE.values()) {
      final int ordinal = scope.ordinal();
      final List<ORecordHook> scopeHooks = intermediateHooksByScope[ordinal];
      hooksByScope[ordinal] = scopeHooks.toArray(new ORecordHook[scopeHooks.size()]);
    }
  }

  @Override
  public OSharedContext getSharedContext() {
    // NOW NEED TO GET THE CONTEXT FROM RESOURCES IN FUTURE WILL BE NOT NEEDED
    if (sharedContext == null) {
      sharedContext = getStorage().getResource(OSharedContext.class.getName(), new Callable<OSharedContext>() {
        @Override
        public OSharedContext call() throws Exception {
          throw new ODatabaseException("Accessing to the database context before the database has bean initialized");
        }
      });
    }
    return sharedContext;
  }

  public static Object executeWithRetries(final OCallable<Object, Integer> callback, final int maxRetry) {
    return executeWithRetries(callback, maxRetry, 0, null);
  }

  public static Object executeWithRetries(final OCallable<Object, Integer> callback, final int maxRetry,
      final int waitBetweenRetry) {
    return executeWithRetries(callback, maxRetry, waitBetweenRetry, null);
  }

  public static Object executeWithRetries(final OCallable<Object, Integer> callback, final int maxRetry, final int waitBetweenRetry,
      final ORecord[] recordToReloadOnRetry) {
    ONeedRetryException lastException = null;
    for (int retry = 0; retry < maxRetry; ++retry) {
      try {
        return callback.call(retry);
      } catch (ONeedRetryException e) {
        // SAVE LAST EXCEPTION AND RETRY
        lastException = e;

        if (recordToReloadOnRetry != null) {
          // RELOAD THE RECORDS
          for (ORecord r : recordToReloadOnRetry)
            r.reload();
        }

        if (waitBetweenRetry > 0)
          try {
            Thread.sleep(waitBetweenRetry);
          } catch (InterruptedException ignore) {
            Thread.currentThread().interrupt();
            break;
          }
      }
    }
    throw lastException;
  }

  private void bindPropertiesToContext(OContextConfiguration configuration, final Map<String, Object> iProperties) {
    final String connectionStrategy = iProperties != null ? (String) iProperties.get("connectionStrategy") : null;
    if (connectionStrategy != null)
      configuration.setValue(OGlobalConfiguration.CLIENT_CONNECTION_STRATEGY, connectionStrategy);

    final String compressionMethod = iProperties != null ?
        (String) iProperties.get(OGlobalConfiguration.STORAGE_COMPRESSION_METHOD.getKey().toLowerCase(Locale.ENGLISH)) :
        null;
    if (compressionMethod != null)
      // SAVE COMPRESSION METHOD IN CONFIGURATION
      configuration.setValue(OGlobalConfiguration.STORAGE_COMPRESSION_METHOD, compressionMethod);

    final String encryptionMethod = iProperties != null ?
        (String) iProperties.get(OGlobalConfiguration.STORAGE_ENCRYPTION_METHOD.getKey().toLowerCase(Locale.ENGLISH)) :
        null;
    if (encryptionMethod != null)
      // SAVE ENCRYPTION METHOD IN CONFIGURATION
      configuration.setValue(OGlobalConfiguration.STORAGE_ENCRYPTION_METHOD, encryptionMethod);

    final String encryptionKey = iProperties != null ?
        (String) iProperties.get(OGlobalConfiguration.STORAGE_ENCRYPTION_KEY.getKey().toLowerCase(Locale.ENGLISH)) :
        null;
    if (encryptionKey != null)
      // SAVE ENCRYPTION KEY IN CONFIGURATION
      configuration.setValue(OGlobalConfiguration.STORAGE_ENCRYPTION_KEY, encryptionKey);
  }

  private void bindPropertiesToContextGlobal(OContextConfiguration configuration,
      final Map<OGlobalConfiguration, Object> iProperties) {
    final String connectionStrategy = iProperties != null ? (String) iProperties.get("connectionStrategy") : null;
    if (connectionStrategy != null)
      configuration.setValue(OGlobalConfiguration.CLIENT_CONNECTION_STRATEGY, connectionStrategy);

    final String compressionMethod =
        iProperties != null ? (String) iProperties.get(OGlobalConfiguration.STORAGE_COMPRESSION_METHOD) : null;
    if (compressionMethod != null)
      // SAVE COMPRESSION METHOD IN CONFIGURATION
      configuration.setValue(OGlobalConfiguration.STORAGE_COMPRESSION_METHOD, compressionMethod);

    final String encryptionMethod =
        iProperties != null ? (String) iProperties.get(OGlobalConfiguration.STORAGE_ENCRYPTION_METHOD) : null;
    if (encryptionMethod != null)
      // SAVE ENCRYPTION METHOD IN CONFIGURATION
      configuration.setValue(OGlobalConfiguration.STORAGE_ENCRYPTION_METHOD, encryptionMethod);

    final String encryptionKey = iProperties != null ? (String) iProperties.get(OGlobalConfiguration.STORAGE_ENCRYPTION_KEY) : null;
    if (encryptionKey != null)
      // SAVE ENCRYPTION KEY IN CONFIGURATION
      configuration.setValue(OGlobalConfiguration.STORAGE_ENCRYPTION_KEY, encryptionKey);
  }

  public boolean isUseLightweightEdges() {
    final List<OStorageEntryConfiguration> custom = (List<OStorageEntryConfiguration>) this.get(ATTRIBUTES.CUSTOM);
    for (OStorageEntryConfiguration c : custom) {
      if (c.name.equals("useLightweightEdges"))
        return Boolean.parseBoolean(c.value);
    }
    return false;
  }

  public void setUseLightweightEdges(boolean b) {
    this.setCustom("useLightweightEdges", b);
  }

  public OEdge newLightweightEdge(String iClassName, OVertex from, OVertex to) {
    OClass clazz = getMetadata().getSchema().getClass(iClassName);
    OEdgeDelegate result = new OEdgeDelegate(from, to, clazz, iClassName);

    return result;
  }

  public synchronized void queryStarted(String id, OResultSet rs) {
    if (this.activeQueries.size() > 1 && this.activeQueries.size() % 10 == 0) {
      StringBuilder msg = new StringBuilder();
      msg.append("This database instance has ");
      msg.append(activeQueries.size());
      msg.append(" open command/query result sets, please make sure you close them with OResultSet.close()");
      OLogManager.instance().warn(this, msg.toString(), null);
      if (OLogManager.instance().isDebugEnabled()) {
        activeQueries.values().stream().map(pendingQuery -> pendingQuery.getExecutionPlan()).filter(plan -> plan != null)
            .forEach(plan -> OLogManager.instance().debug(this, plan.toString()));
      }
    }
    this.activeQueries.put(id, rs);
  }

  public synchronized void queryClosed(String id) {
    this.activeQueries.remove(id);
  }

  protected synchronized void closeActiveQueries() {
    while (activeQueries.size() > 0) {
      this.activeQueries.values().iterator().next().close();//the query automatically unregisters itself
    }
  }

  public OResultSet getActiveQuery(String id) {
    return activeQueries.get(id);
  }

  @Override
  public void internalCommit(OTransactionInternal transaction) {
    this.getStorage().commit(transaction);
  }

  @Override
  public boolean isClusterEdge(int cluster) {
    OClass clazz = getMetadata().getSchema().getClassByClusterId(cluster);
    if (clazz != null && clazz.isEdgeType())
      return true;
    return false;
  }

  @Override
  public boolean isClusterVertex(int cluster) {
    OClass clazz = getMetadata().getSchema().getClassByClusterId(cluster);
    if (clazz != null && clazz.isVertexType())
      return true;
    return false;
  }

}<|MERGE_RESOLUTION|>--- conflicted
+++ resolved
@@ -1480,36 +1480,6 @@
     return rid.getClusterId();
   }
 
-<<<<<<< HEAD
-  public <RET extends ORecord> RET executeSaveEmptyRecord(ORecord record, String clusterName) {
-    ORecordId rid = (ORecordId) record.getIdentity();
-    assert rid.isNew();
-
-    ORecordInternal.onBeforeIdentityChanged(record);
-    int id = assignAndCheckCluster(record, clusterName);
-    clusterName = getClusterNameById(id);
-    checkSecurity(ORule.ResourceGeneric.CLUSTER, ORole.PERMISSION_CREATE, clusterName);
-
-    byte[] content = getSerializer().writeClassOnly(record);
-
-    final OStorageOperationResult<OPhysicalPosition> ppos = getStorage()
-        .createRecord(rid, content, record.getVersion(), recordType, OPERATION_MODE.SYNCHRONOUS.ordinal(), null);
-
-    ORecordInternal.setVersion(record, ppos.getResult().recordVersion);
-    ((ORecordId) record.getIdentity()).copyFrom(rid);
-    ORecordInternal.onAfterIdentityChanged(record);
-
-    return (RET) record;
-  }
-
-  public abstract <RET extends ORecord> RET executeSaveRecord(final ORecord record, String clusterName, final int ver,
-      final OPERATION_MODE mode, boolean forceCreate, final ORecordCallback<? extends Number> recordCreatedCallback,
-      ORecordCallback<Integer> recordUpdatedCallback);
-
-  public abstract void executeDeleteRecord(OIdentifiable record, final int iVersion, final boolean iRequired,
-      final OPERATION_MODE iMode, boolean prohibitTombstones);
-
-=======
   /**
    * This method is internal, it can be subject to signature change or be removed, do not use.
    *
@@ -1550,7 +1520,6 @@
     }
   }
 
->>>>>>> 4e6451cf
   public ODatabaseDocumentAbstract begin() {
     return begin(OTransaction.TXTYPE.OPTIMISTIC);
   }
