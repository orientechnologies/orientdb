--- conflicted
+++ resolved
@@ -25,7 +25,10 @@
 import com.orientechnologies.orient.core.storage.OBasicTransaction;
 import com.orientechnologies.orient.core.storage.OStorage;
 
-import java.util.*;
+import java.util.HashMap;
+import java.util.HashSet;
+import java.util.Map;
+import java.util.Set;
 import java.util.concurrent.Callable;
 
 public interface ODatabaseInternal<T> extends ODatabase<T> {
@@ -47,12 +50,7 @@
   /**
    * Internal only: replace the storage with a new one.
    *
-<<<<<<< HEAD
-   * @param iNewStorage
-   *          The new storage to use. Usually it's a wrapped instance of the current cluster.
-=======
    * @param iNewStorage The new storage to use. Usually it's a wrapped instance of the current cluster.
->>>>>>> 49bf80bf
    */
   void replaceStorage(OStorage iNewStorage);
 
@@ -97,13 +95,13 @@
   OSharedContext getSharedContext();
 
   /**
-<<<<<<< HEAD
    * The active implicit micro-transaction or active/inactive regular transaction. Use the transaction returned by this method if
    * you are doing "system" things that affect both regular database transactions and implicit storage micro-transactions wrapping
    * non-transactional operations on the database-storage level.
    */
   OBasicTransaction getMicroOrRegularTransaction();
-=======
+
+  /**
    * returns the cluster map for current deploy. The keys of the map are node names, the values contain names of clusters (data
    * files) available on the single node.
    *
@@ -147,6 +145,5 @@
   default boolean isSharded() {
     return false;
   }
->>>>>>> 49bf80bf
 
 }