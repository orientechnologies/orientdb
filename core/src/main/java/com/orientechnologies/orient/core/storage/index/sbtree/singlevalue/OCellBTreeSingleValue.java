--- conflicted
+++ resolved
@@ -240,7 +240,7 @@
           UpdateBucketSearchResult bucketSearchResult = findBucketForUpdate(key, atomicOperation);
 
           OCacheEntry keyBucketCacheEntry = loadPageForWrite(atomicOperation, fileId, bucketSearchResult.getLastPathItem(), false,
-              true);
+              true, true);
           OSBTreeBucketSingleValue<K> keyBucket = new OSBTreeBucketSingleValue<>(keyBucketCacheEntry, keySerializer, keyTypes,
               encryption);
 
@@ -321,7 +321,7 @@
             if (pageIndex != keyBucketCacheEntry.getPageIndex()) {
               releasePageFromWrite(atomicOperation, keyBucketCacheEntry);
 
-              keyBucketCacheEntry = loadPageForWrite(atomicOperation, fileId, pageIndex, false, true);
+              keyBucketCacheEntry = loadPageForWrite(atomicOperation, fileId, pageIndex, false, true, true);
             }
 
             keyBucket = new OSBTreeBucketSingleValue<>(keyBucketCacheEntry, keySerializer, keyTypes, encryption);
@@ -334,7 +334,7 @@
           }
 
         } else {
-          final OCacheEntry cacheEntry = loadPageForWrite(atomicOperation, nullBucketFileId, 0, false, true);
+          final OCacheEntry cacheEntry = loadPageForWrite(atomicOperation, nullBucketFileId, 0, false, true, true);
 
           int sizeDiff = 0;
 
@@ -390,7 +390,7 @@
     try {
       acquireExclusiveLock();
       try {
-        final OCacheEntry nullCacheEntry = loadPageForWrite(atomicOperation, nullBucketFileId, 0, false, true);
+        final OCacheEntry nullCacheEntry = loadPageForWrite(atomicOperation, nullBucketFileId, 0, false, true, true);
         try {
           final ONullBucket nullBucket = new ONullBucket(nullCacheEntry, false);
           nullBucket.removeValue();
@@ -398,7 +398,7 @@
           releasePageFromWrite(atomicOperation, nullCacheEntry);
         }
 
-        final OCacheEntry entryPointCacheEntry = loadPageForWrite(atomicOperation, fileId, ENTRY_POINT_INDEX, false, true);
+        final OCacheEntry entryPointCacheEntry = loadPageForWrite(atomicOperation, fileId, ENTRY_POINT_INDEX, false, true, true);
         try {
           final OEntryPoint<K> entryPoint = new OEntryPoint<>(entryPointCacheEntry);
           entryPoint.init();
@@ -406,7 +406,7 @@
           releasePageFromWrite(atomicOperation, entryPointCacheEntry);
         }
 
-        final OCacheEntry cacheEntry = loadPageForWrite(atomicOperation, fileId, ROOT_INDEX, false, true);
+        final OCacheEntry cacheEntry = loadPageForWrite(atomicOperation, fileId, ROOT_INDEX, false, true, true);
         try {
           @SuppressWarnings("unused")
           final OSBTreeBucketSingleValue<K> rootBucket = new OSBTreeBucketSingleValue<>(cacheEntry, true, keySerializer, keyTypes,
@@ -555,7 +555,7 @@
 
   private ORID removeNullBucket(final OAtomicOperation atomicOperation) throws IOException {
     ORID removedValue;
-    final OCacheEntry nullCacheEntry = loadPageForWrite(atomicOperation, nullBucketFileId, 0, false, true);
+    final OCacheEntry nullCacheEntry = loadPageForWrite(atomicOperation, nullBucketFileId, 0, false, true, true);
     try {
       final ONullBucket nullBucket = new ONullBucket(nullCacheEntry, false);
       removedValue = nullBucket.getValue();
@@ -576,7 +576,8 @@
 
   private ORID removeKey(final OAtomicOperation atomicOperation, final BucketSearchResult bucketSearchResult) throws IOException {
     final ORID removedValue;
-    final OCacheEntry keyBucketCacheEntry = loadPageForWrite(atomicOperation, fileId, bucketSearchResult.pageIndex, false, true);
+    final OCacheEntry keyBucketCacheEntry = loadPageForWrite(atomicOperation, fileId, bucketSearchResult.pageIndex, false, true,
+        true);
     try {
       final OSBTreeBucketSingleValue<K> keyBucket = new OSBTreeBucketSingleValue<>(keyBucketCacheEntry, keySerializer, keyTypes,
           encryption);
@@ -741,7 +742,7 @@
   }
 
   private void updateSize(final long diffSize, final OAtomicOperation atomicOperation) throws IOException {
-    final OCacheEntry entryPointCacheEntry = loadPageForWrite(atomicOperation, fileId, ENTRY_POINT_INDEX, false, true);
+    final OCacheEntry entryPointCacheEntry = loadPageForWrite(atomicOperation, fileId, ENTRY_POINT_INDEX, false, true, true);
     try {
       final OEntryPoint<K> entryPoint = new OEntryPoint<>(entryPointCacheEntry);
       entryPoint.setTreeSize(entryPoint.getTreeSize() + diffSize);
@@ -1053,18 +1054,13 @@
       final K separationKey, final List<byte[]> rightEntries, final OAtomicOperation atomicOperation) throws IOException {
 
     final OCacheEntry rightBucketEntry;
-    final OCacheEntry entryPointCacheEntry = loadPageForWrite(atomicOperation, fileId, ENTRY_POINT_INDEX, false, true);
+    final OCacheEntry entryPointCacheEntry = loadPageForWrite(atomicOperation, fileId, ENTRY_POINT_INDEX, false, true, true);
     try {
       final OEntryPoint<K> entryPoint = new OEntryPoint<>(entryPointCacheEntry);
       final int pageSize = entryPoint.getPagesSize();
 
-<<<<<<< HEAD
       if (pageSize < getFilledUpTo(atomicOperation, fileId, true) - 1) {
-        rightBucketEntry = loadPageForWrite(atomicOperation, fileId, pageSize, false, true);
-=======
-      if (pageSize < getFilledUpTo(atomicOperation, fileId) - 1) {
-        rightBucketEntry = loadPageForWrite(atomicOperation, fileId, pageSize, false, false);
->>>>>>> 5bf39798
+        rightBucketEntry = loadPageForWrite(atomicOperation, fileId, pageSize, false, false, true);
         entryPoint.setPagesSize(pageSize + 1);
       } else {
         assert pageSize == getFilledUpTo(atomicOperation, fileId, true) - 1;
@@ -1092,7 +1088,8 @@
         bucketToSplit.setRightSibling(rightBucketEntry.getPageIndex());
 
         if (rightSiblingPageIndex >= 0) {
-          final OCacheEntry rightSiblingBucketEntry = loadPageForWrite(atomicOperation, fileId, rightSiblingPageIndex, false, true);
+          final OCacheEntry rightSiblingBucketEntry = loadPageForWrite(atomicOperation, fileId, rightSiblingPageIndex, false, true,
+              true);
           final OSBTreeBucketSingleValue<K> rightSiblingBucket = new OSBTreeBucketSingleValue<>(rightSiblingBucketEntry,
               keySerializer, keyTypes, encryption);
           try {
@@ -1104,7 +1101,7 @@
       }
 
       long parentIndex = path.get(path.size() - 2);
-      OCacheEntry parentCacheEntry = loadPageForWrite(atomicOperation, fileId, parentIndex, false, true);
+      OCacheEntry parentCacheEntry = loadPageForWrite(atomicOperation, fileId, parentIndex, false, true, true);
       try {
         OSBTreeBucketSingleValue<K> parentBucket = new OSBTreeBucketSingleValue<>(parentCacheEntry, keySerializer, keyTypes,
             encryption);
@@ -1122,7 +1119,7 @@
           if (parentIndex != parentCacheEntry.getPageIndex()) {
             releasePageFromWrite(atomicOperation, parentCacheEntry);
 
-            parentCacheEntry = loadPageForWrite(atomicOperation, fileId, parentIndex, false, true);
+            parentCacheEntry = loadPageForWrite(atomicOperation, fileId, parentIndex, false, true, true);
           }
 
           parentBucket = new OSBTreeBucketSingleValue<>(parentCacheEntry, keySerializer, keyTypes, encryption);
@@ -1171,7 +1168,7 @@
     final OCacheEntry leftBucketEntry;
     final OCacheEntry rightBucketEntry;
 
-    final OCacheEntry entryPointCacheEntry = loadPageForWrite(atomicOperation, fileId, ENTRY_POINT_INDEX, false, true);
+    final OCacheEntry entryPointCacheEntry = loadPageForWrite(atomicOperation, fileId, ENTRY_POINT_INDEX, false, true, true);
     try {
       final OEntryPoint<K> entryPoint = new OEntryPoint<>(entryPointCacheEntry);
       int pageSize = entryPoint.getPagesSize();
@@ -1179,11 +1176,7 @@
       final int filledUpTo = (int) getFilledUpTo(atomicOperation, fileId, true);
 
       if (pageSize < filledUpTo - 1) {
-<<<<<<< HEAD
-        leftBucketEntry = loadPageForWrite(atomicOperation, fileId, pageSize, false, true);
-=======
-        leftBucketEntry = loadPageForWrite(atomicOperation, fileId, pageSize, false, false);
->>>>>>> 5bf39798
+        leftBucketEntry = loadPageForWrite(atomicOperation, fileId, pageSize, false, false, true);
         pageSize++;
       } else {
         assert pageSize == filledUpTo - 1;
@@ -1192,11 +1185,7 @@
       }
 
       if (pageSize < filledUpTo) {
-<<<<<<< HEAD
-        rightBucketEntry = loadPageForWrite(atomicOperation, fileId, pageSize, false, true);
-=======
-        rightBucketEntry = loadPageForWrite(atomicOperation, fileId, pageSize, false, false);
->>>>>>> 5bf39798
+        rightBucketEntry = loadPageForWrite(atomicOperation, fileId, pageSize, false, false, true);
         pageSize++;
       } else {
         assert pageSize == filledUpTo;
