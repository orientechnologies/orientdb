package com.orientechnologies.orient.core.index.engine.v1;

import com.orientechnologies.common.exception.OException;
import com.orientechnologies.common.serialization.types.OBinarySerializer;
import com.orientechnologies.orient.core.db.record.OIdentifiable;
import com.orientechnologies.orient.core.encryption.OEncryption;
import com.orientechnologies.orient.core.id.ORID;
import com.orientechnologies.orient.core.index.OIndexAbstractCursor;
import com.orientechnologies.orient.core.index.OIndexCursor;
import com.orientechnologies.orient.core.index.OIndexDefinition;
import com.orientechnologies.orient.core.index.OIndexException;
import com.orientechnologies.orient.core.index.OIndexKeyCursor;
import com.orientechnologies.orient.core.index.engine.OMultiValueIndexEngine;
import com.orientechnologies.orient.core.metadata.schema.OType;
import com.orientechnologies.orient.core.record.impl.ODocument;
import com.orientechnologies.orient.core.storage.impl.local.OAbstractPaginatedStorage;
import com.orientechnologies.orient.core.storage.index.sbtree.multivalue.OCellBTreeMultiValue;
import com.orientechnologies.orient.core.storage.index.sbtree.multivalue.v1.OCellBTreeMultiValueV1;
import com.orientechnologies.orient.core.storage.index.sbtree.multivalue.v2.OCellBTreeMultiValueV2;

import java.io.IOException;
import java.util.List;
import java.util.Map;
import java.util.Set;

<<<<<<< HEAD
public final class OCellBTreeMultiValueIndexEngine implements OMultiValueIndexEngine, OCellBTreeIndexEngine {
  private static final String DATA_FILE_EXTENSION        = ".cbt";
=======
public final class OCellBTreeMultiValueIndexEngine implements OMultiValueIndexEngine {
  public static final  String DATA_FILE_EXTENSION        = ".cbt";
>>>>>>> 4cf4d7e6
  private static final String NULL_BUCKET_FILE_EXTENSION = ".nbt";
  public static final  String M_CONTAINER_EXTENSION      = ".mbt";

  private final OCellBTreeMultiValue<Object> sbTree;
  private final String                       name;

  public OCellBTreeMultiValueIndexEngine(String name, OAbstractPaginatedStorage storage, final int version) {
    this.name = name;
    if (version == 1) {
      this.sbTree = new OCellBTreeMultiValueV1<>(name, DATA_FILE_EXTENSION, NULL_BUCKET_FILE_EXTENSION, storage);
    } else if (version == 2) {
      this.sbTree = new OCellBTreeMultiValueV2<>(name, DATA_FILE_EXTENSION, NULL_BUCKET_FILE_EXTENSION, M_CONTAINER_EXTENSION,
          storage);
    } else {
      throw new IllegalStateException("Invalid tree version " + version);
    }
  }

  @Override
  public void init(String indexName, String indexType, OIndexDefinition indexDefinition, boolean isAutomatic, ODocument metadata) {
  }

  @Override
  public void flush() {
  }

  @Override
  public String getName() {
    return name;
  }

  @Override
  public void create(OBinarySerializer valueSerializer, boolean isAutomatic, OType[] keyTypes, boolean nullPointerSupport,
      OBinarySerializer keySerializer, int keySize, Set<String> clustersToIndex, Map<String, String> engineProperties,
      ODocument metadata, OEncryption encryption) {
    try {
      //noinspection unchecked
      sbTree.create(keySerializer, keyTypes, keySize, encryption);
    } catch (IOException e) {
      throw OException.wrapException(new OIndexException("Error during creation of index " + name), e);
    }
  }

  @Override
  public void delete() {
    try {
      sbTree.delete();
    } catch (IOException e) {
      throw OException.wrapException(new OIndexException("Error during deletion of index " + name), e);
    }
  }

  @Override
  public void deleteWithoutLoad(String indexName) {
    try {
      sbTree.deleteWithoutLoad();
    } catch (IOException e) {
      throw OException.wrapException(new OIndexException("Error during deletion of index " + name), e);
    }
  }

  @Override
  public void load(final String name, final int keySize, final OType[] keyTypes, final OBinarySerializer keySerializer,
      final OEncryption encryption) {
    //noinspection unchecked
    sbTree.load(name, keySize, keyTypes, keySerializer, encryption);
  }

  @Override
  public boolean contains(Object key) {
    return !sbTree.get(key).isEmpty();
  }

  @Override
  public boolean remove(Object key) {
    try {
      return sbTree.remove(key);
    } catch (IOException e) {
      throw OException.wrapException(new OIndexException("Error during removal of key " + key + " from index " + name), e);
    }
  }

  @Override
  public boolean remove(Object key, ORID value) {
    try {
      return sbTree.remove(key, value);
    } catch (IOException e) {
      throw OException.wrapException(
          new OIndexException("Error during removal of entry with key " + key + "and RID " + value + " from index " + name), e);
    }
  }

  @Override
  public void clear() {
    try {
      sbTree.clear();
    } catch (IOException e) {
      throw OException.wrapException(new OIndexException("Error during clearing of index " + name), e);
    }
  }

  @Override
  public void close() {
    sbTree.close();
  }

  @Override
  public List<ORID> get(Object key) {
    return sbTree.get(key);
  }

  @Override
  public OIndexCursor cursor(ValuesTransformer valuesTransformer) {
    final Object firstKey = sbTree.firstKey();
    if (firstKey == null) {
      return new NullCursor();
    }

    return new OSBTreeIndexCursor(sbTree.iterateEntriesMajor(firstKey, true, true));
  }

  @Override
  public OIndexCursor descCursor(ValuesTransformer valuesTransformer) {
    final Object lastKey = sbTree.lastKey();
    if (lastKey == null) {
      return new NullCursor();
    }

    return new OSBTreeIndexCursor(sbTree.iterateEntriesMinor(lastKey, true, false));
  }

  @Override
  public OIndexKeyCursor keyCursor() {
    return new OIndexKeyCursor() {
      private final OCellBTreeMultiValue.OCellBTreeKeyCursor<Object> sbTreeKeyCursor = sbTree.keyCursor();

      @Override
      public Object next(int prefetchSize) {
        return sbTreeKeyCursor.next(prefetchSize);
      }
    };
  }

  @Override
  public void put(Object key, ORID value) {
    try {
      sbTree.put(key, value);
    } catch (IOException e) {
      throw OException
          .wrapException(new OIndexException("Error during insertion of key " + key + " and RID " + value + " to index " + name),
              e);
    }
  }

  @Override
  public Object getFirstKey() {
    return sbTree.firstKey();
  }

  @Override
  public Object getLastKey() {
    return sbTree.lastKey();
  }

  @Override
  public OIndexCursor iterateEntriesBetween(Object rangeFrom, boolean fromInclusive, Object rangeTo, boolean toInclusive,
      boolean ascSortOrder, ValuesTransformer transformer) {
    return new OSBTreeIndexCursor(sbTree.iterateEntriesBetween(rangeFrom, fromInclusive, rangeTo, toInclusive, ascSortOrder));
  }

  @Override
  public OIndexCursor iterateEntriesMajor(Object fromKey, boolean isInclusive, boolean ascSortOrder,
      ValuesTransformer transformer) {
    return new OSBTreeIndexCursor(sbTree.iterateEntriesMajor(fromKey, isInclusive, ascSortOrder));
  }

  @Override
  public OIndexCursor iterateEntriesMinor(Object toKey, boolean isInclusive, boolean ascSortOrder, ValuesTransformer transformer) {
    return new OSBTreeIndexCursor(sbTree.iterateEntriesMinor(toKey, isInclusive, ascSortOrder));
  }

  @Override
  public long size(final ValuesTransformer transformer) {
    if (transformer == null) {
      final Object firstKey = sbTree.firstKey();
      final Object lastKey = sbTree.lastKey();

      int counter = 0;

      if (!sbTree.get(null).isEmpty()) {
        counter++;
      }

      if (firstKey != null && lastKey != null) {
        final OCellBTreeMultiValue.OCellBTreeCursor<Object, ORID> cursor = sbTree
            .iterateEntriesBetween(firstKey, true, lastKey, true, true);

        Object prevKey = new Object();
        while (true) {
          final Map.Entry<Object, ORID> entry = cursor.next(-1);
          if (entry == null) {
            break;
          }

          if (!prevKey.equals(entry.getKey())) {
            counter++;
          }

          prevKey = entry.getKey();
        }
      }

      return counter;
    }

    return sbTree.size();
  }

  @Override
  public boolean hasRangeQuerySupport() {
    return true;
  }

  @Override
  public boolean acquireAtomicExclusiveLock(Object key) {
    sbTree.acquireAtomicExclusiveLock();
    return true;
  }

  @Override
  public String getIndexNameByKey(Object key) {
    return name;
  }

  private static final class OSBTreeIndexCursor extends OIndexAbstractCursor {
    private final OCellBTreeMultiValue.OCellBTreeCursor<Object, ORID> treeCursor;

    private OSBTreeIndexCursor(OCellBTreeMultiValue.OCellBTreeCursor<Object, ORID> treeCursor) {
      this.treeCursor = treeCursor;
    }

    @Override
    public Map.Entry<Object, OIdentifiable> nextEntry() {
      final Object entry = treeCursor.next(getPrefetchSize());
      //noinspection unchecked
      return (Map.Entry<Object, OIdentifiable>) entry;
    }
  }

  private static class NullCursor extends OIndexAbstractCursor {
    @Override
    public Map.Entry<Object, OIdentifiable> nextEntry() {
      return null;
    }
  }
}<|MERGE_RESOLUTION|>--- conflicted
+++ resolved
@@ -23,13 +23,9 @@
 import java.util.Map;
 import java.util.Set;
 
-<<<<<<< HEAD
-public final class OCellBTreeMultiValueIndexEngine implements OMultiValueIndexEngine, OCellBTreeIndexEngine {
-  private static final String DATA_FILE_EXTENSION        = ".cbt";
-=======
 public final class OCellBTreeMultiValueIndexEngine implements OMultiValueIndexEngine {
+  private final static int    BINARY_VERSION             = 2;
   public static final  String DATA_FILE_EXTENSION        = ".cbt";
->>>>>>> 4cf4d7e6
   private static final String NULL_BUCKET_FILE_EXTENSION = ".nbt";
   public static final  String M_CONTAINER_EXTENSION      = ".mbt";
 
@@ -254,6 +250,11 @@
   }
 
   @Override
+  public int getVersion() {
+    return BINARY_VERSION;
+  }
+
+  @Override
   public boolean acquireAtomicExclusiveLock(Object key) {
     sbTree.acquireAtomicExclusiveLock();
     return true;
