/*
 *
 *  *  Copyright 2010-2016 OrientDB LTD (http://orientdb.com)
 *  *
 *  *  Licensed under the Apache License, Version 2.0 (the "License");
 *  *  you may not use this file except in compliance with the License.
 *  *  You may obtain a copy of the License at
 *  *
 *  *       http://www.apache.org/licenses/LICENSE-2.0
 *  *
 *  *  Unless required by applicable law or agreed to in writing, software
 *  *  distributed under the License is distributed on an "AS IS" BASIS,
 *  *  WITHOUT WARRANTIES OR CONDITIONS OF ANY KIND, either express or implied.
 *  *  See the License for the specific language governing permissions and
 *  *  limitations under the License.
 *  *
 *  * For more information: http://orientdb.com
 *
 */

package com.orientechnologies.orient.core.storage.ridbag.sbtree;

import com.orientechnologies.common.exception.OException;
import com.orientechnologies.common.serialization.types.OIntegerSerializer;
import com.orientechnologies.orient.core.OOrientShutdownListener;
import com.orientechnologies.orient.core.OOrientStartupListener;
import com.orientechnologies.orient.core.config.OGlobalConfiguration;
import com.orientechnologies.orient.core.db.ODatabaseDocumentInternal;
import com.orientechnologies.orient.core.db.ODatabaseRecordThreadLocal;
import com.orientechnologies.orient.core.db.record.OIdentifiable;
import com.orientechnologies.orient.core.db.record.ridbag.ORidBag;
import com.orientechnologies.orient.core.exception.OAccessToSBtreeCollectionManagerIsProhibitedException;
import com.orientechnologies.orient.core.exception.ODatabaseException;
import com.orientechnologies.orient.core.serialization.serializer.binary.impl.OLinkSerializer;
import com.orientechnologies.orient.core.storage.impl.local.OAbstractPaginatedStorage;
import com.orientechnologies.orient.core.storage.impl.local.paginated.atomicoperations.OAtomicOperation;
import com.orientechnologies.orient.core.storage.impl.local.paginated.atomicoperations.OAtomicOperationsManager;
import com.orientechnologies.orient.core.storage.index.sbtreebonsai.local.OSBTreeBonsai;
import com.orientechnologies.orient.core.storage.index.sbtreebonsai.local.OSBTreeBonsaiLocal;

import java.io.IOException;
import java.util.ArrayList;
import java.util.List;
import java.util.Map;
import java.util.UUID;

/**
 * @author Artem Orobets (enisher-at-gmail.com)
 */
public class OSBTreeCollectionManagerShared extends OSBTreeCollectionManagerAbstract
    implements OOrientStartupListener, OOrientShutdownListener {
  /**
   * Message which is provided during throwing of {@link OAccessToSBtreeCollectionManagerIsProhibitedException}.
   */
  private static final String PROHIBITED_EXCEPTION_MESSAGE = "Access to the manager of RidBags which are based on B-Tree "
      + "implementation is prohibited. Typically it means that you use database under distributed cluster configuration. Please check "
      + "that following setting in your server configuration " + OGlobalConfiguration.RID_BAG_EMBEDDED_TO_SBTREEBONSAI_THRESHOLD
      .getKey() + " is set to " + Integer.MAX_VALUE;

  private final OAbstractPaginatedStorage storage;

  /**
   * If this flag is set to {@code true} then all access to the manager will be prohibited and exception {@link
   * OAccessToSBtreeCollectionManagerIsProhibitedException} will be thrown.
   */
  private volatile boolean prohibitAccess = false;

  public OSBTreeCollectionManagerShared(OAbstractPaginatedStorage storage) {
    super(storage);

    this.storage = storage;
  }

  // for testing purposes
  /* internal */ OSBTreeCollectionManagerShared(int evictionThreshold, int cacheMaxSize, OAbstractPaginatedStorage storage) {
    super(storage, evictionThreshold, cacheMaxSize);

    this.storage = storage;
  }

  /**
   * Once this method is called any attempt to load/create/delete b-tree will be resulted in exception thrown.
   */
  public void prohibitAccess() {
    prohibitAccess = true;
  }

  private void checkAccess() {
    if (prohibitAccess) {
      throw new OAccessToSBtreeCollectionManagerIsProhibitedException(PROHIBITED_EXCEPTION_MESSAGE);
    }
  }

  @Override
  public OSBTreeBonsai<OIdentifiable, Integer> createAndLoadTree(int clusterId) throws IOException {
    checkAccess();

    return super.createAndLoadTree(clusterId);
  }

  @Override
  public OSBTreeBonsai<OIdentifiable, Integer> loadSBTree(OBonsaiCollectionPointer collectionPointer) {
    return super.loadSBTree(collectionPointer);
  }

<<<<<<< HEAD
  @Override
  public void delete(OBonsaiCollectionPointer collectionPointer) {
    super.delete(collectionPointer);
  }

  public void createComponent(final int clusterId) throws IOException {
=======
  public void deleteComponent(final int clusterId) throws IOException {
>>>>>>> 2c86c2ad
    checkAccess();

    final OSBTreeBonsaiLocal<OIdentifiable, Integer> tree = new OSBTreeBonsaiLocal<>(FILE_NAME_PREFIX + clusterId,
        DEFAULT_EXTENSION, storage);
    tree.createComponent();
  }

  public long createComponent(final String fileName) throws IOException {
    checkAccess();

    final OSBTreeBonsaiLocal<OIdentifiable, Integer> tree = new OSBTreeBonsaiLocal<>(fileName, DEFAULT_EXTENSION, storage);
    return tree.createComponent();
  }

  @Override
  protected OSBTreeBonsaiLocal<OIdentifiable, Integer> createEdgeTree(int clusterId) throws IOException {

    OSBTreeBonsaiLocal<OIdentifiable, Integer> tree = new OSBTreeBonsaiLocal<>(FILE_NAME_PREFIX + clusterId, DEFAULT_EXTENSION,
        storage);
    tree.create(OLinkSerializer.INSTANCE, OIntegerSerializer.INSTANCE);

    return tree;
  }

  public OBonsaiCollectionPointer createTree(String fileName, final int pageIndex, final int pageOffset) throws IOException {
    checkAccess();

    final OSBTreeBonsaiLocal<OIdentifiable, Integer> tree = new OSBTreeBonsaiLocal<>(fileName, DEFAULT_EXTENSION, storage);
    tree.create(OLinkSerializer.INSTANCE, OIntegerSerializer.INSTANCE, pageIndex, pageOffset);

    return tree.getCollectionPointer();
  }

  public void deleteComponentByClusterId(final int clusterId) throws IOException {
    checkAccess();

    final String fileName = FILE_NAME_PREFIX + clusterId;
    final String fullFileName = fileName + DEFAULT_EXTENSION;
    final long fileId = storage.getWriteCache().fileIdByName(fullFileName);

    clearClusterCache(fileId, fileName);

    final OSBTreeBonsaiLocal<OIdentifiable, Integer> tree = new OSBTreeBonsaiLocal<>(fileName, DEFAULT_EXTENSION, storage);
    tree.deleteComponent();
  }

  public void deleteComponentByFileId(final long fileId) throws IOException {
    checkAccess();

    final String fullFileName = storage.getWriteCache().fileNameById(fileId);
    final String fileName = fullFileName.substring(0, fullFileName.length() - DEFAULT_EXTENSION.length());

    clearClusterCache(fileId, fileName);

    final OSBTreeBonsaiLocal<OIdentifiable, Integer> tree = new OSBTreeBonsaiLocal<>(fileName, DEFAULT_EXTENSION, storage);
    tree.deleteComponent();
  }

  @Override
  public OBonsaiCollectionPointer createSBTree(int clusterId, UUID ownerUUID) throws IOException {
    checkAccess();

    final OBonsaiCollectionPointer pointer = super.createSBTree(clusterId, ownerUUID);

    if (ownerUUID != null) {
      Map<UUID, OBonsaiCollectionPointer> changedPointers = ODatabaseRecordThreadLocal.instance().get().getCollectionsChanges();
      if (pointer != null && pointer.isValid()) {
        changedPointers.put(ownerUUID, pointer);
      }
    }

    return pointer;
  }

  @Override
  protected OSBTreeBonsai<OIdentifiable, Integer> loadTree(OBonsaiCollectionPointer collectionPointer) {
    String fileName;
    OAtomicOperation atomicOperation = OAtomicOperationsManager.getCurrentOperation();
    if (atomicOperation == null) {
      fileName = storage.getWriteCache().fileNameById(collectionPointer.getFileId());
    } else {
      fileName = atomicOperation.fileNameById(collectionPointer.getFileId());
    }

    OSBTreeBonsaiLocal<OIdentifiable, Integer> tree = new OSBTreeBonsaiLocal<>(
        fileName.substring(0, fileName.length() - DEFAULT_EXTENSION.length()), DEFAULT_EXTENSION, storage);

    if (tree.load(collectionPointer.getRootPointer())) {
      return tree;
    } else {
      return null;
    }
  }

  /**
   * Change UUID to null to prevent its serialization to disk.
   */
  @Override
  public UUID listenForChanges(ORidBag collection) {
    UUID ownerUUID = collection.getTemporaryId();
    if (ownerUUID != null) {
      final OBonsaiCollectionPointer pointer = collection.getPointer();
      ODatabaseDocumentInternal session = ODatabaseRecordThreadLocal.instance().get();
      Map<UUID, OBonsaiCollectionPointer> changedPointers = session.getCollectionsChanges();
      if (pointer != null && pointer.isValid()) {
        changedPointers.put(ownerUUID, pointer);
      }
    }

    return null;
  }

  @Override
  public void updateCollectionPointer(UUID uuid, OBonsaiCollectionPointer pointer) {
  }

  @Override
  public void clearPendingCollections() {
  }

  @Override
  public Map<UUID, OBonsaiCollectionPointer> changedIds() {
    return ODatabaseRecordThreadLocal.instance().get().getCollectionsChanges();
  }

  @Override
  public void clearChangedIds() {
    ODatabaseRecordThreadLocal.instance().get().getCollectionsChanges().clear();
  }

  public boolean tryDelete(OBonsaiCollectionPointer collectionPointer, long delay) {
    final CacheKey cacheKey = new CacheKey(storage, collectionPointer);
    final Object lock = treesSubsetLock(cacheKey);
    //noinspection SynchronizationOnLocalVariableOrMethodParameter
    synchronized (lock) {
      SBTreeBonsaiContainer container = treeCache.getQuietly(cacheKey);
      if (container != null && (container.usagesCounter != 0 || container.lastAccessTime > System.currentTimeMillis() - delay)) {
        return false;
      }

      treeCache.remove(cacheKey);
      OSBTreeBonsai<OIdentifiable, Integer> treeBonsai = this.loadTree(collectionPointer);
      try {
        final OIdentifiable first = treeBonsai.firstKey();
        if (first != null) {
          final OIdentifiable last = treeBonsai.lastKey();
          final List<OIdentifiable> entriesToDelete = new ArrayList<>(64);

          treeBonsai.loadEntriesBetween(first, true, last, true, (entry) -> {
            final int count = entry.getValue();
            final OIdentifiable rid = entry.getKey();

            for (int i = 0; i < count; i++) {
              entriesToDelete.add(rid);
            }

            return true;
          });

          for (final OIdentifiable identifiable : entriesToDelete) {
            treeBonsai.remove(identifiable);
          }
        }
        treeBonsai.delete();
      } catch (IOException e) {
        throw OException.wrapException(new ODatabaseException("Error during ridbag deletion"), e);
      }
    }
    return true;
  }
}<|MERGE_RESOLUTION|>--- conflicted
+++ resolved
@@ -103,16 +103,12 @@
     return super.loadSBTree(collectionPointer);
   }
 
-<<<<<<< HEAD
   @Override
   public void delete(OBonsaiCollectionPointer collectionPointer) {
     super.delete(collectionPointer);
   }
 
   public void createComponent(final int clusterId) throws IOException {
-=======
-  public void deleteComponent(final int clusterId) throws IOException {
->>>>>>> 2c86c2ad
     checkAccess();
 
     final OSBTreeBonsaiLocal<OIdentifiable, Integer> tree = new OSBTreeBonsaiLocal<>(FILE_NAME_PREFIX + clusterId,
