/*
 *
 *  *  Copyright 2010-2016 OrientDB LTD (http://orientdb.com)
 *  *
 *  *  Licensed under the Apache License, Version 2.0 (the "License");
 *  *  you may not use this file except in compliance with the License.
 *  *  You may obtain a copy of the License at
 *  *
 *  *       http://www.apache.org/licenses/LICENSE-2.0
 *  *
 *  *  Unless required by applicable law or agreed to in writing, software
 *  *  distributed under the License is distributed on an "AS IS" BASIS,
 *  *  WITHOUT WARRANTIES OR CONDITIONS OF ANY KIND, either express or implied.
 *  *  See the License for the specific language governing permissions and
 *  *  limitations under the License.
 *  *
 *  * For more information: http://orientdb.com
 *
 */
package com.orientechnologies.orient.core.storage.impl.local.paginated.atomicoperations;

import com.orientechnologies.common.log.OLogManager;
import com.orientechnologies.orient.core.exception.OStorageException;
import com.orientechnologies.orient.core.storage.cache.OCacheEntry;
import com.orientechnologies.orient.core.storage.cache.OCacheEntryImpl;
import com.orientechnologies.orient.core.storage.cache.OCachePointer;
import com.orientechnologies.orient.core.storage.cache.OReadCache;
import com.orientechnologies.orient.core.storage.cache.OWriteCache;
import com.orientechnologies.orient.core.storage.impl.local.paginated.base.ODurablePage;
import com.orientechnologies.orient.core.storage.impl.local.paginated.wal.OFileCreatedWALRecord;
import com.orientechnologies.orient.core.storage.impl.local.paginated.wal.OFileDeletedWALRecord;
import com.orientechnologies.orient.core.storage.impl.local.paginated.wal.OLogSequenceNumber;
import com.orientechnologies.orient.core.storage.impl.local.paginated.wal.OOperationUnitId;
import com.orientechnologies.orient.core.storage.impl.local.paginated.wal.OUpdatePageRecord;
import com.orientechnologies.orient.core.storage.impl.local.paginated.wal.OWriteAheadLog;

import java.io.IOException;
import java.util.Collections;
import java.util.HashMap;
import java.util.HashSet;
import java.util.Iterator;
import java.util.LinkedHashMap;
import java.util.Map;
import java.util.Set;

/**
 * Note: all atomic operations methods are designed in context that all operations on single files will be wrapped in shared lock.
 *
 * @author Andrey Lomakin (a.lomakin-at-orientdb.com)
 * @since 12/3/13
 */
public final class OAtomicOperation {

  private final int                storageId;
  private final OLogSequenceNumber startLSN;
  private final OOperationUnitId   operationUnitId;

  private int     startCounter;
  private boolean rollback;

  private final Set<String>            lockedObjects        = new HashSet<>();
  private final Map<Long, FileChanges> fileChanges          = new HashMap<>();
  private final Map<String, Long>      newFileNamesId       = new HashMap<>();
  private final Set<Long>              deletedFiles         = new HashSet<>();
  private final Map<String, Long>      deletedFileNameIdMap = new HashMap<>();

  private final OReadCache  readCache;
  private final OWriteCache writeCache;

  private final Map<String, OAtomicOperationMetadata<?>> metadata = new LinkedHashMap<>();

  public OAtomicOperation(final OLogSequenceNumber startLSN, final OOperationUnitId operationUnitId, final OReadCache readCache,
      final OWriteCache writeCache, final int storageId) {
    this.storageId = storageId;
    this.startLSN = startLSN;
    this.operationUnitId = operationUnitId;

    startCounter = 1;
    this.readCache = readCache;
    this.writeCache = writeCache;
  }

  public OOperationUnitId getOperationUnitId() {
    return operationUnitId;
  }

  public OCacheEntry loadPageForWrite(long fileId, final long pageIndex, final boolean checkPinnedPages, final int pageCount,
<<<<<<< HEAD
      final boolean durableFile) throws IOException {
=======
      final boolean verifyChecksum) throws IOException {
>>>>>>> 5bf39798
    assert pageCount > 0;

    fileId = checkFileIdCompatibility(fileId, storageId);

    if (deletedFiles.contains(fileId)) {
      throw new OStorageException("File with id " + fileId + " is deleted.");
    }

    final FileChanges changesContainer = fileChanges.computeIfAbsent(fileId, k -> new FileChanges(durableFile));

    if (changesContainer.isNew) {
      if (pageIndex <= changesContainer.maxNewPageIndex) {
        return changesContainer.pageChangesMap.get(pageIndex);
      } else {
        return null;
      }
    } else {
      OCacheEntryChanges pageChangesContainer = changesContainer.pageChangesMap.get(pageIndex);

      if (checkChangesFilledUpTo(changesContainer, pageIndex)) {
        if (pageChangesContainer == null) {
          final OCacheEntry delegate = readCache.loadForRead(fileId, pageIndex, checkPinnedPages, writeCache, pageCount, true);
          if (delegate != null) {
            pageChangesContainer = new OCacheEntryChanges(verifyChecksum);
            changesContainer.pageChangesMap.put(pageIndex, pageChangesContainer);
            pageChangesContainer.delegate = delegate;
            return pageChangesContainer;
          }
        } else {
          if (pageChangesContainer.isNew) {
            return pageChangesContainer;
          } else {
            // Need to load the page again from cache for locking reasons
<<<<<<< HEAD
            pageChangesContainer.delegate = readCache.loadForRead(fileId, pageIndex, checkPinnedPages, writeCache, pageCount, true);
=======
            final OCacheEntry delegate = readCache
                .loadForRead(fileId, pageIndex, checkPinnedPages, writeCache, pageCount, verifyChecksum);
            pageChangesContainer.delegate = delegate;
>>>>>>> 5bf39798
            return pageChangesContainer;
          }
        }
      }
    }
    return null;
  }

  public OCacheEntry loadPageForRead(long fileId, final long pageIndex, final boolean checkPinnedPages, final int pageCount)
      throws IOException {
    assert pageCount > 0;

    fileId = checkFileIdCompatibility(fileId, storageId);

    if (deletedFiles.contains(fileId)) {
      throw new OStorageException("File with id " + fileId + " is deleted.");
    }

    final FileChanges changesContainer = fileChanges.get(fileId);
    if (changesContainer == null) {
      return readCache.loadForRead(fileId, pageIndex, checkPinnedPages, writeCache, pageCount, true);
    }

    if (changesContainer.isNew) {
      if (pageIndex <= changesContainer.maxNewPageIndex) {
        return changesContainer.pageChangesMap.get(pageIndex);
      } else {
        return null;
      }
    } else {
      final OCacheEntryChanges pageChangesContainer = changesContainer.pageChangesMap.get(pageIndex);

      if (checkChangesFilledUpTo(changesContainer, pageIndex)) {
        if (pageChangesContainer == null) {
          return readCache.loadForRead(fileId, pageIndex, checkPinnedPages, writeCache, pageCount, true);
        } else {
          if (pageChangesContainer.isNew) {
            return pageChangesContainer;
          } else {
            // Need to load the page again from cache for locking reasons
            pageChangesContainer.delegate = readCache.loadForRead(fileId, pageIndex, checkPinnedPages, writeCache, pageCount, true);
            return pageChangesContainer;
          }
        }
      }
    }
    return null;
  }

  /**
   * Add metadata with given key inside of atomic operation. If metadata with the same key insist inside of atomic operation it will
   * be overwritten.
   *
   * @param metadata Metadata to add.
   *
   * @see OAtomicOperationMetadata
   */
  public void addMetadata(final OAtomicOperationMetadata<?> metadata) {
    this.metadata.put(metadata.getKey(), metadata);
  }

  /**
   * @param key Key of metadata which is looking for.
   *
   * @return Metadata by associated key or <code>null</code> if such metadata is absent.
   */
  public OAtomicOperationMetadata<?> getMetadata(final String key) {
    return metadata.get(key);
  }

  /**
   * @return All keys and associated metadata contained inside of atomic operation
   */
  private Map<String, OAtomicOperationMetadata<?>> getMetadata() {
    return Collections.unmodifiableMap(metadata);
  }

  public void pinPage(final OCacheEntry cacheEntry) {
    if (deletedFiles.contains(cacheEntry.getFileId())) {
      throw new OStorageException("File with id " + cacheEntry.getFileId() + " is deleted.");
    }

    final FileChanges changesContainer = fileChanges.get(cacheEntry.getFileId());
    assert changesContainer != null;

    final OCacheEntryChanges pageChangesContainer = changesContainer.pageChangesMap.get(cacheEntry.getPageIndex());
    assert pageChangesContainer != null;

    pageChangesContainer.pinPage = true;
  }

  public OCacheEntry addPage(long fileId, final boolean durableFile) {
    fileId = checkFileIdCompatibility(fileId, storageId);

    if (deletedFiles.contains(fileId)) {
      throw new OStorageException("File with id " + fileId + " is deleted.");
    }

    final FileChanges changesContainer = fileChanges.get(fileId);
    assert changesContainer != null;

    final long filledUpTo = internalFilledUpTo(fileId, changesContainer, durableFile);

    OCacheEntryChanges pageChangesContainer = changesContainer.pageChangesMap.get(filledUpTo);
    assert pageChangesContainer == null;

    pageChangesContainer = new OCacheEntryChanges(false);
    pageChangesContainer.isNew = true;

    changesContainer.pageChangesMap.put(filledUpTo, pageChangesContainer);
    changesContainer.maxNewPageIndex = filledUpTo;
    pageChangesContainer.delegate = new OCacheEntryImpl(fileId, filledUpTo, new OCachePointer(null, null, fileId, filledUpTo));
    return pageChangesContainer;
  }

  public void releasePageFromRead(final OCacheEntry cacheEntry) {
    if (cacheEntry instanceof OCacheEntryChanges) {
      releasePageFromWrite(cacheEntry);
    } else {
      readCache.releaseFromRead(cacheEntry, writeCache);
    }
  }

  public void releasePageFromWrite(final OCacheEntry cacheEntry) {
    final OCacheEntryChanges real = (OCacheEntryChanges) cacheEntry;
    if (deletedFiles.contains(cacheEntry.getFileId())) {
      throw new OStorageException("File with id " + cacheEntry.getFileId() + " is deleted.");
    }

    if (cacheEntry.getCachePointer().getBuffer() != null) {
      readCache.releaseFromRead(real.getDelegate(), writeCache);
    } else {
      assert real.isNew || !cacheEntry.isLockAcquiredByCurrentThread();
    }
  }

  public long filledUpTo(long fileId, final boolean durableFile) {
    fileId = checkFileIdCompatibility(fileId, storageId);

    if (deletedFiles.contains(fileId)) {
      throw new OStorageException("File with id " + fileId + " is deleted.");
    }

    final FileChanges changesContainer = fileChanges.get(fileId);

    return internalFilledUpTo(fileId, changesContainer, durableFile);
  }

  private long internalFilledUpTo(final long fileId, FileChanges changesContainer, final boolean durableFile) {
    if (changesContainer == null) {
      changesContainer = new FileChanges(durableFile);
      fileChanges.put(fileId, changesContainer);
    } else if (changesContainer.isNew || changesContainer.maxNewPageIndex > -2) {
      return changesContainer.maxNewPageIndex + 1;
    } else if (changesContainer.truncate) {
      return 0;
    }

    return writeCache.getFilledUpTo(fileId);
  }

  /**
   * This check if a file was trimmed or trunked in the current atomic operation.
   *
   * @param changesContainer changes container to check
   * @param pageIndex        limit to check against the changes
   *
   * @return true if there are no changes or pageIndex still fit, false if the pageIndex do not fit anymore
   */
  private static boolean checkChangesFilledUpTo(final FileChanges changesContainer, final long pageIndex) {
    if (changesContainer == null) {
      return true;
    } else if (changesContainer.isNew || changesContainer.maxNewPageIndex > -2) {
      return pageIndex < changesContainer.maxNewPageIndex + 1;
    } else
      return !changesContainer.truncate;
  }

  public long addFile(final String fileName, final boolean durableFile) {
    if (newFileNamesId.containsKey(fileName)) {
      throw new OStorageException("File with name " + fileName + " already exists.");
    }

    final long fileId;
    final boolean isNew;

    if (deletedFileNameIdMap.containsKey(fileName)) {
      fileId = deletedFileNameIdMap.remove(fileName);
      deletedFiles.remove(fileId);

      isNew = false;
    } else {
      fileId = writeCache.bookFileId(fileName);
      isNew = true;
    }

    newFileNamesId.put(fileName, fileId);

    final FileChanges fileChanges = new FileChanges(durableFile);
    fileChanges.isNew = isNew;
    fileChanges.fileName = fileName;
    fileChanges.maxNewPageIndex = -1;

    this.fileChanges.put(fileId, fileChanges);

    return fileId;
  }

  public long loadFile(final String fileName, final boolean durableFile) throws IOException {
    Long fileId = newFileNamesId.get(fileName);

    if (fileId == null) {
      fileId = writeCache.loadFile(fileName);
    }

    this.fileChanges.computeIfAbsent(fileId, k -> new FileChanges(durableFile));

    return fileId;
  }

  public void deleteFile(long fileId) {
    fileId = checkFileIdCompatibility(fileId, storageId);

    final FileChanges fileChanges = this.fileChanges.remove(fileId);
    if (fileChanges != null && fileChanges.fileName != null) {
      newFileNamesId.remove(fileChanges.fileName);
    } else {
      deletedFiles.add(fileId);
      final String f = writeCache.fileNameById(fileId);
      if (f != null) {
        deletedFileNameIdMap.put(f, fileId);
      }
    }
  }

  public boolean isFileExists(final String fileName) {
    if (newFileNamesId.containsKey(fileName)) {
      return true;
    }

    if (deletedFileNameIdMap.containsKey(fileName)) {
      return false;
    }

    return writeCache.exists(fileName);
  }

  public String fileNameById(long fileId) {
    fileId = checkFileIdCompatibility(fileId, storageId);

    final FileChanges fileChanges = this.fileChanges.get(fileId);

    if (fileChanges != null && fileChanges.fileName != null) {
      return fileChanges.fileName;
    }

    if (deletedFiles.contains(fileId)) {
      throw new OStorageException("File with id " + fileId + " was deleted.");
    }

    return writeCache.fileNameById(fileId);
  }

  public void truncateFile(long fileId, final boolean durableFile) {
    fileId = checkFileIdCompatibility(fileId, storageId);

    final FileChanges fileChanges = this.fileChanges.computeIfAbsent(fileId, k -> new FileChanges(durableFile));

    fileChanges.pageChangesMap.clear();
    fileChanges.maxNewPageIndex = -1;

    if (fileChanges.isNew) {
      return;
    }

    fileChanges.truncate = true;
  }

  OLogSequenceNumber commitChanges(final OWriteAheadLog writeAheadLog) throws IOException {
    OLogSequenceNumber txEndLsn = null;
    if (writeAheadLog != null) {
      final OLogSequenceNumber startLSN = writeAheadLog.end();

      for (final long deletedFileId : deletedFiles) {
        writeAheadLog.log(new OFileDeletedWALRecord(operationUnitId, deletedFileId));
      }

      for (final Map.Entry<Long, FileChanges> fileChangesEntry : fileChanges.entrySet()) {
        final FileChanges fileChanges = fileChangesEntry.getValue();
        if (fileChanges.durable) {
          final long fileId = fileChangesEntry.getKey();

          if (fileChanges.isNew) {
            writeAheadLog.log(new OFileCreatedWALRecord(operationUnitId, fileChanges.fileName, fileId));
          } else if (fileChanges.truncate) {
            OLogManager.instance().warn(this,
                "You performing truncate operation which is considered unsafe because can not be rolled back, "
                    + "as result data can be incorrectly restored after crash, this operation is not recommended to be used");
          }

          final Iterator<Map.Entry<Long, OCacheEntryChanges>> filePageChangesIterator = fileChanges.pageChangesMap.entrySet()
              .iterator();
          while (filePageChangesIterator.hasNext()) {
            final Map.Entry<Long, OCacheEntryChanges> filePageChangesEntry = filePageChangesIterator.next();

            if (filePageChangesEntry.getValue().changes.hasChanges()) {
              final long pageIndex = filePageChangesEntry.getKey();
              final OCacheEntryChanges filePageChanges = filePageChangesEntry.getValue();

              final OLogSequenceNumber changesLSN = writeAheadLog
                  .log(new OUpdatePageRecord(pageIndex, fileId, operationUnitId, filePageChanges.changes));
              filePageChanges.setChangeLSN(changesLSN);
            } else {
              filePageChangesIterator.remove();
            }
          }
        }
      }

      txEndLsn = writeAheadLog.logAtomicOperationEndRecord(operationUnitId, rollback, this.startLSN, getMetadata());

      for (final long deletedFileId : deletedFiles) {
        readCache.deleteFile(deletedFileId, writeCache);
      }

      for (final Map.Entry<Long, FileChanges> fileChangesEntry : fileChanges.entrySet()) {
        final FileChanges fileChanges = fileChangesEntry.getValue();
        final long fileId = fileChangesEntry.getKey();

        if (fileChanges.isNew) {
          readCache.addFile(fileChanges.fileName, newFileNamesId.get(fileChanges.fileName), writeCache);
        } else if (fileChanges.truncate) {
          OLogManager.instance().warn(this,
              "You performing truncate operation which is considered unsafe because can not be rolled back, "
                  + "as result data can be incorrectly restored after crash, this operation is not recommended to be used");
          readCache.truncateFile(fileId, writeCache);
        }

        final Iterator<Map.Entry<Long, OCacheEntryChanges>> filePageChangesIterator = fileChanges.pageChangesMap.entrySet()
            .iterator();
        while (filePageChangesIterator.hasNext()) {
          final Map.Entry<Long, OCacheEntryChanges> filePageChangesEntry = filePageChangesIterator.next();

          if (filePageChangesEntry.getValue().changes.hasChanges()) {
            final long pageIndex = filePageChangesEntry.getKey();
            final OCacheEntryChanges filePageChanges = filePageChangesEntry.getValue();

            OCacheEntry cacheEntry = readCache
<<<<<<< HEAD
                .loadForWrite(fileId, pageIndex, true, writeCache, 1, true, startLSN, fileChanges.durable);
=======
                .loadForWrite(fileId, pageIndex, true, writeCache, 1, filePageChanges.verifyCheckSum, startLSN);
>>>>>>> 5bf39798
            if (cacheEntry == null) {
              assert filePageChanges.isNew;
              do {
                if (cacheEntry != null) {
                  readCache.releaseFromWrite(cacheEntry, writeCache);
                }

<<<<<<< HEAD
                cacheEntry = readCache.allocateNewPage(fileId, writeCache, true, startLSN, true);
=======
                cacheEntry = readCache.allocateNewPage(fileId, writeCache, startLSN);
>>>>>>> 5bf39798
              } while (cacheEntry.getPageIndex() != pageIndex);
            }

            try {
              final ODurablePage durablePage = new ODurablePage(cacheEntry);
              cacheEntry.setEndLSN(txEndLsn);

              durablePage.restoreChanges(filePageChanges.changes);
              if (fileChanges.durable) {
                durablePage.setLsn(filePageChanges.getChangeLSN());
              }

              if (filePageChanges.pinPage) {
                readCache.pinPage(cacheEntry, writeCache);
              }

            } finally {
              readCache.releaseFromWrite(cacheEntry, writeCache);
            }
          } else {
            filePageChangesIterator.remove();
          }
        }
      }
    } else {
      for (final long deletedFileId : deletedFiles) {
        readCache.deleteFile(deletedFileId, writeCache);
      }

      for (final Map.Entry<Long, FileChanges> fileChangesEntry : fileChanges.entrySet()) {
        final FileChanges fileChanges = fileChangesEntry.getValue();
        final long fileId = fileChangesEntry.getKey();

        if (fileChanges.isNew) {
          readCache.addFile(fileChanges.fileName, newFileNamesId.get(fileChanges.fileName), writeCache);
        } else if (fileChanges.truncate) {
          readCache.truncateFile(fileId, writeCache);
        }

        for (final Map.Entry<Long, OCacheEntryChanges> filePageChangesEntry : fileChanges.pageChangesMap.entrySet()) {
          final OCacheEntryChanges filePageChanges = filePageChangesEntry.getValue();
          if (!filePageChanges.changes.hasChanges()) {
            continue;
          }
          final long pageIndex = filePageChangesEntry.getKey();

          OCacheEntry cacheEntry = readCache.loadForWrite(fileId, pageIndex, true, writeCache, 1, true, null, fileChanges.durable);
          if (cacheEntry == null) {
            assert filePageChanges.isNew;
            do {
              if (cacheEntry != null) {
                readCache.releaseFromWrite(cacheEntry, writeCache);
              }

<<<<<<< HEAD
              cacheEntry = readCache.allocateNewPage(fileId, writeCache, true, null, true);
=======
              cacheEntry = readCache.allocateNewPage(fileId, writeCache, null);
>>>>>>> 5bf39798
            } while (cacheEntry.getPageIndex() != pageIndex);
          }

          try {
            final ODurablePage durablePage = new ODurablePage(cacheEntry);
            durablePage.restoreChanges(filePageChanges.changes);

            if (filePageChanges.pinPage) {
              readCache.pinPage(cacheEntry, writeCache);
            }

          } finally {
            readCache.releaseFromWrite(cacheEntry, writeCache);
          }
        }
      }
    }

    return txEndLsn;
  }

  void incrementCounter() {
    startCounter++;
  }

  void decrementCounter() {
    startCounter--;
  }

  public int getCounter() {
    return startCounter;
  }

  void rollback() {
    rollback = true;
  }

  boolean isRollback() {
    return rollback;
  }

  void addLockedObject(final String lockedObject) {
    lockedObjects.add(lockedObject);
  }

  boolean containsInLockedObjects(final String objectToLock) {
    return lockedObjects.contains(objectToLock);
  }

  Iterable<String> lockedObjects() {
    return lockedObjects;
  }

  @Override
  public boolean equals(final Object o) {
    if (this == o) {
      return true;
    }
    if (o == null || getClass() != o.getClass()) {
      return false;
    }

    final OAtomicOperation operation = (OAtomicOperation) o;

    return operationUnitId.equals(operation.operationUnitId);
  }

  @Override
  public int hashCode() {
    return operationUnitId.hashCode();
  }

  private static final class FileChanges {
    private final Map<Long, OCacheEntryChanges> pageChangesMap  = new HashMap<>();
    private       long                          maxNewPageIndex = -2;
    private       boolean                       isNew;
    private       boolean                       truncate;
    private       String                        fileName;

    private final boolean durable;

    FileChanges(final boolean durable) {
      this.durable = durable;
    }
  }

  private static int storageId(final long fileId) {
    return (int) (fileId >>> 32);
  }

  private static long composeFileId(final long fileId, final int storageId) {
    return (((long) storageId) << 32) | fileId;
  }

  private static long checkFileIdCompatibility(final long fileId, final int storageId) {
    // indicates that storage has no it's own id.
    if (storageId == -1) {
      return fileId;
    }

    if (storageId(fileId) == 0) {
      return composeFileId(fileId, storageId);
    }

    return fileId;
  }
}<|MERGE_RESOLUTION|>--- conflicted
+++ resolved
@@ -85,11 +85,7 @@
   }
 
   public OCacheEntry loadPageForWrite(long fileId, final long pageIndex, final boolean checkPinnedPages, final int pageCount,
-<<<<<<< HEAD
-      final boolean durableFile) throws IOException {
-=======
-      final boolean verifyChecksum) throws IOException {
->>>>>>> 5bf39798
+      final boolean verifyChecksum, final boolean durableFile) throws IOException {
     assert pageCount > 0;
 
     fileId = checkFileIdCompatibility(fileId, storageId);
@@ -123,13 +119,7 @@
             return pageChangesContainer;
           } else {
             // Need to load the page again from cache for locking reasons
-<<<<<<< HEAD
             pageChangesContainer.delegate = readCache.loadForRead(fileId, pageIndex, checkPinnedPages, writeCache, pageCount, true);
-=======
-            final OCacheEntry delegate = readCache
-                .loadForRead(fileId, pageIndex, checkPinnedPages, writeCache, pageCount, verifyChecksum);
-            pageChangesContainer.delegate = delegate;
->>>>>>> 5bf39798
             return pageChangesContainer;
           }
         }
@@ -478,11 +468,8 @@
             final OCacheEntryChanges filePageChanges = filePageChangesEntry.getValue();
 
             OCacheEntry cacheEntry = readCache
-<<<<<<< HEAD
-                .loadForWrite(fileId, pageIndex, true, writeCache, 1, true, startLSN, fileChanges.durable);
-=======
-                .loadForWrite(fileId, pageIndex, true, writeCache, 1, filePageChanges.verifyCheckSum, startLSN);
->>>>>>> 5bf39798
+                .loadForWrite(fileId, pageIndex, true, writeCache, 1, filePageChanges.verifyCheckSum, startLSN,
+                    fileChanges.durable);
             if (cacheEntry == null) {
               assert filePageChanges.isNew;
               do {
@@ -490,11 +477,7 @@
                   readCache.releaseFromWrite(cacheEntry, writeCache);
                 }
 
-<<<<<<< HEAD
-                cacheEntry = readCache.allocateNewPage(fileId, writeCache, true, startLSN, true);
-=======
-                cacheEntry = readCache.allocateNewPage(fileId, writeCache, startLSN);
->>>>>>> 5bf39798
+                cacheEntry = readCache.allocateNewPage(fileId, writeCache, startLSN, fileChanges.durable);
               } while (cacheEntry.getPageIndex() != pageIndex);
             }
 
@@ -541,7 +524,8 @@
           }
           final long pageIndex = filePageChangesEntry.getKey();
 
-          OCacheEntry cacheEntry = readCache.loadForWrite(fileId, pageIndex, true, writeCache, 1, true, null, fileChanges.durable);
+          OCacheEntry cacheEntry = readCache
+              .loadForWrite(fileId, pageIndex, true, writeCache, 1, filePageChanges.verifyCheckSum, null, fileChanges.durable);
           if (cacheEntry == null) {
             assert filePageChanges.isNew;
             do {
@@ -549,11 +533,7 @@
                 readCache.releaseFromWrite(cacheEntry, writeCache);
               }
 
-<<<<<<< HEAD
-              cacheEntry = readCache.allocateNewPage(fileId, writeCache, true, null, true);
-=======
-              cacheEntry = readCache.allocateNewPage(fileId, writeCache, null);
->>>>>>> 5bf39798
+              cacheEntry = readCache.allocateNewPage(fileId, writeCache, null, fileChanges.durable);
             } while (cacheEntry.getPageIndex() != pageIndex);
           }
 
