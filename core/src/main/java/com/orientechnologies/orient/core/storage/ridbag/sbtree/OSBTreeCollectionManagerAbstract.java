/*
 *
 *  *  Copyright 2010-2016 OrientDB LTD (http://orientdb.com)
 *  *
 *  *  Licensed under the Apache License, Version 2.0 (the "License");
 *  *  you may not use this file except in compliance with the License.
 *  *  You may obtain a copy of the License at
 *  *
 *  *       http://www.apache.org/licenses/LICENSE-2.0
 *  *
 *  *  Unless required by applicable law or agreed to in writing, software
 *  *  distributed under the License is distributed on an "AS IS" BASIS,
 *  *  WITHOUT WARRANTIES OR CONDITIONS OF ANY KIND, either express or implied.
 *  *  See the License for the specific language governing permissions and
 *  *  limitations under the License.
 *  *
 *  * For more information: http://orientdb.com
 *
 */

package com.orientechnologies.orient.core.storage.ridbag.sbtree;

import com.googlecode.concurrentlinkedhashmap.ConcurrentLinkedHashMap;
import com.orientechnologies.common.concur.resource.OCloseable;
import com.orientechnologies.orient.core.OOrientShutdownListener;
import com.orientechnologies.orient.core.OOrientStartupListener;
import com.orientechnologies.orient.core.Orient;
import com.orientechnologies.orient.core.config.OGlobalConfiguration;
import com.orientechnologies.orient.core.db.ODatabaseDocumentInternal;
import com.orientechnologies.orient.core.db.ODatabaseRecordThreadLocal;
import com.orientechnologies.orient.core.db.record.OIdentifiable;
import com.orientechnologies.orient.core.storage.OStorage;
import com.orientechnologies.orient.core.storage.index.sbtreebonsai.local.OSBTreeBonsai;

import java.io.IOException;
import java.util.UUID;

/**
 * @author Artem Orobets (enisher-at-gmail.com)
 */
public abstract class OSBTreeCollectionManagerAbstract
    implements OCloseable, OSBTreeCollectionManager, OOrientStartupListener, OOrientShutdownListener {
  public static final String FILE_NAME_PREFIX  = "collections_";
  public static final String DEFAULT_EXTENSION = ".sbc";

  /**
   * Generates a lock name for the given cluster ID.
   *
   * @param clusterId the cluster ID to generate the lock name for.
   *
   * @return the generated lock name.
   */
  public static String generateLockName(int clusterId) {
    return FILE_NAME_PREFIX + clusterId + DEFAULT_EXTENSION;
  }

  private static final ConcurrentLinkedHashMap<CacheKey, SBTreeBonsaiContainer> GLOBAL_TREE_CACHE = new ConcurrentLinkedHashMap.Builder<CacheKey, SBTreeBonsaiContainer>()
      .maximumWeightedCapacity(Long.MAX_VALUE).build();

  private static final int GLOBAL_EVICTION_THRESHOLD = OGlobalConfiguration.SBTREEBONSAI_LINKBAG_CACHE_EVICTION_SIZE
      .getValueAsInteger();
  private static final int GLOBAL_CACHE_MAX_SIZE     = OGlobalConfiguration.SBTREEBONSAI_LINKBAG_CACHE_SIZE.getValueAsInteger();

  private static final Object[] GLOBAL_LOCKS;
  private static final int      GLOBAL_SHIFT;
  private static final int      GLOBAL_MASK;

  static {
    final int concurrencyLevel = Runtime.getRuntime().availableProcessors() * 8;
    int size = 1;

    int shifted = 0;
    while (size < concurrencyLevel) {
      size <<= 1;
      shifted++;
    }

    GLOBAL_SHIFT = 32 - shifted;
    GLOBAL_MASK = size - 1;

    final Object[] locks = new Object[size];
    for (int i = 0; i < locks.length; i++) {
      locks[i] = new Object();
    }

    GLOBAL_LOCKS = locks;
  }

  private final   int                                                      evictionThreshold;
  private final   int                                                      cacheMaxSize;
  private final   int                                                      shift;
  private final   int                                                      mask;
  private final   Object[]                                                 locks;
  protected final ConcurrentLinkedHashMap<CacheKey, SBTreeBonsaiContainer> treeCache;
  private final   OStorage                                                 storage;

  public OSBTreeCollectionManagerAbstract(OStorage storage) {
    this(GLOBAL_TREE_CACHE, storage, GLOBAL_EVICTION_THRESHOLD, GLOBAL_CACHE_MAX_SIZE, GLOBAL_LOCKS);
  }

  // for testing purposes
  /* internal */ OSBTreeCollectionManagerAbstract(OStorage storage, int evictionThreshold, int cacheMaxSize) {
    this(new ConcurrentLinkedHashMap.Builder<CacheKey, SBTreeBonsaiContainer>().maximumWeightedCapacity(Long.MAX_VALUE).build(),
        storage, evictionThreshold, cacheMaxSize, null);
  }

  private OSBTreeCollectionManagerAbstract(ConcurrentLinkedHashMap<CacheKey, SBTreeBonsaiContainer> treeCache, OStorage storage,
      int evictionThreshold, int cacheMaxSize, Object[] locks) {
    this.treeCache = treeCache;
    this.storage = storage;

    this.evictionThreshold = evictionThreshold;
    this.cacheMaxSize = cacheMaxSize;

    if (locks == null) {
      final int concurrencyLevel = Runtime.getRuntime().availableProcessors() * 8;
      int size = 1;

      int shifted = 0;
      while (size < concurrencyLevel) {
        size <<= 1;
        shifted++;
      }

      shift = 32 - shifted;
      mask = size - 1;

      locks = new Object[size];
      for (int i = 0; i < locks.length; i++) {
        locks[i] = new Object();
      }
    } else {
      shift = GLOBAL_SHIFT;
      mask = GLOBAL_MASK;
    }

    this.locks = locks;

    Orient.instance().registerWeakOrientStartupListener(this);
    Orient.instance().registerWeakOrientShutdownListener(this);
  }

  @Override
  public void onStartup() {
    // do nothing
  }

  @Override
  public void onShutdown() {
    treeCache.clear();
  }

  @Override
  public OSBTreeBonsai<OIdentifiable, Integer> createAndLoadTree(int clusterId) throws IOException {
    return loadSBTree(createSBTree(clusterId, null));
  }

  @Override
  public OBonsaiCollectionPointer createSBTree(int clusterId, UUID ownerUUID) throws IOException {
    OSBTreeBonsai<OIdentifiable, Integer> tree = createEdgeTree(clusterId);
    return tree.getCollectionPointer();
  }

  @Override
  public OSBTreeBonsai<OIdentifiable, Integer> loadSBTree(OBonsaiCollectionPointer collectionPointer) {
    final CacheKey cacheKey = new CacheKey(storage, collectionPointer);
    final Object lock = treesSubsetLock(cacheKey);

    final OSBTreeBonsai<OIdentifiable, Integer> tree;

    //noinspection SynchronizationOnLocalVariableOrMethodParameter
    synchronized (lock) {
      SBTreeBonsaiContainer container = treeCache.get(cacheKey);
      if (container != null) {
        container.usagesCounter++;
        container.lastAccessTime = System.currentTimeMillis();
        tree = container.tree;
      } else {
        tree = loadTree(collectionPointer);
        if (tree != null) {
          assert tree.getRootBucketPointer().equals(collectionPointer.getRootPointer());

          container = new SBTreeBonsaiContainer(tree);
          container.usagesCounter++;
          container.lastAccessTime = System.currentTimeMillis();

          treeCache.put(cacheKey, container);
        }
      }

    }

    evict();

    return tree;
  }

  @Override
  public void releaseSBTree(OBonsaiCollectionPointer collectionPointer) {
    final CacheKey cacheKey = new CacheKey(storage, collectionPointer);
    final Object lock = treesSubsetLock(cacheKey);
    //noinspection SynchronizationOnLocalVariableOrMethodParameter
    synchronized (lock) {
      SBTreeBonsaiContainer container = treeCache.getQuietly(cacheKey);
      assert container != null;
      container.usagesCounter--;
      assert container.usagesCounter >= 0;
      container.lastAccessTime = System.currentTimeMillis();
    }

    evict();
  }

  @Override
  public void delete(OBonsaiCollectionPointer collectionPointer) {
    final CacheKey cacheKey = new CacheKey(storage, collectionPointer);
    final Object lock = treesSubsetLock(cacheKey);
    //noinspection SynchronizationOnLocalVariableOrMethodParameter
    synchronized (lock) {
      SBTreeBonsaiContainer container = treeCache.getQuietly(cacheKey);
      assert container != null;

      if (container.usagesCounter != 0) {
        throw new IllegalStateException("Cannot delete SBTreeBonsai instance because it is used in other thread.");
      }

      treeCache.remove(cacheKey);
    }
  }

  private void evict() {
    if (treeCache.size() <= cacheMaxSize) {
      return;
    }

    for (CacheKey cacheKey : treeCache.ascendingKeySetWithLimit(evictionThreshold)) {
      final Object treeLock = treesSubsetLock(cacheKey);
      //noinspection SynchronizationOnLocalVariableOrMethodParameter
      synchronized (treeLock) {
        SBTreeBonsaiContainer container = treeCache.getQuietly(cacheKey);
        if (container != null && container.usagesCounter == 0) {
          treeCache.remove(cacheKey);
        }
      }
    }
  }

  @Override
  public void close() {
    clear();
  }

  public void clear() {
    treeCache.keySet().removeIf(cacheKey -> cacheKey.storage == storage);
  }

<<<<<<< HEAD
  void clearClusterCache(final long fileId, String fileName) {
=======
  void clearClusterCache(final int clusterId) {
    final OWriteCache writeCache = ((OAbstractPaginatedStorage) storage).getWriteCache();
    final long fileId = writeCache.fileIdByName(FILE_NAME_PREFIX + clusterId);

>>>>>>> 2c86c2ad
    treeCache.entrySet().removeIf(entry -> {
      final CacheKey key = entry.getKey();

      if (key.storage == storage && key.pointer.getFileId() == fileId) {
        final SBTreeBonsaiContainer container = entry.getValue();
        if (container.usagesCounter > 0) {
<<<<<<< HEAD
          throw new IllegalStateException("Ridbags of file " + fileName + " can not be cleared because some of them are in use");
=======
          throw new IllegalStateException(
              "Ridbags of cluster " + clusterId + " can not be cleared because some of them are in use");
>>>>>>> 2c86c2ad
        }

        return true;
      }

      return false;
    });
  }

  protected abstract OSBTreeBonsai<OIdentifiable, Integer> createEdgeTree(int clusterId) throws IOException;

  protected abstract OSBTreeBonsai<OIdentifiable, Integer> loadTree(OBonsaiCollectionPointer collectionPointer);

  int size() {
    return treeCache.size();
  }

  protected Object treesSubsetLock(CacheKey cacheKey) {
    final int hashCode = cacheKey.hashCode();
    final int index = (hashCode >>> shift) & mask;

    return locks[index];
  }

<<<<<<< HEAD
  private static final class SBTreeBonsaiContainer {
    private final OSBTreeBonsai<OIdentifiable, Integer> tree;
    private       int                                   usagesCounter = 0;
=======
  protected static final class SBTreeBonsaiContainer {
    private final      OSBTreeBonsai<OIdentifiable, Integer> tree;
    protected volatile int                                   usagesCounter  = 0;
    protected volatile long                                  lastAccessTime = 0;
>>>>>>> 2c86c2ad

    private SBTreeBonsaiContainer(OSBTreeBonsai<OIdentifiable, Integer> tree) {
      this.tree = tree;
    }
  }

  protected static final class CacheKey {
    private final OStorage                 storage;
    private final OBonsaiCollectionPointer pointer;

    CacheKey(OStorage storage, OBonsaiCollectionPointer pointer) {
      this.storage = storage;
      this.pointer = pointer;
    }

    @Override
    public int hashCode() {
      return storage.hashCode() ^ pointer.hashCode();
    }

    @SuppressWarnings("EqualsWhichDoesntCheckParameterClass") // it's a private class used in a private context
    @Override
    public boolean equals(Object obj) {
      final CacheKey other = (CacheKey) obj;
      return this.storage == other.storage && this.pointer.equals(other.pointer);
    }
  }
}<|MERGE_RESOLUTION|>--- conflicted
+++ resolved
@@ -26,8 +26,6 @@
 import com.orientechnologies.orient.core.OOrientStartupListener;
 import com.orientechnologies.orient.core.Orient;
 import com.orientechnologies.orient.core.config.OGlobalConfiguration;
-import com.orientechnologies.orient.core.db.ODatabaseDocumentInternal;
-import com.orientechnologies.orient.core.db.ODatabaseRecordThreadLocal;
 import com.orientechnologies.orient.core.db.record.OIdentifiable;
 import com.orientechnologies.orient.core.storage.OStorage;
 import com.orientechnologies.orient.core.storage.index.sbtreebonsai.local.OSBTreeBonsai;
@@ -254,26 +252,14 @@
     treeCache.keySet().removeIf(cacheKey -> cacheKey.storage == storage);
   }
 
-<<<<<<< HEAD
   void clearClusterCache(final long fileId, String fileName) {
-=======
-  void clearClusterCache(final int clusterId) {
-    final OWriteCache writeCache = ((OAbstractPaginatedStorage) storage).getWriteCache();
-    final long fileId = writeCache.fileIdByName(FILE_NAME_PREFIX + clusterId);
-
->>>>>>> 2c86c2ad
     treeCache.entrySet().removeIf(entry -> {
       final CacheKey key = entry.getKey();
 
       if (key.storage == storage && key.pointer.getFileId() == fileId) {
         final SBTreeBonsaiContainer container = entry.getValue();
         if (container.usagesCounter > 0) {
-<<<<<<< HEAD
           throw new IllegalStateException("Ridbags of file " + fileName + " can not be cleared because some of them are in use");
-=======
-          throw new IllegalStateException(
-              "Ridbags of cluster " + clusterId + " can not be cleared because some of them are in use");
->>>>>>> 2c86c2ad
         }
 
         return true;
@@ -298,16 +284,10 @@
     return locks[index];
   }
 
-<<<<<<< HEAD
-  private static final class SBTreeBonsaiContainer {
-    private final OSBTreeBonsai<OIdentifiable, Integer> tree;
-    private       int                                   usagesCounter = 0;
-=======
   protected static final class SBTreeBonsaiContainer {
     private final      OSBTreeBonsai<OIdentifiable, Integer> tree;
     protected volatile int                                   usagesCounter  = 0;
     protected volatile long                                  lastAccessTime = 0;
->>>>>>> 2c86c2ad
 
     private SBTreeBonsaiContainer(OSBTreeBonsai<OIdentifiable, Integer> tree) {
       this.tree = tree;
