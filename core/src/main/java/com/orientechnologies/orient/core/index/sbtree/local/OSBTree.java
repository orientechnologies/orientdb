/*
 *
 *  *  Copyright 2010-2016 OrientDB LTD (http://orientdb.com)
 *  *
 *  *  Licensed under the Apache License, Version 2.0 (the "License");
 *  *  you may not use this file except in compliance with the License.
 *  *  You may obtain a copy of the License at
 *  *
 *  *       http://www.apache.org/licenses/LICENSE-2.0
 *  *
 *  *  Unless required by applicable law or agreed to in writing, software
 *  *  distributed under the License is distributed on an "AS IS" BASIS,
 *  *  WITHOUT WARRANTIES OR CONDITIONS OF ANY KIND, either express or implied.
 *  *  See the License for the specific language governing permissions and
 *  *  limitations under the License.
 *  *
 *  * For more information: http://orientdb.com
 *
 */

package com.orientechnologies.orient.core.index.sbtree.local;

import com.orientechnologies.common.comparator.ODefaultComparator;
import com.orientechnologies.common.exception.OException;
import com.orientechnologies.common.log.OLogManager;
import com.orientechnologies.common.serialization.types.OBinarySerializer;
import com.orientechnologies.orient.core.config.OGlobalConfiguration;
import com.orientechnologies.orient.core.exception.OTooBigIndexKeyException;
import com.orientechnologies.orient.core.index.OAlwaysGreaterKey;
import com.orientechnologies.orient.core.index.OAlwaysLessKey;
import com.orientechnologies.orient.core.index.OCompositeKey;
import com.orientechnologies.orient.core.index.OIndexEngine;
import com.orientechnologies.orient.core.iterator.OEmptyIterator;
import com.orientechnologies.orient.core.iterator.OEmptyMapEntryIterator;
import com.orientechnologies.orient.core.metadata.schema.OType;
import com.orientechnologies.orient.core.storage.cache.OCacheEntry;
import com.orientechnologies.orient.core.storage.impl.local.OAbstractPaginatedStorage;
import com.orientechnologies.orient.core.storage.impl.local.paginated.atomicoperations.OAtomicOperation;
import com.orientechnologies.orient.core.storage.impl.local.paginated.base.ODurableComponent;
import com.orientechnologies.orient.core.storage.impl.local.statistic.OSessionStoragePerformanceStatistic;

import java.io.IOException;
import java.util.*;

/**
 * This is implementation which is based on B+-tree implementation threaded tree.
 * <p>
 * The main differences are:
 * <ol>
 * <li>Buckets are not compacted/removed if they are empty after deletion of item. They reused later when new items are added.</li>
 * <li>All non-leaf buckets have links to neighbor buckets which contain keys which are less/more than keys contained in current
 * bucket</li>
 * <ol/>
 * <p>
 * <p>
 * There is support of null values for keys, but values itself cannot be null. Null keys support is switched off by default if null
 * keys are supported value which is related to null key will be stored in separate file which has only one page.
 * <p>
 * Buckets/pages for usual (non-null) key-value entries can be considered as sorted array. The first bytes of page contains such
 * auxiliary information as size of entries contained in bucket, links to neighbors which contain entries with keys less/more than
 * keys in current bucket.
 * <p>
 * The next bytes contain sorted array of entries. Array itself is split on two parts. First part is growing from start to end, and
 * second part is growing from end to start.
 * <p>
 * First part is array of offsets to real key-value entries which are stored in second part of array which grows from end to start.
 * This array of offsets is sorted by accessing order according to key value. So we can use binary search to find requested key.
 * When new key-value pair is added we append binary presentation of this pair to the second part of array which grows from end of
 * page to start, remember value of offset for this pair, and find proper position of this offset inside of first part of array.
 * Such approach allows to minimize amount of memory involved in performing of operations and as result speed up data processing.
 *
 * @author Andrey Lomakin (a.lomakin-at-orientdb.com)
 * @since 8/7/13
 */
public class OSBTree<K, V> extends ODurableComponent {
  private static final int               MAX_KEY_SIZE            = OGlobalConfiguration.SBTREE_MAX_KEY_SIZE.getValueAsInteger();
  private static final int               MAX_EMBEDDED_VALUE_SIZE = OGlobalConfiguration.SBTREE_MAX_EMBEDDED_VALUE_SIZE
      .getValueAsInteger();
  private static final OAlwaysLessKey    ALWAYS_LESS_KEY         = new OAlwaysLessKey();
  private static final OAlwaysGreaterKey ALWAYS_GREATER_KEY      = new OAlwaysGreaterKey();

  private static final int MAX_PATH_LENGTH = OGlobalConfiguration.SBTREE_MAX_DEPTH.getValueAsInteger();

  private final static long                  ROOT_INDEX = 0;
  private final        Comparator<? super K> comparator = ODefaultComparator.INSTANCE;
  private final String  nullFileExtension;
  private final boolean durableInNonTxMode;
  private       long    fileId;
  private long nullBucketFileId = -1;
  private int                  keySize;
  private OBinarySerializer<K> keySerializer;
  private OType[]              keyTypes;
  private OBinarySerializer<V> valueSerializer;
  private boolean              nullPointerSupport;

  public OSBTree(String name, String dataFileExtension, boolean durableInNonTxMode, String nullFileExtension,
      OAbstractPaginatedStorage storage) {
    super(storage, name, dataFileExtension, name + dataFileExtension);
    acquireExclusiveLock();
    try {
      this.nullFileExtension = nullFileExtension;
      this.durableInNonTxMode = durableInNonTxMode;
    } finally {
      releaseExclusiveLock();
    }
  }

  public void create(OBinarySerializer<K> keySerializer, OBinarySerializer<V> valueSerializer, OType[] keyTypes, int keySize,
      boolean nullPointerSupport) {
    assert keySerializer != null;
    startOperation();
    try {
      final OAtomicOperation atomicOperation;
      try {
        atomicOperation = startAtomicOperation(false);
      } catch (IOException e) {
        throw OException.wrapException(new OSBTreeException("Error during sbtree creation", this), e);
      }

      acquireExclusiveLock();
      try {

        this.keySize = keySize;
        if (keyTypes != null)
          this.keyTypes = Arrays.copyOf(keyTypes, keyTypes.length);
        else
          this.keyTypes = null;

        this.keySerializer = keySerializer;

        this.valueSerializer = valueSerializer;
        this.nullPointerSupport = nullPointerSupport;

        fileId = addFile(atomicOperation, getFullName());

        if (nullPointerSupport)
          nullBucketFileId = addFile(atomicOperation, getName() + nullFileExtension);

        OCacheEntry rootCacheEntry = addPage(atomicOperation, fileId);
        try {

          OSBTreeBucket<K, V> rootBucket = new OSBTreeBucket<K, V>(rootCacheEntry, true, keySerializer, keyTypes, valueSerializer);
          rootBucket.setTreeSize(0);

        } finally {
          releasePageFromWrite(atomicOperation, rootCacheEntry);
        }

        endAtomicOperation(false, null);
      } catch (IOException e) {
        try {
          endAtomicOperation(true, e);
        } catch (IOException e1) {
          OLogManager.instance().error(this, "Error during sbtree data rollback", e1);
        }
        throw OException.wrapException(new OSBTreeException("Error creation of sbtree with name " + getName(), this), e);
      } catch (RuntimeException e) {
        try {
          endAtomicOperation(true, e);
        } catch (IOException e1) {
          OLogManager.instance().error(this, "Error during sbtree data rollback", e1);
        }
        throw e;
      } finally {
        releaseExclusiveLock();
      }
    } finally {
      completeOperation();
    }
  }

  public boolean isNullPointerSupport() {
    acquireSharedLock();
    try {
      return nullPointerSupport;
    } finally {
      releaseSharedLock();
    }
  }

  public V get(K key) {
    final OSessionStoragePerformanceStatistic statistic = performanceStatisticManager.getSessionPerformanceStatistic();
    startOperation();
    if (statistic != null)
      statistic.startIndexEntryReadTimer();
    try {
      atomicOperationsManager.acquireReadLock(this);
      try {
        acquireSharedLock();
        try {
          checkNullSupport(key);

          OAtomicOperation atomicOperation = atomicOperationsManager.getCurrentOperation();
          if (key != null) {
            key = keySerializer.preprocess(key, (Object[]) keyTypes);

            BucketSearchResult bucketSearchResult = findBucket(key, atomicOperation);
            if (bucketSearchResult.itemIndex < 0)
              return null;

            long pageIndex = bucketSearchResult.getLastPathItem();
            OCacheEntry keyBucketCacheEntry = loadPageForRead(atomicOperation, fileId, pageIndex, false);
            try {
              OSBTreeBucket<K, V> keyBucket = new OSBTreeBucket<K, V>(keyBucketCacheEntry, keySerializer, keyTypes,
                  valueSerializer);

              OSBTreeBucket.SBTreeEntry<K, V> treeEntry = keyBucket.getEntry(bucketSearchResult.itemIndex);
              return readValue(treeEntry.value, atomicOperation);
            } finally {
              releasePageFromRead(atomicOperation, keyBucketCacheEntry);
            }
          } else {
            if (getFilledUpTo(atomicOperation, nullBucketFileId) == 0)
              return null;

            final OCacheEntry nullBucketCacheEntry = loadPageForRead(atomicOperation, nullBucketFileId, 0, false);
            try {
              final ONullBucket<V> nullBucket = new ONullBucket<V>(nullBucketCacheEntry, valueSerializer, false);
              final OSBTreeValue<V> treeValue = nullBucket.getValue();
              if (treeValue == null)
                return null;

              return readValue(treeValue, atomicOperation);
            } finally {
              releasePageFromRead(atomicOperation, nullBucketCacheEntry);
            }
          }
        } finally {
          releaseSharedLock();
        }
      } catch (IOException e) {
        throw OException.wrapException(new OSBTreeException("Error during retrieving  of sbtree with name " + getName(), this), e);
      } finally {
        atomicOperationsManager.releaseReadLock(this);
      }
    } finally {
      if (statistic != null)
        statistic.startIndexEntryReadTimer();
      completeOperation();
    }
  }

  public void put(K key, V value) {
    put(key, value, null);
  }

  public boolean validatedPut(K key, V value, OIndexEngine.Validator<K, V> validator) {
    return put(key, value, validator);
  }

  @SuppressWarnings("unchecked")
  private boolean put(K key, V value, OIndexEngine.Validator<K, V> validator) {
    final OSessionStoragePerformanceStatistic statistic = performanceStatisticManager.getSessionPerformanceStatistic();
    startOperation();
    if (statistic != null)
      statistic.startIndexEntryUpdateTimer();
    try {
      final OAtomicOperation atomicOperation;
      try {
        atomicOperation = startAtomicOperation(true);
      } catch (IOException e) {
        throw OException.wrapException(new OSBTreeException("Error during sbtree entrie put", this), e);
      }

      acquireExclusiveLock();
      try {
        checkNullSupport(key);

        if (key != null) {
          final int keySize = keySerializer.getObjectSize(key, (Object[]) keyTypes);

          final int valueSize = valueSerializer.getObjectSize(value);
          if (keySize > MAX_KEY_SIZE)
            throw new OTooBigIndexKeyException(
                "Key size is more than allowed, operation was canceled. Current key size " + keySize + ", allowed  " + MAX_KEY_SIZE,
                getName());

          final boolean createLinkToTheValue = valueSize > MAX_EMBEDDED_VALUE_SIZE;

          key = keySerializer.preprocess(key, (Object[]) keyTypes);
          long valueLink = -1;
          if (createLinkToTheValue)
            valueLink = createLinkToTheValue(value, atomicOperation);

          final OSBTreeValue<V> treeValue = new OSBTreeValue<V>(createLinkToTheValue, valueLink,
              createLinkToTheValue ? null : value);
          BucketSearchResult bucketSearchResult = findBucket(key, atomicOperation);

          OCacheEntry keyBucketCacheEntry = loadPageForWrite(atomicOperation, fileId, bucketSearchResult.getLastPathItem(), false);
          OSBTreeBucket<K, V> keyBucket = new OSBTreeBucket<K, V>(keyBucketCacheEntry, keySerializer, keyTypes, valueSerializer);

          if (validator != null) {
            boolean failure = true; // assuming validation throws by default
            boolean ignored = false;

            try {
              final V oldValue = bucketSearchResult.itemIndex > -1 ?
                  readValue(keyBucket.getValue(bucketSearchResult.itemIndex), atomicOperation) :
                  null;

              final Object result = validator.validate(key, oldValue, value);
              if (result == OIndexEngine.Validator.IGNORE) {
                ignored = true;
                failure = false;
                return false;
              }

              value = (V) result;
              failure = false;
            } finally {
<<<<<<< HEAD
              if (doReleasePage) {
                releasePageFromWrite(atomicOperation, keyBucketCacheEntry);
=======
              if (failure || ignored) {
                keyBucketCacheEntry.releaseExclusiveLock();
                releasePage(atomicOperation, keyBucketCacheEntry);
>>>>>>> 865ab701
              }
              if (ignored) // in case of a failure atomic operation will be ended in a usual way below
                endAtomicOperation(false, null);
            }
          }

          int insertionIndex;
          int sizeDiff;
          if (bucketSearchResult.itemIndex >= 0) {
            int updateResult = keyBucket.updateValue(bucketSearchResult.itemIndex, treeValue);

            if (updateResult >= 0) {
              releasePageFromWrite(atomicOperation, keyBucketCacheEntry);

              endAtomicOperation(false, null);
              return true;
            } else {
              assert updateResult == -1;

              long removedLinkedValue = keyBucket.remove(bucketSearchResult.itemIndex);
              if (removedLinkedValue >= 0)
                removeLinkedValue(removedLinkedValue, atomicOperation);

              insertionIndex = bucketSearchResult.itemIndex;
              sizeDiff = 0;
            }
          } else {
            insertionIndex = -bucketSearchResult.itemIndex - 1;
            sizeDiff = 1;
          }

          while (!keyBucket.addEntry(insertionIndex, new OSBTreeBucket.SBTreeEntry<K, V>(-1, -1, key, treeValue), true)) {
            releasePageFromWrite(atomicOperation, keyBucketCacheEntry);

            bucketSearchResult = splitBucket(bucketSearchResult.path, insertionIndex, key, atomicOperation);

            insertionIndex = bucketSearchResult.itemIndex;

            keyBucketCacheEntry = loadPageForWrite(atomicOperation, fileId, bucketSearchResult.getLastPathItem(), false);

            keyBucket = new OSBTreeBucket<K, V>(keyBucketCacheEntry, keySerializer, keyTypes, valueSerializer);
          }

          releasePageFromWrite(atomicOperation, keyBucketCacheEntry);

          if (sizeDiff != 0)
            setSize(size() + sizeDiff, atomicOperation);
        } else {
          OCacheEntry cacheEntry;
          boolean isNew = false;

          if (getFilledUpTo(atomicOperation, nullBucketFileId) == 0) {
            cacheEntry = addPage(atomicOperation, nullBucketFileId);
            isNew = true;
          } else
            cacheEntry = loadPageForWrite(atomicOperation, nullBucketFileId, 0, false);

          final int valueSize = valueSerializer.getObjectSize(value);
          final boolean createLinkToTheValue = valueSize > MAX_EMBEDDED_VALUE_SIZE;

          long valueLink = -1;
          if (createLinkToTheValue)
            valueLink = createLinkToTheValue(value, atomicOperation);

          final OSBTreeValue<V> treeValue = new OSBTreeValue<V>(createLinkToTheValue, valueLink,
              createLinkToTheValue ? null : value);

          int sizeDiff = 0;

<<<<<<< HEAD
=======
          boolean ignored = false;
          cacheEntry.acquireExclusiveLock();
>>>>>>> 865ab701
          try {
            final ONullBucket<V> nullBucket = new ONullBucket<V>(cacheEntry, valueSerializer, isNew);
            final OSBTreeValue<V> oldValue = nullBucket.getValue();

            if (validator != null) {
              final V oldValueValue = oldValue == null ? null : readValue(oldValue, atomicOperation);

              final Object result = validator.validate(null, oldValueValue, value);
              if (result == OIndexEngine.Validator.IGNORE) {
                ignored = true;
                return false;
              }

              value = (V) result;
            }

            if (oldValue != null)
              sizeDiff = -1;

            nullBucket.setValue(treeValue);
          } finally {
<<<<<<< HEAD
            releasePageFromWrite(atomicOperation, cacheEntry);
=======
            cacheEntry.releaseExclusiveLock();
            releasePage(atomicOperation, cacheEntry);
            if (ignored)
              endAtomicOperation(false, null);
>>>>>>> 865ab701
          }

          sizeDiff++;

          setSize(size() + sizeDiff, atomicOperation);
        }

        endAtomicOperation(false, null);
        return true;
      } catch (IOException e) {
        rollback(e);
        throw OException
            .wrapException(new OSBTreeException("Error during index update with key " + key + " and value " + value, this), e);
      } catch (RuntimeException e) {
        rollback(e);
        throw e;
      } finally {
        releaseExclusiveLock();
      }
    } finally {
      if (statistic != null)
        statistic.stopIndexEntryUpdateTimer();
      completeOperation();
    }
  }

  public void close(boolean flush) {
    startOperation();
    try {
      acquireExclusiveLock();
      try {
        readCache.closeFile(fileId, flush, writeCache);

        if (nullPointerSupport)
          readCache.closeFile(nullBucketFileId, flush, writeCache);

      } catch (IOException e) {
        throw OException.wrapException(new OSBTreeException("Error during close of index " + getName(), this), e);
      } finally {
        releaseExclusiveLock();
      }
    } finally {
      completeOperation();
    }
  }

  public void close() {
    close(true);
  }

  public void clear() {
    startOperation();
    try {
      final OAtomicOperation atomicOperation;
      try {
        atomicOperation = startAtomicOperation(true);
      } catch (IOException e) {
        throw OException.wrapException(new OSBTreeException("Error during sbtree clear", this), e);
      }

      acquireExclusiveLock();
      try {
        truncateFile(atomicOperation, fileId);

        if (nullPointerSupport)
          truncateFile(atomicOperation, nullBucketFileId);

        OCacheEntry cacheEntry = loadPageForWrite(atomicOperation, fileId, ROOT_INDEX, false);
        if (cacheEntry == null) {
          cacheEntry = addPage(atomicOperation, fileId);
        }

        try {
          OSBTreeBucket<K, V> rootBucket = new OSBTreeBucket<K, V>(cacheEntry, true, keySerializer, keyTypes, valueSerializer);

          rootBucket.setTreeSize(0);

        } finally {
          releasePageFromWrite(atomicOperation, cacheEntry);
        }

        endAtomicOperation(false, null);
      } catch (IOException e) {
        rollback(e);

        throw OException.wrapException(new OSBTreeException("Error during clear of sbtree with name " + getName(), this), e);
      } catch (RuntimeException e) {
        rollback(e);
        throw e;
      } finally {
        releaseExclusiveLock();
      }
    } finally {
      completeOperation();
    }
  }

  public void delete() {
    startOperation();
    try {
      final OAtomicOperation atomicOperation;
      try {
        atomicOperation = startAtomicOperation(false);
      } catch (IOException e) {
        throw OException.wrapException(new OSBTreeException("Error during sbtree deletion", this), e);
      }

      acquireExclusiveLock();
      try {
        deleteFile(atomicOperation, fileId);

        if (nullPointerSupport)
          deleteFile(atomicOperation, nullBucketFileId);

        endAtomicOperation(false, null);
      } catch (IOException e) {
        rollback(e);
        throw OException.wrapException(new OSBTreeException("Error during delete of sbtree with name " + getName(), this), e);
      } catch (Exception e) {
        rollback(e);
        throw OException.wrapException(new OSBTreeException("Error during delete of sbtree with name " + getName(), this), e);
      } finally {
        releaseExclusiveLock();
      }
    } finally {
      completeOperation();
    }
  }

  public void deleteWithoutLoad(String name) {
    startOperation();
    try {
      final OAtomicOperation atomicOperation;
      try {
        atomicOperation = startAtomicOperation(false);
      } catch (IOException e) {
        throw OException.wrapException(new OSBTreeException("Error during sbtree deletion", this), e);
      }

      acquireExclusiveLock();
      try {
        if (isFileExists(atomicOperation, getFullName())) {
          final long fileId = openFile(atomicOperation, getFullName());
          deleteFile(atomicOperation, fileId);
        }

        if (isFileExists(atomicOperation, getName() + nullFileExtension)) {
          final long nullFileId = openFile(atomicOperation, getName() + nullFileExtension);
          deleteFile(atomicOperation, nullFileId);
        }

        endAtomicOperation(false, null);
      } catch (IOException ioe) {
        rollback(ioe);
        throw OException.wrapException(new OSBTreeException("Exception during deletion of sbtree " + getName(), this), ioe);
      } catch (Exception e) {
        rollback(e);
        throw OException.wrapException(new OSBTreeException("Exception during deletion of sbtree " + getName(), this), e);
      } finally {
        releaseExclusiveLock();
      }
    } finally {
      completeOperation();
    }
  }

  public void load(String name, OBinarySerializer<K> keySerializer, OBinarySerializer<V> valueSerializer, OType[] keyTypes,
      int keySize, boolean nullPointerSupport) {
    startOperation();
    try {
      acquireExclusiveLock();
      try {
        this.keySize = keySize;
        if (keyTypes != null)
          this.keyTypes = Arrays.copyOf(keyTypes, keyTypes.length);
        else
          this.keyTypes = null;

        this.nullPointerSupport = nullPointerSupport;

        final OAtomicOperation atomicOperation = atomicOperationsManager.getCurrentOperation();

        fileId = openFile(atomicOperation, getFullName());
        if (nullPointerSupport)
          nullBucketFileId = openFile(atomicOperation, name + nullFileExtension);

        this.keySerializer = keySerializer;
        this.valueSerializer = valueSerializer;
      } catch (IOException e) {
        throw OException.wrapException(new OSBTreeException("Exception during loading of sbtree " + name, this), e);
      } finally {
        releaseExclusiveLock();
      }
    } finally {
      completeOperation();
    }
  }

  public long size() {
    startOperation();
    try {
      atomicOperationsManager.acquireReadLock(this);
      try {
        acquireSharedLock();
        try {
          OAtomicOperation atomicOperation = atomicOperationsManager.getCurrentOperation();

          OCacheEntry rootCacheEntry = loadPageForRead(atomicOperation, fileId, ROOT_INDEX, false);
          try {
            OSBTreeBucket<K, V> rootBucket = new OSBTreeBucket<K, V>(rootCacheEntry, keySerializer, keyTypes, valueSerializer);
            return rootBucket.getTreeSize();
          } finally {
            releasePageFromRead(atomicOperation, rootCacheEntry);
          }
        } finally {
          releaseSharedLock();
        }
      } catch (IOException e) {
        throw OException.wrapException(new OSBTreeException("Error during retrieving of size of index " + getName(), this), e);
      } finally {
        atomicOperationsManager.releaseReadLock(this);
      }
    } finally {
      completeOperation();
    }
  }

  public V remove(K key) {
    final OSessionStoragePerformanceStatistic statistic = performanceStatisticManager.getSessionPerformanceStatistic();
    startOperation();
    if (statistic != null)
      statistic.startIndexEntryDeletionTimer();
    try {
      final OAtomicOperation atomicOperation;
      try {
        atomicOperation = startAtomicOperation(true);
      } catch (IOException e) {
        throw OException.wrapException(new OSBTreeException("Error during sbtree entrie remove", this), e);
      }

      acquireExclusiveLock();
      try {
        V removedValue;

        if (key != null) {
          key = keySerializer.preprocess(key, (Object[]) keyTypes);

          BucketSearchResult bucketSearchResult = findBucket(key, atomicOperation);
          if (bucketSearchResult.itemIndex < 0) {
            endAtomicOperation(false, null);
            return null;
          }

          OCacheEntry keyBucketCacheEntry = loadPageForWrite(atomicOperation, fileId, bucketSearchResult.getLastPathItem(), false);
          try {
            OSBTreeBucket<K, V> keyBucket = new OSBTreeBucket<K, V>(keyBucketCacheEntry, keySerializer, keyTypes, valueSerializer);

            final OSBTreeValue<V> removed = keyBucket.getEntry(bucketSearchResult.itemIndex).value;
            final V value = readValue(removed, atomicOperation);

            long removedValueLink = keyBucket.remove(bucketSearchResult.itemIndex);
            if (removedValueLink >= 0)
              removeLinkedValue(removedValueLink, atomicOperation);

            setSize(size() - 1, atomicOperation);

            removedValue = value;
          } finally {
            releasePageFromWrite(atomicOperation, keyBucketCacheEntry);
          }
        } else {
          if (getFilledUpTo(atomicOperation, nullBucketFileId) == 0) {
            endAtomicOperation(false, null);
            return null;
          }

          OCacheEntry nullCacheEntry = loadPageForWrite(atomicOperation, nullBucketFileId, 0, false);
          try {
            ONullBucket<V> nullBucket = new ONullBucket<V>(nullCacheEntry, valueSerializer, false);
            OSBTreeValue<V> treeValue = nullBucket.getValue();

            if (treeValue != null) {
              removedValue = readValue(treeValue, atomicOperation);
              nullBucket.removeValue();
            } else
              removedValue = null;
          } finally {
            releasePageFromWrite(atomicOperation, nullCacheEntry);
          }

          if (removedValue != null)
            setSize(size() - 1, atomicOperation);
        }

        endAtomicOperation(false, null);
        return removedValue;
      } catch (IOException e) {
        rollback(e);

        throw OException
            .wrapException(new OSBTreeException("Error during removing key " + key + " from sbtree " + getName(), this), e);
      } catch (RuntimeException e) {
        rollback(e);
        throw e;
      } finally {
        releaseExclusiveLock();
      }
    } finally {
      if (statistic != null)
        statistic.stopIndexEntryDeletionTimer();
      completeOperation();
    }
  }

  public OSBTreeCursor<K, V> iterateEntriesMinor(K key, boolean inclusive, boolean ascSortOrder) {
    final OSessionStoragePerformanceStatistic statistic = performanceStatisticManager.getSessionPerformanceStatistic();

    startOperation();
    if (statistic != null)
      statistic.startIndexEntryReadTimer();
    try {
      atomicOperationsManager.acquireReadLock(this);
      try {
        acquireSharedLock();
        try {
          OAtomicOperation atomicOperation = atomicOperationsManager.getCurrentOperation();

          if (!ascSortOrder)
            return iterateEntriesMinorDesc(key, inclusive, atomicOperation);

          return iterateEntriesMinorAsc(key, inclusive, atomicOperation);
        } finally {
          releaseSharedLock();
        }
      } catch (IOException ioe) {
        throw OException.wrapException(
            new OSBTreeException("Error during iteration of minor values for key " + key + " in sbtree " + getName(), this), ioe);
      } finally {
        atomicOperationsManager.releaseReadLock(this);
      }
    } finally {
      if (statistic != null)
        statistic.stopIndexEntryReadTimer();
      completeOperation();
    }
  }

  public OSBTreeCursor<K, V> iterateEntriesMajor(K key, boolean inclusive, boolean ascSortOrder) {
    final OSessionStoragePerformanceStatistic statistic = performanceStatisticManager.getSessionPerformanceStatistic();
    startOperation();
    if (statistic != null)
      statistic.startIndexEntryReadTimer();
    try {
      atomicOperationsManager.acquireReadLock(this);
      try {
        acquireSharedLock();
        try {
          OAtomicOperation atomicOperation = atomicOperationsManager.getCurrentOperation();

          if (ascSortOrder)
            return iterateEntriesMajorAsc(key, inclusive, atomicOperation);

          return iterateEntriesMajorDesc(key, inclusive, atomicOperation);
        } finally {
          releaseSharedLock();
        }
      } catch (IOException ioe) {
        throw OException.wrapException(
            new OSBTreeException("Error during iteration of major values for key " + key + " in sbtree " + getName(), this), ioe);
      } finally {
        atomicOperationsManager.releaseReadLock(this);
      }
    } finally {
      if (statistic != null)
        statistic.stopIndexEntryReadTimer();
      completeOperation();
    }
  }

  public K firstKey() {
    final OSessionStoragePerformanceStatistic statistic = performanceStatisticManager.getSessionPerformanceStatistic();
    startOperation();
    if (statistic != null)
      statistic.startIndexEntryReadTimer();
    try {
      atomicOperationsManager.acquireReadLock(this);
      try {
        acquireSharedLock();
        try {
          OAtomicOperation atomicOperation = atomicOperationsManager.getCurrentOperation();

          final BucketSearchResult searchResult = firstItem(atomicOperation);
          if (searchResult == null)
            return null;

          final OCacheEntry cacheEntry = loadPageForRead(atomicOperation, fileId, searchResult.getLastPathItem(), false);
          try {
            OSBTreeBucket<K, V> bucket = new OSBTreeBucket<K, V>(cacheEntry, keySerializer, keyTypes, valueSerializer);
            return bucket.getKey(searchResult.itemIndex);
          } finally {
            releasePageFromRead(atomicOperation, cacheEntry);
          }
        } finally {
          releaseSharedLock();
        }
      } catch (IOException e) {
        throw OException
            .wrapException(new OSBTreeException("Error during finding first key in sbtree [" + getName() + "]", this), e);
      } finally {
        atomicOperationsManager.releaseReadLock(this);
      }
    } finally {
      if (statistic != null)
        statistic.stopIndexEntryReadTimer();
      completeOperation();
    }
  }

  public K lastKey() {
    final OSessionStoragePerformanceStatistic statistic = performanceStatisticManager.getSessionPerformanceStatistic();

    startOperation();
    if (statistic != null)
      statistic.startIndexEntryReadTimer();
    try {
      atomicOperationsManager.acquireReadLock(this);
      try {
        acquireSharedLock();
        try {
          OAtomicOperation atomicOperation = atomicOperationsManager.getCurrentOperation();

          final BucketSearchResult searchResult = lastItem(atomicOperation);
          if (searchResult == null)
            return null;

          final OCacheEntry cacheEntry = loadPageForRead(atomicOperation, fileId, searchResult.getLastPathItem(), false);
          try {
            OSBTreeBucket<K, V> bucket = new OSBTreeBucket<K, V>(cacheEntry, keySerializer, keyTypes, valueSerializer);
            return bucket.getKey(searchResult.itemIndex);
          } finally {
            releasePageFromRead(atomicOperation, cacheEntry);
          }
        } finally {
          releaseSharedLock();
        }
      } catch (IOException e) {
        throw OException
            .wrapException(new OSBTreeException("Error during finding last key in sbtree [" + getName() + "]", this), e);
      } finally {
        atomicOperationsManager.releaseReadLock(this);
      }
    } finally {
      if (statistic != null)
        statistic.stopIndexEntryReadTimer();
      completeOperation();
    }
  }

  public OSBTreeKeyCursor<K> keyCursor() {
    final OSessionStoragePerformanceStatistic statistic = performanceStatisticManager.getSessionPerformanceStatistic();

    startOperation();
    if (statistic != null)
      statistic.startIndexEntryReadTimer();
    try {
      atomicOperationsManager.acquireReadLock(this);
      try {
        acquireSharedLock();
        try {
          OAtomicOperation atomicOperation = atomicOperationsManager.getCurrentOperation();
          final BucketSearchResult searchResult = firstItem(atomicOperation);
          if (searchResult == null)
            return new OSBTreeKeyCursor<K>() {
              @Override
              public K next(int prefetchSize) {
                return null;
              }
            };

          return new OSBTreeFullKeyCursor(searchResult.getLastPathItem());
        } finally {
          releaseSharedLock();
        }
      } catch (IOException e) {
        throw OException
            .wrapException(new OSBTreeException("Error during finding first key in sbtree [" + getName() + "]", this), e);
      } finally {
        atomicOperationsManager.releaseReadLock(this);
      }
    } finally {
      if (statistic != null)
        statistic.stopIndexEntryReadTimer();
      completeOperation();
    }
  }

  public OSBTreeCursor<K, V> iterateEntriesBetween(K keyFrom, boolean fromInclusive, K keyTo, boolean toInclusive,
      boolean ascSortOrder) {
    final OSessionStoragePerformanceStatistic statistic = performanceStatisticManager.getSessionPerformanceStatistic();
    startOperation();
    if (statistic != null)
      statistic.startIndexEntryReadTimer();
    try {
      atomicOperationsManager.acquireReadLock(this);
      try {
        acquireSharedLock();
        try {
          OAtomicOperation atomicOperation = atomicOperationsManager.getCurrentOperation();
          if (ascSortOrder)
            return iterateEntriesBetweenAscOrder(keyFrom, fromInclusive, keyTo, toInclusive, atomicOperation);
          else
            return iterateEntriesBetweenDescOrder(keyFrom, fromInclusive, keyTo, toInclusive, atomicOperation);
        } finally {
          releaseSharedLock();
        }
      } catch (IOException ioe) {
        throw OException.wrapException(new OSBTreeException(
            "Error during fetch of values between key " + keyFrom + " and key " + keyTo + " in sbtree " + getName(), this), ioe);
      } finally {
        atomicOperationsManager.releaseReadLock(this);
      }
    } finally {
      if (statistic != null)
        statistic.stopIndexEntryReadTimer();
      completeOperation();
    }
  }

  public void flush() {
    startOperation();
    try {
      atomicOperationsManager.acquireReadLock(this);
      try {
        acquireSharedLock();
        try {
          writeCache.flush();
        } finally {
          releaseSharedLock();
        }
      } finally {
        atomicOperationsManager.releaseReadLock(this);
      }
    } finally {
      completeOperation();
    }
  }

  /**
   * Acquires exclusive lock in the active atomic operation running on the current thread for this SB-tree.
   */
  public void acquireAtomicExclusiveLock() {
    atomicOperationsManager.acquireExclusiveLockTillOperationComplete(this);
  }

  private void checkNullSupport(K key) {
    if (key == null && !nullPointerSupport)
      throw new OSBTreeException("Null keys are not supported.", this);
  }

  private void removeLinkedValue(long removedLink, OAtomicOperation atomicOperation) throws IOException {
    long nextPage = removedLink;
    do {
      removedLink = nextPage;

      OCacheEntry valueEntry = loadPageForRead(atomicOperation, fileId, removedLink, false);
      try {
        OSBTreeValuePage valuePage = new OSBTreeValuePage(valueEntry, false);
        nextPage = valuePage.getNextPage();
      } finally {
        releasePageFromRead(atomicOperation, valueEntry);
      }

      removeValuePage(removedLink, atomicOperation);
    } while (nextPage >= 0);
  }

  private void removeValuePage(long pageIndex, OAtomicOperation atomicOperation) throws IOException {
    long prevFreeListItem;

    OCacheEntry rootCacheEntry = loadPageForWrite(atomicOperation, fileId, ROOT_INDEX, false);

    OSBTreeBucket<K, V> rootBucket = new OSBTreeBucket<K, V>(rootCacheEntry, keySerializer, keyTypes, valueSerializer);
    try {
      prevFreeListItem = rootBucket.getValuesFreeListFirstIndex();
      rootBucket.setValuesFreeListFirstIndex(pageIndex);
    } finally {
      releasePageFromWrite(atomicOperation, rootCacheEntry);
    }

    OCacheEntry valueEntry = loadPageForWrite(atomicOperation, fileId, pageIndex, false);
    try {
      OSBTreeValuePage valuePage = new OSBTreeValuePage(valueEntry, false);
      valuePage.setNextFreeListPage(prevFreeListItem);
    } finally {
      releasePageFromWrite(atomicOperation, valueEntry);
    }
  }

  private long createLinkToTheValue(V value, OAtomicOperation atomicOperation) throws IOException {
    byte[] serializeValue = new byte[valueSerializer.getObjectSize(value)];
    valueSerializer.serializeNativeObject(value, serializeValue, 0);

    final int amountOfPages = OSBTreeValuePage.calculateAmountOfPage(serializeValue.length);

    int position = 0;
    long freeListPageIndex = allocateValuePageFromFreeList(atomicOperation);

    OCacheEntry cacheEntry;
    if (freeListPageIndex < 0)
      cacheEntry = addPage(atomicOperation, fileId);
    else
      cacheEntry = loadPageForWrite(atomicOperation, fileId, freeListPageIndex, false);

    final long valueLink = cacheEntry.getPageIndex();
    try {
      OSBTreeValuePage valuePage = new OSBTreeValuePage(cacheEntry, freeListPageIndex >= 0);
      position = valuePage.fillBinaryContent(serializeValue, position);

      valuePage.setNextFreeListPage(-1);
      valuePage.setNextPage(-1);

    } finally {
      releasePageFromWrite(atomicOperation, cacheEntry);
    }

    long prevPage = valueLink;
    for (int i = 1; i < amountOfPages; i++) {
      freeListPageIndex = allocateValuePageFromFreeList(atomicOperation);

      if (freeListPageIndex < 0)
        cacheEntry = addPage(atomicOperation, fileId);
      else
        cacheEntry = loadPageForWrite(atomicOperation, fileId, freeListPageIndex, false);

      try {
        OSBTreeValuePage valuePage = new OSBTreeValuePage(cacheEntry, freeListPageIndex >= 0);
        position = valuePage.fillBinaryContent(serializeValue, position);

        valuePage.setNextFreeListPage(-1);
        valuePage.setNextPage(-1);

      } finally {
        releasePageFromWrite(atomicOperation, cacheEntry);
      }

      OCacheEntry prevPageCacheEntry = loadPageForWrite(atomicOperation, fileId, prevPage, false);
      try {
        OSBTreeValuePage valuePage = new OSBTreeValuePage(prevPageCacheEntry, freeListPageIndex >= 0);
        valuePage.setNextPage(cacheEntry.getPageIndex());

      } finally {
        releasePageFromWrite(atomicOperation, prevPageCacheEntry);
      }

      prevPage = cacheEntry.getPageIndex();
    }

    return valueLink;
  }

  private long allocateValuePageFromFreeList(OAtomicOperation atomicOperation) throws IOException {
    OCacheEntry rootCacheEntry = loadPageForRead(atomicOperation, fileId, ROOT_INDEX, false);
    assert rootCacheEntry != null;

    long freeListFirstIndex;
    OSBTreeBucket<K, V> rootBucket;
    try {
      rootBucket = new OSBTreeBucket<K, V>(rootCacheEntry, keySerializer, keyTypes, valueSerializer);
      freeListFirstIndex = rootBucket.getValuesFreeListFirstIndex();
    } finally {
      releasePageFromRead(atomicOperation, rootCacheEntry);
    }

    if (freeListFirstIndex >= 0) {
      OCacheEntry freePageEntry = loadPageForWrite(atomicOperation, fileId, freeListFirstIndex, false);
      try {
        OSBTreeValuePage valuePage = new OSBTreeValuePage(freePageEntry, false);
        long nextFreeListIndex = valuePage.getNextFreeListPage();

        rootCacheEntry = loadPageForWrite(atomicOperation, fileId, ROOT_INDEX, false);
        rootBucket = new OSBTreeBucket<K, V>(rootCacheEntry, keySerializer, keyTypes, valueSerializer);
        try {
          rootBucket.setValuesFreeListFirstIndex(nextFreeListIndex);
        } finally {
          releasePageFromWrite(atomicOperation, rootCacheEntry);
        }

        valuePage.setNextFreeListPage(-1);
      } finally {
        releasePageFromWrite(atomicOperation, freePageEntry);
      }

      return freePageEntry.getPageIndex();
    }

    return -1;
  }

  private void rollback(Exception e) {
    try {
      endAtomicOperation(true, e);
    } catch (IOException e1) {
      OLogManager.instance().error(this, "Error during sbtree operation  rollback", e1);
    }
  }

  private void setSize(long size, OAtomicOperation atomicOperation) throws IOException {
    OCacheEntry rootCacheEntry = loadPageForWrite(atomicOperation, fileId, ROOT_INDEX, false);
    try {
      OSBTreeBucket<K, V> rootBucket = new OSBTreeBucket<K, V>(rootCacheEntry, keySerializer, keyTypes, valueSerializer);
      rootBucket.setTreeSize(size);
    } finally {
      releasePageFromWrite(atomicOperation, rootCacheEntry);
    }
  }

  private OSBTreeCursor<K, V> iterateEntriesMinorDesc(K key, boolean inclusive, OAtomicOperation atomicOperation)
      throws IOException {
    key = keySerializer.preprocess(key, (Object[]) keyTypes);
    key = enhanceCompositeKeyMinorDesc(key, inclusive);

    BucketSearchResult bucketSearchResult = findBucket(key, atomicOperation);

    long pageIndex = bucketSearchResult.getLastPathItem();
    int index;
    if (bucketSearchResult.itemIndex >= 0) {
      index = inclusive ? bucketSearchResult.itemIndex : bucketSearchResult.itemIndex - 1;
    } else {
      index = -bucketSearchResult.itemIndex - 2;
    }

    return new OSBTreeCursorBackward(pageIndex, index, null, key, false, inclusive);
  }

  private OSBTreeCursor<K, V> iterateEntriesMinorAsc(K key, boolean inclusive, OAtomicOperation atomicOperation)
      throws IOException {
    acquireSharedLock();
    try {
      key = keySerializer.preprocess(key, (Object[]) keyTypes);
      key = enhanceCompositeKeyMinorAsc(key, inclusive);

      final BucketSearchResult searchResult;
      searchResult = firstItem(atomicOperation);
      if (searchResult == null)
        return new OSBTreeCursor<K, V>() {
          @Override
          public Map.Entry<K, V> next(int prefetchSize) {
            return null;
          }
        };

      return new OSBTreeCursorForward(searchResult.getLastPathItem(), searchResult.itemIndex, null, key, false, inclusive);
    } catch (IOException e) {
      throw OException.wrapException(new OSBTreeException("Error during finding first key in sbtree [" + getName() + "]", this), e);
    } finally {
      releaseSharedLock();
    }

  }

  private K enhanceCompositeKeyMinorDesc(K key, boolean inclusive) {
    final PartialSearchMode partialSearchMode;
    if (inclusive)
      partialSearchMode = PartialSearchMode.HIGHEST_BOUNDARY;
    else
      partialSearchMode = PartialSearchMode.LOWEST_BOUNDARY;

    key = enhanceCompositeKey(key, partialSearchMode);
    return key;
  }

  private K enhanceCompositeKeyMinorAsc(K key, boolean inclusive) {
    final PartialSearchMode partialSearchMode;
    if (inclusive)
      partialSearchMode = PartialSearchMode.HIGHEST_BOUNDARY;
    else
      partialSearchMode = PartialSearchMode.LOWEST_BOUNDARY;

    key = enhanceCompositeKey(key, partialSearchMode);
    return key;
  }

  private OSBTreeCursor<K, V> iterateEntriesMajorAsc(K key, boolean inclusive, OAtomicOperation atomicOperation)
      throws IOException {
    key = keySerializer.preprocess(key, (Object[]) keyTypes);
    key = enhanceCompositeKeyMajorAsc(key, inclusive);

    BucketSearchResult bucketSearchResult = findBucket(key, atomicOperation);

    long pageIndex = bucketSearchResult.getLastPathItem();
    int index;
    if (bucketSearchResult.itemIndex >= 0) {
      index = inclusive ? bucketSearchResult.itemIndex : bucketSearchResult.itemIndex + 1;
    } else {
      index = -bucketSearchResult.itemIndex - 1;
    }

    return new OSBTreeCursorForward(pageIndex, index, key, null, inclusive, false);
  }

  private OSBTreeCursor<K, V> iterateEntriesMajorDesc(K key, boolean inclusive, OAtomicOperation atomicOperation)
      throws IOException {
    final BucketSearchResult searchResult;
    acquireSharedLock();
    try {
      key = keySerializer.preprocess(key, (Object[]) keyTypes);
      key = enhanceCompositeKeyMajorDesc(key, inclusive);

      searchResult = lastItem(atomicOperation);
      if (searchResult == null)
        return new OSBTreeCursor<K, V>() {
          @Override
          public Map.Entry<K, V> next(int prefetchSize) {
            return null;
          }
        };

    } catch (IOException e) {
      throw OException.wrapException(new OSBTreeException("Error during finding last key in sbtree [" + getName() + "]", this), e);
    } finally {
      releaseSharedLock();
    }

    return new OSBTreeCursorBackward(searchResult.getLastPathItem(), searchResult.itemIndex, key, null, inclusive, false);
  }

  private K enhanceCompositeKeyMajorAsc(K key, boolean inclusive) {
    final PartialSearchMode partialSearchMode;
    if (inclusive)
      partialSearchMode = PartialSearchMode.LOWEST_BOUNDARY;
    else
      partialSearchMode = PartialSearchMode.HIGHEST_BOUNDARY;

    key = enhanceCompositeKey(key, partialSearchMode);
    return key;
  }

  private K enhanceCompositeKeyMajorDesc(K key, boolean inclusive) {
    final PartialSearchMode partialSearchMode;
    if (inclusive)
      partialSearchMode = PartialSearchMode.LOWEST_BOUNDARY;
    else
      partialSearchMode = PartialSearchMode.HIGHEST_BOUNDARY;

    key = enhanceCompositeKey(key, partialSearchMode);
    return key;
  }

  private BucketSearchResult firstItem(OAtomicOperation atomicOperation) throws IOException {
    LinkedList<PagePathItemUnit> path = new LinkedList<PagePathItemUnit>();

    long bucketIndex = ROOT_INDEX;

    OCacheEntry cacheEntry = loadPageForRead(atomicOperation, fileId, bucketIndex, false);
    int itemIndex = 0;
    try {
      OSBTreeBucket<K, V> bucket = new OSBTreeBucket<K, V>(cacheEntry, keySerializer, keyTypes, valueSerializer);

      while (true) {
        if (!bucket.isLeaf()) {
          if (bucket.isEmpty() || itemIndex > bucket.size()) {
            if (!path.isEmpty()) {
              PagePathItemUnit pagePathItemUnit = path.removeLast();

              bucketIndex = pagePathItemUnit.pageIndex;
              itemIndex = pagePathItemUnit.itemIndex + 1;
            } else
              return null;
          } else {
            path.add(new PagePathItemUnit(bucketIndex, itemIndex));

            if (itemIndex < bucket.size()) {
              OSBTreeBucket.SBTreeEntry<K, V> entry = bucket.getEntry(itemIndex);
              bucketIndex = entry.leftChild;
            } else {
              OSBTreeBucket.SBTreeEntry<K, V> entry = bucket.getEntry(itemIndex - 1);
              bucketIndex = entry.rightChild;
            }

            itemIndex = 0;
          }
        } else {
          if (bucket.isEmpty()) {
            if (!path.isEmpty()) {
              PagePathItemUnit pagePathItemUnit = path.removeLast();

              bucketIndex = pagePathItemUnit.pageIndex;
              itemIndex = pagePathItemUnit.itemIndex + 1;
            } else
              return null;
          } else {
            final ArrayList<Long> resultPath = new ArrayList<Long>(path.size() + 1);
            for (PagePathItemUnit pathItemUnit : path)
              resultPath.add(pathItemUnit.pageIndex);

            resultPath.add(bucketIndex);
            return new BucketSearchResult(0, resultPath);
          }
        }

        releasePageFromRead(atomicOperation, cacheEntry);

        cacheEntry = loadPageForRead(atomicOperation, fileId, bucketIndex, false);

        bucket = new OSBTreeBucket<K, V>(cacheEntry, keySerializer, keyTypes, valueSerializer);
      }
    } finally {
      releasePageFromRead(atomicOperation, cacheEntry);
    }
  }

  private BucketSearchResult lastItem(OAtomicOperation atomicOperation) throws IOException {
    LinkedList<PagePathItemUnit> path = new LinkedList<PagePathItemUnit>();

    long bucketIndex = ROOT_INDEX;

    OCacheEntry cacheEntry = loadPageForRead(atomicOperation, fileId, bucketIndex, false);

    OSBTreeBucket<K, V> bucket = new OSBTreeBucket<K, V>(cacheEntry, keySerializer, keyTypes, valueSerializer);

    int itemIndex = bucket.size() - 1;
    try {
      while (true) {
        if (!bucket.isLeaf()) {
          if (itemIndex < -1) {
            if (!path.isEmpty()) {
              PagePathItemUnit pagePathItemUnit = path.removeLast();

              bucketIndex = pagePathItemUnit.pageIndex;
              itemIndex = pagePathItemUnit.itemIndex - 1;
            } else
              return null;
          } else {
            path.add(new PagePathItemUnit(bucketIndex, itemIndex));

            if (itemIndex > -1) {
              OSBTreeBucket.SBTreeEntry<K, V> entry = bucket.getEntry(itemIndex);
              bucketIndex = entry.rightChild;
            } else {
              OSBTreeBucket.SBTreeEntry<K, V> entry = bucket.getEntry(0);
              bucketIndex = entry.leftChild;
            }

            itemIndex = OSBTreeBucket.MAX_PAGE_SIZE_BYTES + 1;
          }
        } else {
          if (bucket.isEmpty()) {
            if (!path.isEmpty()) {
              PagePathItemUnit pagePathItemUnit = path.removeLast();

              bucketIndex = pagePathItemUnit.pageIndex;
              itemIndex = pagePathItemUnit.itemIndex - 1;
            } else
              return null;
          } else {
            final ArrayList<Long> resultPath = new ArrayList<Long>(path.size() + 1);
            for (PagePathItemUnit pathItemUnit : path)
              resultPath.add(pathItemUnit.pageIndex);

            resultPath.add(bucketIndex);

            return new BucketSearchResult(bucket.size() - 1, resultPath);
          }
        }

        releasePageFromRead(atomicOperation, cacheEntry);

        cacheEntry = loadPageForRead(atomicOperation, fileId, bucketIndex, false);

        bucket = new OSBTreeBucket<K, V>(cacheEntry, keySerializer, keyTypes, valueSerializer);
        if (itemIndex == OSBTreeBucket.MAX_PAGE_SIZE_BYTES + 1)
          itemIndex = bucket.size() - 1;
      }
    } finally {
      releasePageFromRead(atomicOperation, cacheEntry);
    }
  }

  private OSBTreeCursor<K, V> iterateEntriesBetweenAscOrder(K keyFrom, boolean fromInclusive, K keyTo, boolean toInclusive,
      OAtomicOperation atomicOperation) throws IOException {
    keyFrom = keySerializer.preprocess(keyFrom, (Object[]) keyTypes);
    keyTo = keySerializer.preprocess(keyTo, (Object[]) keyTypes);

    keyFrom = enhanceFromCompositeKeyBetweenAsc(keyFrom, fromInclusive);
    keyTo = enhanceToCompositeKeyBetweenAsc(keyTo, toInclusive);

    BucketSearchResult bucketSearchResultFrom = findBucket(keyFrom, atomicOperation);

    long pageIndexFrom = bucketSearchResultFrom.getLastPathItem();

    int indexFrom;
    if (bucketSearchResultFrom.itemIndex >= 0) {
      indexFrom = fromInclusive ? bucketSearchResultFrom.itemIndex : bucketSearchResultFrom.itemIndex + 1;
    } else {
      indexFrom = -bucketSearchResultFrom.itemIndex - 1;
    }

    return new OSBTreeCursorForward(pageIndexFrom, indexFrom, keyFrom, keyTo, fromInclusive, toInclusive);
  }

  private OSBTreeCursor<K, V> iterateEntriesBetweenDescOrder(K keyFrom, boolean fromInclusive, K keyTo, boolean toInclusive,
      OAtomicOperation atomicOperation) throws IOException {
    keyFrom = keySerializer.preprocess(keyFrom, (Object[]) keyTypes);
    keyTo = keySerializer.preprocess(keyTo, (Object[]) keyTypes);

    keyFrom = enhanceFromCompositeKeyBetweenDesc(keyFrom, fromInclusive);
    keyTo = enhanceToCompositeKeyBetweenDesc(keyTo, toInclusive);

    BucketSearchResult bucketSearchResultTo = findBucket(keyTo, atomicOperation);

    long pageIndexTo = bucketSearchResultTo.getLastPathItem();

    int indexTo;
    if (bucketSearchResultTo.itemIndex >= 0) {
      indexTo = toInclusive ? bucketSearchResultTo.itemIndex : bucketSearchResultTo.itemIndex - 1;
    } else {
      indexTo = -bucketSearchResultTo.itemIndex - 2;
    }

    return new OSBTreeCursorBackward(pageIndexTo, indexTo, keyFrom, keyTo, fromInclusive, toInclusive);
  }

  private K enhanceToCompositeKeyBetweenAsc(K keyTo, boolean toInclusive) {
    PartialSearchMode partialSearchModeTo;
    if (toInclusive)
      partialSearchModeTo = PartialSearchMode.HIGHEST_BOUNDARY;
    else
      partialSearchModeTo = PartialSearchMode.LOWEST_BOUNDARY;

    keyTo = enhanceCompositeKey(keyTo, partialSearchModeTo);
    return keyTo;
  }

  private K enhanceFromCompositeKeyBetweenAsc(K keyFrom, boolean fromInclusive) {
    PartialSearchMode partialSearchModeFrom;
    if (fromInclusive)
      partialSearchModeFrom = PartialSearchMode.LOWEST_BOUNDARY;
    else
      partialSearchModeFrom = PartialSearchMode.HIGHEST_BOUNDARY;

    keyFrom = enhanceCompositeKey(keyFrom, partialSearchModeFrom);
    return keyFrom;
  }

  private K enhanceToCompositeKeyBetweenDesc(K keyTo, boolean toInclusive) {
    PartialSearchMode partialSearchModeTo;
    if (toInclusive)
      partialSearchModeTo = PartialSearchMode.HIGHEST_BOUNDARY;
    else
      partialSearchModeTo = PartialSearchMode.LOWEST_BOUNDARY;

    keyTo = enhanceCompositeKey(keyTo, partialSearchModeTo);
    return keyTo;
  }

  private K enhanceFromCompositeKeyBetweenDesc(K keyFrom, boolean fromInclusive) {
    PartialSearchMode partialSearchModeFrom;
    if (fromInclusive)
      partialSearchModeFrom = PartialSearchMode.LOWEST_BOUNDARY;
    else
      partialSearchModeFrom = PartialSearchMode.HIGHEST_BOUNDARY;

    keyFrom = enhanceCompositeKey(keyFrom, partialSearchModeFrom);
    return keyFrom;
  }

  private BucketSearchResult splitBucket(List<Long> path, int keyIndex, K keyToInsert, OAtomicOperation atomicOperation)
      throws IOException {
    long pageIndex = path.get(path.size() - 1);

    OCacheEntry bucketEntry = loadPageForWrite(atomicOperation, fileId, pageIndex, false);
    try {
      OSBTreeBucket<K, V> bucketToSplit = new OSBTreeBucket<K, V>(bucketEntry, keySerializer, keyTypes, valueSerializer);

      final boolean splitLeaf = bucketToSplit.isLeaf();
      final int bucketSize = bucketToSplit.size();

      int indexToSplit = bucketSize >>> 1;
      final K separationKey = bucketToSplit.getKey(indexToSplit);
      final List<OSBTreeBucket.SBTreeEntry<K, V>> rightEntries = new ArrayList<OSBTreeBucket.SBTreeEntry<K, V>>(indexToSplit);

      final int startRightIndex = splitLeaf ? indexToSplit : indexToSplit + 1;

      for (int i = startRightIndex; i < bucketSize; i++)
        rightEntries.add(bucketToSplit.getEntry(i));

      if (pageIndex != ROOT_INDEX) {
        return splitNonRootBucket(path, keyIndex, keyToInsert, pageIndex, bucketToSplit, splitLeaf, indexToSplit, separationKey,
            rightEntries, atomicOperation);
      } else {
        return splitRootBucket(path, keyIndex, keyToInsert, pageIndex, bucketEntry, bucketToSplit, splitLeaf, indexToSplit,
            separationKey, rightEntries, atomicOperation);
      }
    } finally {
      releasePageFromWrite(atomicOperation, bucketEntry);
    }
  }

  private BucketSearchResult splitNonRootBucket(List<Long> path, int keyIndex, K keyToInsert, long pageIndex,
      OSBTreeBucket<K, V> bucketToSplit, boolean splitLeaf, int indexToSplit, K separationKey,
      List<OSBTreeBucket.SBTreeEntry<K, V>> rightEntries, OAtomicOperation atomicOperation) throws IOException {
    OCacheEntry rightBucketEntry = addPage(atomicOperation, fileId);

    try {
      OSBTreeBucket<K, V> newRightBucket = new OSBTreeBucket<K, V>(rightBucketEntry, splitLeaf, keySerializer, keyTypes,
          valueSerializer);
      newRightBucket.addAll(rightEntries);

      bucketToSplit.shrink(indexToSplit);

      if (splitLeaf) {
        long rightSiblingPageIndex = bucketToSplit.getRightSibling();

        newRightBucket.setRightSibling(rightSiblingPageIndex);
        newRightBucket.setLeftSibling(pageIndex);

        bucketToSplit.setRightSibling(rightBucketEntry.getPageIndex());

        if (rightSiblingPageIndex >= 0) {
          final OCacheEntry rightSiblingBucketEntry = loadPageForWrite(atomicOperation, fileId, rightSiblingPageIndex, false);
          OSBTreeBucket<K, V> rightSiblingBucket = new OSBTreeBucket<K, V>(rightSiblingBucketEntry, keySerializer, keyTypes,
              valueSerializer);
          try {
            rightSiblingBucket.setLeftSibling(rightBucketEntry.getPageIndex());
          } finally {
            releasePageFromWrite(atomicOperation, rightSiblingBucketEntry);
          }
        }
      }

      long parentIndex = path.get(path.size() - 2);
      OCacheEntry parentCacheEntry = loadPageForWrite(atomicOperation, fileId, parentIndex, false);
      try {
        OSBTreeBucket<K, V> parentBucket = new OSBTreeBucket<K, V>(parentCacheEntry, keySerializer, keyTypes, valueSerializer);
        OSBTreeBucket.SBTreeEntry<K, V> parentEntry = new OSBTreeBucket.SBTreeEntry<K, V>(pageIndex,
            rightBucketEntry.getPageIndex(), separationKey, null);

        int insertionIndex = parentBucket.find(separationKey);
        assert insertionIndex < 0;

        insertionIndex = -insertionIndex - 1;
        while (!parentBucket.addEntry(insertionIndex, parentEntry, true)) {
          releasePageFromWrite(atomicOperation, parentCacheEntry);

          BucketSearchResult bucketSearchResult = splitBucket(path.subList(0, path.size() - 1), insertionIndex, separationKey,
              atomicOperation);

          parentIndex = bucketSearchResult.getLastPathItem();
          parentCacheEntry = loadPageForWrite(atomicOperation, fileId, parentIndex, false);

          insertionIndex = bucketSearchResult.itemIndex;

          parentBucket = new OSBTreeBucket<K, V>(parentCacheEntry, keySerializer, keyTypes, valueSerializer);
        }

      } finally {
        releasePageFromWrite(atomicOperation, parentCacheEntry);
      }

    } finally {
      releasePageFromWrite(atomicOperation, rightBucketEntry);
    }

    ArrayList<Long> resultPath = new ArrayList<Long>(path.subList(0, path.size() - 1));

    if (comparator.compare(keyToInsert, separationKey) < 0) {
      resultPath.add(pageIndex);
      return new BucketSearchResult(keyIndex, resultPath);
    }

    resultPath.add(rightBucketEntry.getPageIndex());
    if (splitLeaf) {
      return new BucketSearchResult(keyIndex - indexToSplit, resultPath);
    }

    resultPath.add(rightBucketEntry.getPageIndex());
    return new BucketSearchResult(keyIndex - indexToSplit - 1, resultPath);
  }

  private BucketSearchResult splitRootBucket(List<Long> path, int keyIndex, K keyToInsert, long pageIndex, OCacheEntry bucketEntry,
      OSBTreeBucket<K, V> bucketToSplit, boolean splitLeaf, int indexToSplit, K separationKey,
      List<OSBTreeBucket.SBTreeEntry<K, V>> rightEntries, OAtomicOperation atomicOperation) throws IOException {
    final long freeListPage = bucketToSplit.getValuesFreeListFirstIndex();
    final long treeSize = bucketToSplit.getTreeSize();

    final List<OSBTreeBucket.SBTreeEntry<K, V>> leftEntries = new ArrayList<OSBTreeBucket.SBTreeEntry<K, V>>(indexToSplit);

    for (int i = 0; i < indexToSplit; i++)
      leftEntries.add(bucketToSplit.getEntry(i));

    OCacheEntry leftBucketEntry = addPage(atomicOperation, fileId);

    OCacheEntry rightBucketEntry = addPage(atomicOperation, fileId);
    try {
      OSBTreeBucket<K, V> newLeftBucket = new OSBTreeBucket<K, V>(leftBucketEntry, splitLeaf, keySerializer, keyTypes,
          valueSerializer);
      newLeftBucket.addAll(leftEntries);

      if (splitLeaf)
        newLeftBucket.setRightSibling(rightBucketEntry.getPageIndex());

    } finally {
      releasePageFromWrite(atomicOperation, leftBucketEntry);
    }

    try {
      OSBTreeBucket<K, V> newRightBucket = new OSBTreeBucket<K, V>(rightBucketEntry, splitLeaf, keySerializer, keyTypes,
          valueSerializer);
      newRightBucket.addAll(rightEntries);

      if (splitLeaf)
        newRightBucket.setLeftSibling(leftBucketEntry.getPageIndex());
    } finally {
      releasePageFromWrite(atomicOperation, rightBucketEntry);
    }

    bucketToSplit = new OSBTreeBucket<K, V>(bucketEntry, false, keySerializer, keyTypes, valueSerializer);

    bucketToSplit.setTreeSize(treeSize);
    bucketToSplit.setValuesFreeListFirstIndex(freeListPage);

    bucketToSplit.addEntry(0,
        new OSBTreeBucket.SBTreeEntry<K, V>(leftBucketEntry.getPageIndex(), rightBucketEntry.getPageIndex(), separationKey, null),
        true);

    ArrayList<Long> resultPath = new ArrayList<Long>(path.subList(0, path.size() - 1));

    if (comparator.compare(keyToInsert, separationKey) < 0) {
      resultPath.add(leftBucketEntry.getPageIndex());
      return new BucketSearchResult(keyIndex, resultPath);
    }

    resultPath.add(rightBucketEntry.getPageIndex());

    if (splitLeaf)
      return new BucketSearchResult(keyIndex - indexToSplit, resultPath);

    return new BucketSearchResult(keyIndex - indexToSplit - 1, resultPath);
  }

  private BucketSearchResult findBucket(K key, OAtomicOperation atomicOperation) throws IOException {
    long pageIndex = ROOT_INDEX;
    final ArrayList<Long> path = new ArrayList<Long>();

    while (true) {
      if (path.size() > MAX_PATH_LENGTH)
        throw new OSBTreeException(
            "We reached max level of depth of SBTree but still found nothing, seems like tree is in corrupted state. You should rebuild index related to given query.",
            this);

      path.add(pageIndex);
      final OCacheEntry bucketEntry = loadPageForRead(atomicOperation, fileId, pageIndex, false);
      final OSBTreeBucket.SBTreeEntry<K, V> entry;
      try {
        final OSBTreeBucket<K, V> keyBucket = new OSBTreeBucket<K, V>(bucketEntry, keySerializer, keyTypes, valueSerializer);
        final int index = keyBucket.find(key);

        if (keyBucket.isLeaf())
          return new BucketSearchResult(index, path);

        if (index >= 0)
          entry = keyBucket.getEntry(index);
        else {
          final int insertionIndex = -index - 1;
          if (insertionIndex >= keyBucket.size())
            entry = keyBucket.getEntry(insertionIndex - 1);
          else
            entry = keyBucket.getEntry(insertionIndex);
        }

      } finally {
        releasePageFromRead(atomicOperation, bucketEntry);
      }

      if (comparator.compare(key, entry.key) >= 0)
        pageIndex = entry.rightChild;
      else
        pageIndex = entry.leftChild;
    }
  }

  private K enhanceCompositeKey(K key, PartialSearchMode partialSearchMode) {
    if (!(key instanceof OCompositeKey))
      return key;

    final OCompositeKey compositeKey = (OCompositeKey) key;

    if (!(keySize == 1 || compositeKey.getKeys().size() == keySize || partialSearchMode.equals(PartialSearchMode.NONE))) {
      final OCompositeKey fullKey = new OCompositeKey(compositeKey);
      int itemsToAdd = keySize - fullKey.getKeys().size();

      final Comparable<?> keyItem;
      if (partialSearchMode.equals(PartialSearchMode.HIGHEST_BOUNDARY))
        keyItem = ALWAYS_GREATER_KEY;
      else
        keyItem = ALWAYS_LESS_KEY;

      for (int i = 0; i < itemsToAdd; i++)
        fullKey.addKey(keyItem);

      return (K) fullKey;
    }

    return key;
  }

  private V readValue(OSBTreeValue<V> sbTreeValue, OAtomicOperation atomicOperation) throws IOException {
    if (!sbTreeValue.isLink())
      return sbTreeValue.getValue();

    OCacheEntry cacheEntry = loadPageForRead(atomicOperation, fileId, sbTreeValue.getLink(), false);

    OSBTreeValuePage valuePage = new OSBTreeValuePage(cacheEntry, false);

    int totalSize = valuePage.getSize();
    int currentSize = 0;
    byte[] value = new byte[totalSize];

    while (currentSize < totalSize) {
      currentSize = valuePage.readBinaryContent(value, currentSize);

      long nextPage = valuePage.getNextPage();
      if (nextPage >= 0) {
        releasePageFromRead(atomicOperation, cacheEntry);

        cacheEntry = loadPageForRead(atomicOperation, fileId, nextPage, false);

        valuePage = new OSBTreeValuePage(cacheEntry, false);
      }
    }

    releasePageFromRead(atomicOperation, cacheEntry);

    return valueSerializer.deserializeNativeObject(value, 0);
  }

  private Map.Entry<K, V> convertToMapEntry(OSBTreeBucket.SBTreeEntry<K, V> treeEntry, OAtomicOperation atomicOperation)
      throws IOException {
    final K key = treeEntry.key;
    final V value = readValue(treeEntry.value, atomicOperation);

    return new Map.Entry<K, V>() {
      @Override
      public K getKey() {
        return key;
      }

      @Override
      public V getValue() {
        return value;
      }

      @Override
      public V setValue(V value) {
        throw new UnsupportedOperationException("setValue");
      }
    };
  }

  /**
   * Indicates search behavior in case of {@link OCompositeKey} keys that have less amount of internal keys are used, whether
   * lowest or highest partially matched key should be used.
   */
  private static enum PartialSearchMode {
    /**
     * Any partially matched key will be used as search result.
     */
    NONE, /**
     * The biggest partially matched key will be used as search result.
     */
    HIGHEST_BOUNDARY,

    /**
     * The smallest partially matched key will be used as search result.
     */
    LOWEST_BOUNDARY
  }

  public interface OSBTreeCursor<K, V> {
    Map.Entry<K, V> next(int prefetchSize);
  }

  public interface OSBTreeKeyCursor<K> {
    K next(int prefetchSize);
  }

  private static class BucketSearchResult {
    private final int             itemIndex;
    private final ArrayList<Long> path;

    private BucketSearchResult(int itemIndex, ArrayList<Long> path) {
      this.itemIndex = itemIndex;
      this.path = path;
    }

    public long getLastPathItem() {
      return path.get(path.size() - 1);
    }
  }

  private static final class PagePathItemUnit {
    private final long pageIndex;
    private final int  itemIndex;

    private PagePathItemUnit(long pageIndex, int itemIndex) {
      this.pageIndex = pageIndex;
      this.itemIndex = itemIndex;
    }
  }

  public class OSBTreeFullKeyCursor implements OSBTreeKeyCursor<K> {
    private long pageIndex;
    private int  itemIndex;

    private List<K>     keysCache    = new ArrayList<K>();
    private Iterator<K> keysIterator = new OEmptyIterator<K>();

    public OSBTreeFullKeyCursor(long startPageIndex) {
      pageIndex = startPageIndex;
      itemIndex = 0;
    }

    @Override
    public K next(int prefetchSize) {
      final OSessionStoragePerformanceStatistic statistic = performanceStatisticManager.getSessionPerformanceStatistic();
      startOperation();
      if (statistic != null)
        statistic.startIndexEntryReadTimer();
      try {
        if (keysIterator == null)
          return null;

        if (keysIterator.hasNext())
          return keysIterator.next();

        keysCache.clear();

        if (prefetchSize < 0 || prefetchSize > OGlobalConfiguration.INDEX_CURSOR_PREFETCH_SIZE.getValueAsInteger())
          prefetchSize = OGlobalConfiguration.INDEX_CURSOR_PREFETCH_SIZE.getValueAsInteger();

        if (prefetchSize == 0)
          prefetchSize = 1;

        atomicOperationsManager.acquireReadLock(OSBTree.this);
        try {
          acquireSharedLock();
          try {
            OAtomicOperation atomicOperation = atomicOperationsManager.getCurrentOperation();

            while (keysCache.size() < prefetchSize) {
              if (pageIndex == -1)
                break;

              if (pageIndex >= getFilledUpTo(atomicOperation, fileId)) {
                pageIndex = -1;
                break;
              }

              final OCacheEntry cacheEntry = loadPageForRead(atomicOperation, fileId, pageIndex, false);
              try {
                final OSBTreeBucket<K, V> bucket = new OSBTreeBucket<K, V>(cacheEntry, keySerializer, keyTypes, valueSerializer);

                if (itemIndex >= bucket.size()) {
                  pageIndex = bucket.getRightSibling();
                  itemIndex = 0;
                  continue;
                }

                final Map.Entry<K, V> entry = convertToMapEntry(bucket.getEntry(itemIndex), atomicOperation);
                itemIndex++;

                keysCache.add(entry.getKey());
              } finally {
                releasePageFromRead(atomicOperation, cacheEntry);
              }
            }
          } finally {
            releaseSharedLock();
          }
        } catch (IOException e) {
          throw OException.wrapException(new OSBTreeException("Error during element iteration", OSBTree.this), e);
        } finally {
          atomicOperationsManager.releaseReadLock(OSBTree.this);
        }

        if (keysCache.isEmpty()) {
          keysCache = null;
          return null;
        }

        keysIterator = keysCache.iterator();
        return keysIterator.next();
      } finally {
        if (statistic != null)
          statistic.stopIndexEntryReadTimer();
        completeOperation();
      }
    }
  }

  private final class OSBTreeCursorForward implements OSBTreeCursor<K, V> {
    private final K       fromKey;
    private final K       toKey;
    private final boolean fromKeyInclusive;
    private final boolean toKeyInclusive;

    private long pageIndex;
    private int  itemIndex;

    private List<Map.Entry<K, V>>     dataCache         = new ArrayList<Map.Entry<K, V>>();
    private Iterator<Map.Entry<K, V>> dataCacheIterator = OEmptyMapEntryIterator.INSTANCE;

    private OSBTreeCursorForward(long startPageIndex, int startItemIndex, K fromKey, K toKey, boolean fromKeyInclusive,
        boolean toKeyInclusive) {
      this.fromKey = fromKey;
      this.toKey = toKey;
      this.fromKeyInclusive = fromKeyInclusive;
      this.toKeyInclusive = toKeyInclusive;

      pageIndex = startPageIndex;
      itemIndex = startItemIndex;
    }

    public Map.Entry<K, V> next(int prefetchSize) {
      final OSessionStoragePerformanceStatistic statistic = performanceStatisticManager.getSessionPerformanceStatistic();
      startOperation();
      if (statistic != null)
        statistic.startIndexEntryReadTimer();
      try {
        if (dataCacheIterator == null)
          return null;

        if (dataCacheIterator.hasNext())
          return dataCacheIterator.next();

        dataCache.clear();

        if (prefetchSize < 0 || prefetchSize > OGlobalConfiguration.INDEX_CURSOR_PREFETCH_SIZE.getValueAsInteger())
          prefetchSize = OGlobalConfiguration.INDEX_CURSOR_PREFETCH_SIZE.getValueAsInteger();

        if (prefetchSize == 0)
          prefetchSize = 1;

        atomicOperationsManager.acquireReadLock(OSBTree.this);
        try {
          acquireSharedLock();
          try {
            OAtomicOperation atomicOperation = atomicOperationsManager.getCurrentOperation();

            while (dataCache.size() < prefetchSize) {
              if (pageIndex == -1)
                break;

              if (pageIndex >= getFilledUpTo(atomicOperation, fileId)) {
                pageIndex = -1;
                break;
              }

              final OCacheEntry cacheEntry = loadPageForRead(atomicOperation, fileId, pageIndex, false);
              try {
                final OSBTreeBucket<K, V> bucket = new OSBTreeBucket<K, V>(cacheEntry, keySerializer, keyTypes, valueSerializer);

                if (itemIndex >= bucket.size()) {
                  pageIndex = bucket.getRightSibling();
                  itemIndex = 0;
                  continue;
                }

                final Map.Entry<K, V> entry = convertToMapEntry(bucket.getEntry(itemIndex), atomicOperation);
                itemIndex++;

                if (fromKey != null && (fromKeyInclusive ?
                    comparator.compare(entry.getKey(), fromKey) < 0 :
                    comparator.compare(entry.getKey(), fromKey) <= 0))
                  continue;

                if (toKey != null && (toKeyInclusive ?
                    comparator.compare(entry.getKey(), toKey) > 0 :
                    comparator.compare(entry.getKey(), toKey) >= 0)) {
                  pageIndex = -1;
                  break;
                }

                dataCache.add(entry);
              } finally {
                releasePageFromRead(atomicOperation, cacheEntry);
              }
            }
          } finally {
            releaseSharedLock();
          }
        } catch (IOException e) {
          throw OException.wrapException(new OSBTreeException("Error during element iteration", OSBTree.this), e);
        } finally {
          atomicOperationsManager.releaseReadLock(OSBTree.this);
        }

        if (dataCache.isEmpty()) {
          dataCacheIterator = null;
          return null;
        }

        dataCacheIterator = dataCache.iterator();

        return dataCacheIterator.next();
      } finally {
        if (statistic != null)
          statistic.stopIndexEntryReadTimer();
        completeOperation();
      }
    }
  }

  private final class OSBTreeCursorBackward implements OSBTreeCursor<K, V> {
    private final K       fromKey;
    private final K       toKey;
    private final boolean fromKeyInclusive;
    private final boolean toKeyInclusive;

    private long pageIndex;
    private int  itemIndex;

    private List<Map.Entry<K, V>>     dataCache         = new ArrayList<Map.Entry<K, V>>();
    private Iterator<Map.Entry<K, V>> dataCacheIterator = OEmptyMapEntryIterator.INSTANCE;

    private OSBTreeCursorBackward(long endPageIndex, int endItemIndex, K fromKey, K toKey, boolean fromKeyInclusive,
        boolean toKeyInclusive) {
      this.fromKey = fromKey;
      this.toKey = toKey;
      this.fromKeyInclusive = fromKeyInclusive;
      this.toKeyInclusive = toKeyInclusive;

      pageIndex = endPageIndex;
      itemIndex = endItemIndex;
    }

    public Map.Entry<K, V> next(int prefetchSize) {
      final OSessionStoragePerformanceStatistic statistic = performanceStatisticManager.getSessionPerformanceStatistic();
      startOperation();
      if (statistic != null)
        statistic.startIndexEntryReadTimer();
      try {
        if (dataCacheIterator == null)
          return null;

        if (dataCacheIterator.hasNext())
          return dataCacheIterator.next();

        dataCache.clear();

        if (prefetchSize < 0 || prefetchSize > OGlobalConfiguration.INDEX_CURSOR_PREFETCH_SIZE.getValueAsInteger())
          prefetchSize = OGlobalConfiguration.INDEX_CURSOR_PREFETCH_SIZE.getValueAsInteger();

        atomicOperationsManager.acquireReadLock(OSBTree.this);
        try {
          acquireSharedLock();
          try {
            OAtomicOperation atomicOperation = atomicOperationsManager.getCurrentOperation();

            while (dataCache.size() < prefetchSize) {
              if (pageIndex >= getFilledUpTo(atomicOperation, fileId))
                pageIndex = getFilledUpTo(atomicOperation, fileId) - 1;

              if (pageIndex == -1)
                break;

              final OCacheEntry cacheEntry = loadPageForRead(atomicOperation, fileId, pageIndex, false);
              try {
                final OSBTreeBucket<K, V> bucket = new OSBTreeBucket<K, V>(cacheEntry, keySerializer, keyTypes, valueSerializer);

                if (itemIndex >= bucket.size())
                  itemIndex = bucket.size() - 1;

                if (itemIndex < 0) {
                  pageIndex = bucket.getLeftSibling();
                  itemIndex = Integer.MAX_VALUE;
                  continue;
                }

                final Map.Entry<K, V> entry = convertToMapEntry(bucket.getEntry(itemIndex), atomicOperation);
                itemIndex--;

                if (toKey != null && (toKeyInclusive ?
                    comparator.compare(entry.getKey(), toKey) > 0 :
                    comparator.compare(entry.getKey(), toKey) >= 0))
                  continue;

                if (fromKey != null && (fromKeyInclusive ?
                    comparator.compare(entry.getKey(), fromKey) < 0 :
                    comparator.compare(entry.getKey(), fromKey) <= 0)) {
                  pageIndex = -1;
                  break;
                }

                dataCache.add(entry);
              } finally {
                releasePageFromRead(atomicOperation, cacheEntry);
              }
            }
          } finally {
            releaseSharedLock();
          }
        } catch (IOException e) {
          throw OException.wrapException(new OSBTreeException("Error during element iteration", OSBTree.this), e);
        } finally {
          atomicOperationsManager.releaseReadLock(OSBTree.this);
        }

        if (dataCache.isEmpty()) {
          dataCacheIterator = null;
          return null;
        }

        dataCacheIterator = dataCache.iterator();

        return dataCacheIterator.next();
      } finally {
        if (statistic != null)
          statistic.stopIndexEntryReadTimer();
        completeOperation();
      }
    }
  }

  @Override
  protected void startOperation() {
    OSessionStoragePerformanceStatistic sessionStoragePerformanceStatistic = performanceStatisticManager
        .getSessionPerformanceStatistic();
    if (sessionStoragePerformanceStatistic != null) {
      sessionStoragePerformanceStatistic
          .startComponentOperation(getFullName(), OSessionStoragePerformanceStatistic.ComponentType.INDEX);
    }
  }
}<|MERGE_RESOLUTION|>--- conflicted
+++ resolved
@@ -308,14 +308,9 @@
               value = (V) result;
               failure = false;
             } finally {
-<<<<<<< HEAD
-              if (doReleasePage) {
-                releasePageFromWrite(atomicOperation, keyBucketCacheEntry);
-=======
               if (failure || ignored) {
                 keyBucketCacheEntry.releaseExclusiveLock();
-                releasePage(atomicOperation, keyBucketCacheEntry);
->>>>>>> 865ab701
+                releasePageFromWrite(atomicOperation, keyBucketCacheEntry);
               }
               if (ignored) // in case of a failure atomic operation will be ended in a usual way below
                 endAtomicOperation(false, null);
@@ -385,11 +380,7 @@
 
           int sizeDiff = 0;
 
-<<<<<<< HEAD
-=======
-          boolean ignored = false;
           cacheEntry.acquireExclusiveLock();
->>>>>>> 865ab701
           try {
             final ONullBucket<V> nullBucket = new ONullBucket<V>(cacheEntry, valueSerializer, isNew);
             final OSBTreeValue<V> oldValue = nullBucket.getValue();
@@ -411,14 +402,8 @@
 
             nullBucket.setValue(treeValue);
           } finally {
-<<<<<<< HEAD
-            releasePageFromWrite(atomicOperation, cacheEntry);
-=======
             cacheEntry.releaseExclusiveLock();
             releasePage(atomicOperation, cacheEntry);
-            if (ignored)
-              endAtomicOperation(false, null);
->>>>>>> 865ab701
           }
 
           sizeDiff++;
