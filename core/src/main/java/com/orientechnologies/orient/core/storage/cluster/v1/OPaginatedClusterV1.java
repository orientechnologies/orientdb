--- conflicted
+++ resolved
@@ -514,7 +514,7 @@
               final long prevPageIndex = getPageIndex(prevPageRecordPointer);
               final int prevPageRecordPosition = getRecordPosition(prevPageRecordPointer);
 
-              final OCacheEntry prevPageCacheEntry = loadPageForWrite(atomicOperation, fileId, prevPageIndex, false, true);
+              final OCacheEntry prevPageCacheEntry = loadPageForWrite(atomicOperation, fileId, prevPageIndex, false, true, true);
               try {
                 final OClusterPage prevPage = new OClusterPage(prevPageCacheEntry, false);
                 prevPage.setRecordLongValue(prevPageRecordPosition, -OLongSerializer.LONG_SIZE, addedPagePointer);
@@ -725,7 +725,7 @@
 
         do {
           boolean cacheEntryReleased = false;
-          OCacheEntry cacheEntry = loadPageForWrite(atomicOperation, fileId, pageIndex, false, true);
+          OCacheEntry cacheEntry = loadPageForWrite(atomicOperation, fileId, pageIndex, false, true, true);
           int initialFreePageIndex;
           try {
             OClusterPage localPage = new OClusterPage(cacheEntry, false);
@@ -743,7 +743,7 @@
             } else if (removedContentSize == 0) {
               releasePageFromWrite(atomicOperation, cacheEntry);
 
-              cacheEntry = loadPageForWrite(atomicOperation, fileId, pageIndex, false, true);
+              cacheEntry = loadPageForWrite(atomicOperation, fileId, pageIndex, false, true, true);
 
               localPage = new OClusterPage(cacheEntry, false);
             }
@@ -908,7 +908,7 @@
 
           final OCacheEntry cacheEntry;
           if (isNew) {
-            final OCacheEntry stateCacheEntry = loadPageForWrite(atomicOperation, fileId, STATE_ENTRY_INDEX, false, true);
+            final OCacheEntry stateCacheEntry = loadPageForWrite(atomicOperation, fileId, STATE_ENTRY_INDEX, false, true, true);
             try {
               final OPaginatedClusterStateV1 clusterState = new OPaginatedClusterStateV1(stateCacheEntry);
 
@@ -920,11 +920,7 @@
               } else {
                 assert fileSize < filledUpTo - 1;
 
-<<<<<<< HEAD
-                cacheEntry = loadPageForWrite(atomicOperation, fileId, fileSize + 1, false, true);
-=======
-                cacheEntry = loadPageForWrite(atomicOperation, fileId, fileSize + 1, false, false);
->>>>>>> 5bf39798
+                cacheEntry = loadPageForWrite(atomicOperation, fileId, fileSize + 1, false, false, true);
               }
 
               clusterState.setFileSize(fileSize + 1);
@@ -932,7 +928,7 @@
               releasePageFromWrite(atomicOperation, stateCacheEntry);
             }
           } else {
-            cacheEntry = loadPageForWrite(atomicOperation, fileId, nextPageIndex, false, true);
+            cacheEntry = loadPageForWrite(atomicOperation, fileId, nextPageIndex, false, true, true);
           }
 
           try {
@@ -1014,7 +1010,7 @@
             from = to;
 
             if (prevPageIndex >= 0) {
-              final OCacheEntry prevCacheEntry = loadPageForWrite(atomicOperation, fileId, prevPageIndex, false, true);
+              final OCacheEntry prevCacheEntry = loadPageForWrite(atomicOperation, fileId, prevPageIndex, false, true, true);
               try {
                 final OClusterPage prevPage = new OClusterPage(prevCacheEntry, false);
                 prevPage.setRecordLongValue(prevRecordPosition, -OLongSerializer.LONG_SIZE,
@@ -1039,7 +1035,7 @@
           final int freePagesIndex;
           final int freeSpace;
 
-          final OCacheEntry cacheEntry = loadPageForWrite(atomicOperation, fileId, nextPageIndex, false, true);
+          final OCacheEntry cacheEntry = loadPageForWrite(atomicOperation, fileId, nextPageIndex, false, true, true);
           try {
             final OClusterPage localPage = new OClusterPage(cacheEntry, false);
             freeSpace = localPage.getFreeSpace();
@@ -1176,7 +1172,7 @@
               final long prevPageIndex = getPageIndex(prevPageRecordPointer);
               final int prevPageRecordPosition = getRecordPosition(prevPageRecordPointer);
 
-              final OCacheEntry prevPageCacheEntry = loadPageForWrite(atomicOperation, fileId, prevPageIndex, false, true);
+              final OCacheEntry prevPageCacheEntry = loadPageForWrite(atomicOperation, fileId, prevPageIndex, false, true, true);
               try {
                 final OClusterPage prevPage = new OClusterPage(prevPageCacheEntry, false);
                 prevPage.setRecordLongValue(prevPageRecordPosition, -OLongSerializer.LONG_SIZE, addedPagePointer);
@@ -1536,7 +1532,7 @@
 
   private void updateClusterState(final long sizeDiff, final long recordsSizeDiff, final OAtomicOperation atomicOperation)
       throws IOException {
-    final OCacheEntry pinnedStateEntry = loadPageForWrite(atomicOperation, fileId, STATE_ENTRY_INDEX, false, true);
+    final OCacheEntry pinnedStateEntry = loadPageForWrite(atomicOperation, fileId, STATE_ENTRY_INDEX, false, true, true);
     try {
       final OPaginatedClusterStateV1 paginatedClusterState = new OPaginatedClusterStateV1(pinnedStateEntry);
       paginatedClusterState.setSize((int) (paginatedClusterState.getSize() + sizeDiff));
@@ -1713,7 +1709,7 @@
 
     final OCacheEntry cacheEntry;
     if (newPage) {
-      final OCacheEntry stateCacheEntry = loadPageForWrite(atomicOperation, fileId, STATE_ENTRY_INDEX, false, true);
+      final OCacheEntry stateCacheEntry = loadPageForWrite(atomicOperation, fileId, STATE_ENTRY_INDEX, false, true, true);
       try {
         final OPaginatedClusterStateV1 clusterState = new OPaginatedClusterStateV1(stateCacheEntry);
         final int fileSize = clusterState.getFileSize();
@@ -1724,11 +1720,7 @@
         } else {
           assert fileSize < filledUpTo - 1;
 
-<<<<<<< HEAD
-          cacheEntry = loadPageForWrite(atomicOperation, fileId, fileSize + 1, false, true);
-=======
-          cacheEntry = loadPageForWrite(atomicOperation, fileId, fileSize + 1, false, false);
->>>>>>> 5bf39798
+          cacheEntry = loadPageForWrite(atomicOperation, fileId, fileSize + 1, false, false, true);
         }
 
         clusterState.setFileSize(fileSize + 1);
@@ -1736,7 +1728,7 @@
         releasePageFromWrite(atomicOperation, stateCacheEntry);
       }
     } else {
-      cacheEntry = loadPageForWrite(atomicOperation, fileId, pageIndex, false, true);
+      cacheEntry = loadPageForWrite(atomicOperation, fileId, pageIndex, false, true, true);
     }
 
     int recordSizesDiff;
@@ -1817,7 +1809,7 @@
 
   private void updateFreePagesIndex(final int prevFreePageIndex, final long pageIndex, final OAtomicOperation atomicOperation)
       throws IOException {
-    final OCacheEntry cacheEntry = loadPageForWrite(atomicOperation, fileId, pageIndex, false, true);
+    final OCacheEntry cacheEntry = loadPageForWrite(atomicOperation, fileId, pageIndex, false, true, true);
 
     try {
       final OClusterPage localPage = new OClusterPage(cacheEntry, false);
@@ -1831,7 +1823,7 @@
       final long prevPageIndex = localPage.getPrevPage();
 
       if (prevPageIndex >= 0) {
-        final OCacheEntry prevPageCacheEntry = loadPageForWrite(atomicOperation, fileId, prevPageIndex, false, true);
+        final OCacheEntry prevPageCacheEntry = loadPageForWrite(atomicOperation, fileId, prevPageIndex, false, true, true);
         try {
           final OClusterPage prevPage = new OClusterPage(prevPageCacheEntry, false);
           assert calculateFreePageIndex(prevPage) == prevFreePageIndex;
@@ -1842,7 +1834,7 @@
       }
 
       if (nextPageIndex >= 0) {
-        final OCacheEntry nextPageCacheEntry = loadPageForWrite(atomicOperation, fileId, nextPageIndex, false, true);
+        final OCacheEntry nextPageCacheEntry = loadPageForWrite(atomicOperation, fileId, nextPageIndex, false, true, true);
         try {
           final OClusterPage nextPage = new OClusterPage(nextPageCacheEntry, false);
           if (calculateFreePageIndex(nextPage) != prevFreePageIndex) {
@@ -1881,7 +1873,7 @@
         }
 
         if (oldFreePage >= 0) {
-          final OCacheEntry oldFreePageCacheEntry = loadPageForWrite(atomicOperation, fileId, oldFreePage, false, true);
+          final OCacheEntry oldFreePageCacheEntry = loadPageForWrite(atomicOperation, fileId, oldFreePage, false, true, true);
           try {
             final OClusterPage oldFreeLocalPage = new OClusterPage(oldFreePageCacheEntry, false);
             assert calculateFreePageIndex(oldFreeLocalPage) == newFreePageIndex;
@@ -1904,7 +1896,7 @@
 
   private void updateFreePagesList(final int freeListIndex, final long pageIndex, final OAtomicOperation atomicOperation)
       throws IOException {
-    final OCacheEntry pinnedStateEntry = loadPageForWrite(atomicOperation, fileId, STATE_ENTRY_INDEX, true, true);
+    final OCacheEntry pinnedStateEntry = loadPageForWrite(atomicOperation, fileId, STATE_ENTRY_INDEX, true, true, true);
     try {
       final OPaginatedClusterStateV1 paginatedClusterState = new OPaginatedClusterStateV1(pinnedStateEntry);
       paginatedClusterState.setFreeListPage(freeListIndex, (int) pageIndex);
@@ -1930,11 +1922,7 @@
     if (getFilledUpTo(atomicOperation, fileId, true) == 0) {
       stateEntry = addPage(atomicOperation, fileId, true);
     } else {
-<<<<<<< HEAD
-      stateEntry = loadPageForWrite(atomicOperation, fileId, STATE_ENTRY_INDEX, false, true);
-=======
-      stateEntry = loadPageForWrite(atomicOperation, fileId, STATE_ENTRY_INDEX, false, false);
->>>>>>> 5bf39798
+      stateEntry = loadPageForWrite(atomicOperation, fileId, STATE_ENTRY_INDEX, false, false, true);
     }
 
     assert stateEntry.getPageIndex() == 0;
