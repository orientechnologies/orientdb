--- conflicted
+++ resolved
@@ -255,15 +255,8 @@
 //    onUpdate(doc);
 //  }
 
-<<<<<<< HEAD
-  final void bindOnLocalThread() {
-    
-=======
-  synchronized void bindOnLocalThread() {
-    if (tlDocument.get() == null) {
-      tlDocument.set(document.copy());
-    }
->>>>>>> 0a7ee44e
+  synchronized final void bindOnLocalThread() {
+    
   }
 
   public final ODocument getDocument() {
