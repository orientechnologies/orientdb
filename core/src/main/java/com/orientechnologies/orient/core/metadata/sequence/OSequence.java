--- conflicted
+++ resolved
@@ -23,8 +23,6 @@
 import com.orientechnologies.common.util.OApi;
 import com.orientechnologies.orient.core.config.OGlobalConfiguration;
 import com.orientechnologies.orient.core.db.ODatabaseDocumentInternal;
-import com.orientechnologies.orient.core.db.ODatabaseRecordThreadLocal;
-import com.orientechnologies.orient.core.db.document.ODatabaseDocument;
 import com.orientechnologies.orient.core.exception.OConcurrentModificationException;
 import com.orientechnologies.orient.core.exception.OSequenceException;
 import com.orientechnologies.orient.core.exception.OStorageException;
@@ -62,11 +60,7 @@
   private static final String FIELD_TYPE = "type";
 
   private ODocument document;
-<<<<<<< HEAD
 //  ThreadLocal<ODocument> tlDocument = new ThreadLocal<ODocument>();
-=======
-  ThreadLocal<ODocument> tlDocument = new ThreadLocal<ODocument>();
->>>>>>> ca774939
 
   private boolean cruacialValueChanged = false;
 
@@ -237,7 +231,6 @@
   
   protected OSequence(final ODocument iDocument, CreateParams params) {
     document = iDocument != null ? iDocument : new ODocument(CLASS_NAME);
-    bindOnLocalThread();
 
     if (iDocument == null) {
       if (params == null) {
@@ -249,48 +242,18 @@
     cruacialValueChanged = true;
   }
 
-<<<<<<< HEAD
   public void save() {        
     document = document.save();
     onUpdate(document);
   }
 
-//  public void save(ODatabaseDocument database) {
-//    ODocument doc = database.save(tlDocument.get());
-//    onUpdate(doc);
-//  }
-=======
-  public void save() {
-    ODocument doc = tlDocument.get();
-    doc = doc.save();
-    onUpdate(doc);
-  }
-
-  public void save(ODatabaseDocument database) {
-    ODocument doc = database.save(tlDocument.get());
-    onUpdate(doc);
-  }
->>>>>>> ca774939
-
-  synchronized final void bindOnLocalThread() {
-    
-  }
-
   public final ODocument getDocument() {
-<<<<<<< HEAD
     return document;
-=======
-    return tlDocument.get();
->>>>>>> ca774939
   }
 
   private <T> T sendSequenceActionOverCluster(int actionType, CreateParams params) throws ExecutionException, InterruptedException{    
     OSequenceAction action = new OSequenceAction(actionType, getName(), params, getSequenceType());
-<<<<<<< HEAD
     return document.getDatabase().sendSequenceAction(action);    
-=======
-    return tlDocument.get().getDatabase().sendSequenceAction(action);    
->>>>>>> ca774939
   }
   
   protected final synchronized void initSequence(OSequence.CreateParams params) {
@@ -318,13 +281,8 @@
     return updateParams(params, shouldGoOverDistributted);
   }
   
-<<<<<<< HEAD
   protected boolean isOnDistributted(){    
     return document.getDatabase().isDistributed();
-=======
-  protected boolean isOnDistributted(){
-    return tlDocument.get().getDatabase().isDistributed();
->>>>>>> ca774939
   }
   
   public synchronized boolean updateParams(CreateParams params, boolean executeViaDistributed) throws ExecutionException, InterruptedException{
@@ -373,10 +331,6 @@
 
   public void onUpdate(ODocument iDocument) {    
     document = iDocument;
-<<<<<<< HEAD
-=======
-    this.tlDocument.set(iDocument);    
->>>>>>> ca774939
   }
 
   protected static Long getValue(ODocument doc) {
@@ -387,11 +341,7 @@
   }
 
   protected synchronized long getValue() {
-<<<<<<< HEAD
     return getValue(document);
-=======
-    return getValue(tlDocument.get());
->>>>>>> ca774939
   }
 
   protected synchronized void setValue(long value) {
@@ -467,15 +417,9 @@
     setCrucialValueChanged(true);
   }
 
-<<<<<<< HEAD
 //  protected final synchronized ODatabaseDocumentInternal getDatabase() {
 //    return ODatabaseRecordThreadLocal.instance().get();
 //  }
-=======
-  protected final synchronized ODatabaseDocumentInternal getDatabase() {
-    return ODatabaseRecordThreadLocal.instance().get();
-  }
->>>>>>> ca774939
 
   public static String getSequenceName(final ODocument iDocument) {
     return iDocument.field(FIELD_NAME, OType.STRING);
@@ -582,15 +526,9 @@
   protected <T> T callRetry(boolean reloadSequence, final Callable<T> callable, final String method) {
     for (int retry = 0; retry < maxRetry; ++retry) {
       try {
-<<<<<<< HEAD
 //        if (reloadSequence){
 //          reloadSequence();
 //        }
-=======
-        if (reloadSequence){
-          reloadSequence();
-        }
->>>>>>> ca774939
         return callable.call();
       } catch (OConcurrentModificationException ignore) {
         try {
