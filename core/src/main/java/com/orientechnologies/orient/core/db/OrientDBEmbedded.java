/*
 *
 *  *  Copyright 2010-2016 OrientDB LTD (http://orientdb.com)
 *  *
 *  *  Licensed under the Apache License, Version 2.0 (the "License");
 *  *  you may not use this file except in compliance with the License.
 *  *  You may obtain a copy of the License at
 *  *
 *  *       http://www.apache.org/licenses/LICENSE-2.0
 *  *
 *  *  Unless required by applicable law or agreed to in writing, software
 *  *  distributed under the License is distributed on an "AS IS" BASIS,
 *  *  WITHOUT WARRANTIES OR CONDITIONS OF ANY KIND, either express or implied.
 *  *  See the License for the specific language governing permissions and
 *  *  limitations under the License.
 *  *
 *  * For more information: http://orientdb.com
 *
 */
package com.orientechnologies.orient.core.db;

import com.orientechnologies.common.exception.OException;
import com.orientechnologies.common.io.OIOUtils;
import com.orientechnologies.common.log.OLogManager;
import com.orientechnologies.orient.core.Orient;
import com.orientechnologies.orient.core.command.OCommandOutputListener;
import com.orientechnologies.orient.core.config.OContextConfiguration;
import com.orientechnologies.orient.core.config.OGlobalConfiguration;
import com.orientechnologies.orient.core.db.document.ODatabaseDocumentEmbedded;
import com.orientechnologies.orient.core.engine.OEngine;
import com.orientechnologies.orient.core.engine.OMemoryAndLocalPaginatedEnginesInitializer;
import com.orientechnologies.orient.core.exception.ODatabaseException;
import com.orientechnologies.orient.core.serialization.serializer.record.ORecordSerializer;
import com.orientechnologies.orient.core.serialization.serializer.record.ORecordSerializerFactory;
import com.orientechnologies.orient.core.sql.parser.OStatement;
import com.orientechnologies.orient.core.storage.OStorage;
import com.orientechnologies.orient.core.storage.impl.local.OAbstractPaginatedStorage;
import com.orientechnologies.orient.core.storage.impl.local.paginated.OLocalPaginatedStorage;

import java.io.File;
import java.io.IOException;
import java.io.InputStream;
import java.nio.file.FileStore;
import java.nio.file.Files;
<<<<<<< HEAD
import java.nio.file.Path;
=======
>>>>>>> cf78760f
import java.nio.file.Paths;
import java.util.ArrayList;
import java.util.Collection;
import java.util.HashMap;
import java.util.HashSet;
import java.util.Iterator;
import java.util.List;
import java.util.Map;
import java.util.Set;
import java.util.concurrent.Callable;
import java.util.stream.Collectors;

/**
 * Created by tglman on 08/04/16.
 */
public class OrientDBEmbedded implements OrientDBInternal {
  protected final  Map<String, OAbstractPaginatedStorage> storages = new HashMap<>();
  protected final  Set<ODatabasePoolInternal>             pools    = new HashSet<>();
  protected final  OrientDBConfig                         configurations;
  protected final  String                                 basePath;
  protected final  OEngine                                memory;
  protected final  OEngine                                disk;
  protected final  Orient                                 orient;
  private volatile boolean                                open     = true;
  private volatile OEmbeddedDatabaseInstanceFactory       factory  = new ODefaultEmbeddedDatabaseInstanceFactory();

  protected final long maxWALSegmentSize;

  public OrientDBEmbedded(String directoryPath, OrientDBConfig configurations, Orient orient) {
    super();
    this.orient = orient;
    orient.onEmbeddedFactoryInit(this);
    memory = orient.getEngine("memory");
    disk = orient.getEngine("plocal");
    directoryPath = directoryPath.trim();
    if (directoryPath.length() != 0) {
      final File dirFile = new File(directoryPath);
      if (!dirFile.exists()) {
        OLogManager.instance().infoNoDb(this, "Directory " + dirFile + " does not exist, try to create it.");

        if (!dirFile.mkdirs()) {
          OLogManager.instance().errorNoDb(this, "Can not create directory " + dirFile, null);
        }
      }
      this.basePath = dirFile.getAbsolutePath();
    } else {
      this.basePath = null;
    }

    this.configurations = configurations != null ? configurations : OrientDBConfig.defaultConfig();

    if (basePath == null) {
      maxWALSegmentSize = -1;
    } else {
      try {
        maxWALSegmentSize = calculateInitialMaxWALSegSize(configurations);

        if (maxWALSegmentSize <= 0) {
          throw new ODatabaseException("Invalid configuration settings. Can not set maximum size of WAL segment");
        }

        OLogManager.instance().infoNoDb(this, "WAL maximum segment size is set to %,d MB", maxWALSegmentSize / 1024 / 1024);
      } catch (IOException e) {
        throw OException.wrapException(new ODatabaseException("Cannot initialize OrientDB engine"), e);
      }
    }

    OMemoryAndLocalPaginatedEnginesInitializer.INSTANCE.initialize();

    orient.addOrientDB(this);
  }

  private long calculateInitialMaxWALSegSize(OrientDBConfig configurations) throws IOException {
    String walPath;

    if (configurations != null) {
      final OContextConfiguration config = configurations.getConfigurations();

      if (config != null) {
        walPath = config.getValueAsString(OGlobalConfiguration.WAL_LOCATION);
      } else {
        walPath = OGlobalConfiguration.WAL_LOCATION.getValueAsString();
      }
    } else {
      walPath = OGlobalConfiguration.WAL_LOCATION.getValueAsString();
    }

    if (walPath == null) {
      walPath = basePath;
    }

    final FileStore fileStore = Files.getFileStore(Paths.get(walPath));
    final long freeSpace = fileStore.getUsableSpace();

<<<<<<< HEAD
    final Iterator<Path> pathFiles = Files.walk(Paths.get(walPath)).iterator();

=======
>>>>>>> cf78760f
    final long filesSize = Files.walk(Paths.get(walPath)).mapToLong(p -> p.toFile().isFile() ? p.toFile().length() : 0).sum();
    long maxSegSize;

    if (configurations != null) {
      final OContextConfiguration config = configurations.getConfigurations();
      if (config != null) {
        maxSegSize = config.getValueAsLong(OGlobalConfiguration.WAL_MAX_SEGMENT_SIZE) * 1024 * 1024;
      } else {
        maxSegSize = OGlobalConfiguration.WAL_MAX_SEGMENT_SIZE.getValueAsLong() * 1024 * 1024;
      }
    } else {
      maxSegSize = OGlobalConfiguration.WAL_MAX_SEGMENT_SIZE.getValueAsLong() * 1024 * 1024;
    }

    if (maxSegSize <= 0) {
      int sizePercent;
      if (configurations != null) {
        final OContextConfiguration config = configurations.getConfigurations();

        if (config != null) {
          sizePercent = config.getValueAsInteger(OGlobalConfiguration.WAL_MAX_SEGMENT_SIZE_PERCENT);
        } else {
          sizePercent = OGlobalConfiguration.WAL_MAX_SEGMENT_SIZE_PERCENT.getValueAsInteger();
        }
      } else {
        sizePercent = OGlobalConfiguration.WAL_MAX_SEGMENT_SIZE_PERCENT.getValueAsInteger();
      }

      if (sizePercent <= 0) {
        throw new ODatabaseException("Invalid configuration settings. Can not set maximum size of WAL segment");
      }

      maxSegSize = (freeSpace + filesSize) / 100 * sizePercent;
    }

    final long minSegSizeLimit = (long) (freeSpace * 0.25);

    long minSegSize = 0;
    if (configurations != null) {
      OContextConfiguration config = configurations.getConfigurations();
      if (config != null) {
        minSegSize = config.getValueAsLong(OGlobalConfiguration.WAL_MIN_SEG_SIZE) * 1024 * 1024;
      }
    }

    if (minSegSize <= 0) {
      minSegSize = OGlobalConfiguration.WAL_MIN_SEG_SIZE.getValueAsLong() * 1024 * 1024;
    }

    if (minSegSize > minSegSizeLimit) {
      minSegSize = minSegSizeLimit;
    }

    if (minSegSize > 0 && maxSegSize < minSegSize) {
      maxSegSize = minSegSize;
    }
    return maxSegSize;
  }

  @Override
  public ODatabaseDocumentInternal open(String name, String user, String password) {
    return open(name, user, password, null);
  }

  public ODatabaseDocumentEmbedded openNoAuthenticate(String name, String user) {
    try {
      final ODatabaseDocumentEmbedded embedded;
      OrientDBConfig config = solveConfig(null);
      synchronized (this) {
        OAbstractPaginatedStorage storage = getOrInitStorage(name);
        // THIS OPEN THE STORAGE ONLY THE FIRST TIME
        storage.open(config.getConfigurations());
        embedded = factory.newInstance(storage);
        embedded.init(config);
      }
      embedded.rebuildIndexes();
      embedded.internalOpen(user, "nopwd", false);
      embedded.callOnOpenListeners();
      return embedded;
    } catch (Exception e) {
      throw OException.wrapException(new ODatabaseException("Cannot open database '" + name + "'"), e);
    }
  }

  public ODatabaseDocumentEmbedded openNoAuthorization(String name) {
    try {
      final ODatabaseDocumentEmbedded embedded;
      OrientDBConfig config = solveConfig(null);
      synchronized (this) {
        OAbstractPaginatedStorage storage = getOrInitStorage(name);
        // THIS OPEN THE STORAGE ONLY THE FIRST TIME
        storage.open(config.getConfigurations());
        embedded = factory.newInstance(storage);
        embedded.init(config);
      }
      embedded.rebuildIndexes();
      embedded.callOnOpenListeners();
      return embedded;
    } catch (Exception e) {
      throw OException.wrapException(new ODatabaseException("Cannot open database '" + name + "'"), e);
    }
  }

  @Override
  public ODatabaseDocumentInternal open(String name, String user, String password, OrientDBConfig config) {
    try {
      final ODatabaseDocumentEmbedded embedded;
      synchronized (this) {
        checkOpen();
        config = solveConfig(config);
        OAbstractPaginatedStorage storage = getOrInitStorage(name);
        // THIS OPEN THE STORAGE ONLY THE FIRST TIME
        storage.open(config.getConfigurations());
        embedded = factory.newInstance(storage);
        embedded.init(config);
      }
      embedded.rebuildIndexes();
      embedded.internalOpen(user, password);
      embedded.callOnOpenListeners();
      return embedded;
    } catch (Exception e) {
      throw OException.wrapException(new ODatabaseException("Cannot open database '" + name + "'"), e);
    }
  }

  protected OrientDBConfig solveConfig(OrientDBConfig config) {
    if (config != null) {
      config.setParent(this.configurations);
      return config;
    } else {
      OrientDBConfig cfg = OrientDBConfig.defaultConfig();
      cfg.setParent(this.configurations);
      return cfg;
    }
  }

  public ODatabaseDocumentInternal poolOpen(String name, String user, String password, ODatabasePoolInternal pool) {
    final ODatabaseDocumentEmbedded embedded;
    synchronized (this) {
      checkOpen();
      OAbstractPaginatedStorage storage = getOrInitStorage(name);
      storage.open(pool.getConfig().getConfigurations());
      embedded = factory.newPoolInstance(pool, storage);
      embedded.init(pool.getConfig());
    }
    embedded.rebuildIndexes();
    embedded.internalOpen(user, password);
    embedded.callOnOpenListeners();
    return embedded;
  }

  protected OAbstractPaginatedStorage getOrInitStorage(String name) {
    OAbstractPaginatedStorage storage = storages.get(name);
    if (storage == null) {
      storage = (OAbstractPaginatedStorage) disk.createStorage(buildName(name), new HashMap<>(), maxWALSegmentSize);
      if (storage.exists())
        storages.put(name, storage);
    }
    return storage;
  }

  public synchronized OAbstractPaginatedStorage getStorage(String name) {
    return storages.get(name);
  }

  protected String buildName(String name) {
    if (basePath == null) {
      throw new ODatabaseException("OrientDB instanced created without physical path, only memory databases are allowed");
    }
    return basePath + "/" + name;
  }

  public void create(String name, String user, String password, ODatabaseType type) {
    create(name, user, password, type, null);
  }

  @Override
  public void create(String name, String user, String password, ODatabaseType type, OrientDBConfig config) {
    final ODatabaseDocumentEmbedded embedded;
    synchronized (this) {
      if (!exists(name, user, password)) {
        try {
          config = solveConfig(config);
          OAbstractPaginatedStorage storage;
          if (type == ODatabaseType.MEMORY) {
            storage = (OAbstractPaginatedStorage) memory.createStorage(name, new HashMap<>(), maxWALSegmentSize);
          } else {
            storage = (OAbstractPaginatedStorage) disk.createStorage(buildName(name), new HashMap<>(), maxWALSegmentSize);
          }
          storages.put(name, storage);
          embedded = internalCreate(config, storage);
        } catch (Exception e) {
          throw OException.wrapException(new ODatabaseException("Cannot create database '" + name + "'"), e);
        }
      } else
        throw new ODatabaseException("Cannot create new database '" + name + "' because it already exists");
    }
    embedded.callOnCreateListeners();
  }

  public void restore(String name, String user, String password, ODatabaseType type, String path, OrientDBConfig config) {
    final ODatabaseDocumentEmbedded embedded;
    OAbstractPaginatedStorage storage;
    synchronized (this) {
      if (!exists(name, null, null)) {
        try {
<<<<<<< HEAD
          OAbstractPaginatedStorage storage;
=======
>>>>>>> cf78760f
          storage = (OAbstractPaginatedStorage) disk.createStorage(buildName(name), new HashMap<>(), maxWALSegmentSize);
          embedded = internalCreate(config, storage);
          storages.put(name, storage);
        } catch (Exception e) {
          throw OException.wrapException(new ODatabaseException("Cannot restore database '" + name + "'"), e);
        }
      } else
        throw new ODatabaseException("Cannot create new storage '" + name + "' because it already exists");
    }
    storage.restoreFromIncrementalBackup(path);
    embedded.callOnCreateListeners();
  }

  public void restore(String name, InputStream in, Map<String, Object> options, Callable<Object> callable,
      OCommandOutputListener iListener) {
    try {
      OAbstractPaginatedStorage storage;
      synchronized (this) {
        storage = getOrInitStorage(name);
        storages.put(name, storage);
      }
      storage.restore(in, options, callable, iListener);
    } catch (Exception e) {
      throw OException.wrapException(new ODatabaseException("Cannot create database '" + name + "'"), e);
    }
  }

  protected ODatabaseDocumentEmbedded internalCreate(OrientDBConfig config, OAbstractPaginatedStorage storage) {
    try {
      storage.create(config.getConfigurations());
    } catch (IOException e) {
      throw OException.wrapException(new ODatabaseException("Error on database creation"), e);
    }

    ORecordSerializer serializer = ORecordSerializerFactory.instance().getDefaultRecordSerializer();
    if (serializer.toString().equals("ORecordDocument2csv"))
      throw new ODatabaseException("Impossible to create the database with ORecordDocument2csv serializer");
    storage.setRecordSerializer(serializer.toString(), serializer.getCurrentVersion());
    // since 2.1 newly created databases use strict SQL validation by default
    storage.setProperty(OStatement.CUSTOM_STRICT_SQL, "true");

    // No need to close
    final ODatabaseDocumentEmbedded embedded = factory.newInstance(storage);
    embedded.setSerializer(serializer);
    embedded.internalCreate(config);
    return embedded;
  }

  @Override
  public synchronized boolean exists(String name, String user, String password) {
    checkOpen();
    OStorage storage = storages.get(name);
    if (storage == null) {
      if (basePath != null) {
        return OLocalPaginatedStorage.exists(Paths.get(buildName(name)));
      } else
        return false;
    }
    return storage.exists();
  }

  @Override
  public void drop(String name, String user, String password) {
    synchronized (this) {
      checkOpen();
    }
    ODatabaseDocumentInternal db = openNoAuthenticate(name, user);
    for (Iterator<ODatabaseLifecycleListener> it = orient.getDbLifecycleListeners(); it.hasNext(); ) {
      it.next().onDrop(db);
    }
    db.close();
    synchronized (this) {
      if (exists(name, user, password)) {
        OAbstractPaginatedStorage storage = getOrInitStorage(name);
        ODatabaseDocumentEmbedded.deInit(storage);
        storage.delete();
        storages.remove(name);
      }
    }
  }

  protected interface DatabaseFound {
    void found(String name);
  }

  @Override
  public synchronized Set<String> listDatabases(String user, String password) {
    checkOpen();
    // SEARCH IN CONFIGURED PATHS
    final Set<String> databases = new HashSet<>();
    // SEARCH IN DEFAULT DATABASE DIRECTORY
    if (basePath != null) {
      scanDatabaseDirectory(new File(basePath), (name) -> databases.add(name));
    }
    databases.addAll(this.storages.keySet());
    // TODO remove OSystemDatabase.SYSTEM_DB_NAME from the list
    return databases;
  }

  public synchronized void loadAllDatabases() {
    if (basePath != null) {
      scanDatabaseDirectory(new File(basePath), (name) -> {
        if (!storages.containsKey(name)) {
          OAbstractPaginatedStorage storage = getOrInitStorage(name);
          // THIS OPEN THE STORAGE ONLY THE FIRST TIME
          storage.open(getConfigurations().getConfigurations());
        }
      });
    }
  }

  public ODatabasePoolInternal openPool(String name, String user, String password) {
    return openPool(name, user, password, null);
  }

  @Override
  public ODatabasePoolInternal openPool(String name, String user, String password, OrientDBConfig config) {
    checkOpen();
    ODatabasePoolImpl pool = new ODatabasePoolImpl(this, name, user, password, solveConfig(config));
    pools.add(pool);
    return pool;
  }

  @Override
  public synchronized void close() {
    if (!open)
      return;
    removeShutdownHook();
    internalClose();
  }

  public synchronized void internalClose() {
    if (!open)
      return;
    final List<OAbstractPaginatedStorage> storagesCopy = new ArrayList<>(storages.values());
    for (OAbstractPaginatedStorage stg : storagesCopy) {
      try {
        OLogManager.instance().info(this, "- shutdown storage: " + stg.getName() + "...");
        ODatabaseDocumentEmbedded.deInit(stg);
        stg.shutdown();
      } catch (Exception e) {
        OLogManager.instance().warn(this, "-- error on shutdown storage", e);
      } catch (Error e) {
        OLogManager.instance().warn(this, "-- error on shutdown storage", e);
        throw e;
      }
    }
    storages.clear();
    orient.onEmbeddedFactoryClose(this);
    open = false;
  }

  public OrientDBConfig getConfigurations() {
    return configurations;
  }

  public void removePool(ODatabasePoolInternal pool) {
    pools.remove(pool);
  }

  public interface InstanceFactory<T> {
    T create(OAbstractPaginatedStorage storage);
  }

  protected void scanDatabaseDirectory(final File directory, DatabaseFound found) {
    if (directory.exists() && directory.isDirectory()) {
      final File[] files = directory.listFiles();
      if (files != null)
        for (File db : files) {
          if (db.isDirectory()) {
            final File plocalFile = new File(db.getAbsolutePath() + "/database.ocf");
            final String dbPath = db.getPath().replace('\\', '/');
            final int lastBS = dbPath.lastIndexOf('/', dbPath.length() - 1) + 1;// -1 of dbPath may be ended with slash
            if (plocalFile.exists()) {
              found.found(OIOUtils.getDatabaseNameFromPath(dbPath.substring(lastBS)));
            }
          }
        }
    }
  }

  public synchronized void initCustomStorage(String name, String path, String userName, String userPassword) {
    ODatabaseDocumentEmbedded embedded = null;
    synchronized (this) {
      boolean exists = OLocalPaginatedStorage.exists(Paths.get(path));
      OAbstractPaginatedStorage storage = (OAbstractPaginatedStorage) disk.createStorage(path, new HashMap<>(), maxWALSegmentSize);
      // TODO: Add Creation settings and parameters
      if (!exists) {
        embedded = internalCreate(getConfigurations(), storage);
      }
      storages.put(name, storage);
    }
    if (embedded != null)
      embedded.callOnCreateListeners();
  }

  public synchronized void removeShutdownHook() {
    orient.removeOrientDB(this);
  }

  public synchronized Collection<OStorage> getStorages() {
    return storages.values().stream().map((x) -> (OStorage) x).collect(Collectors.toSet());
  }

  public synchronized void forceDatabaseClose(String iDatabaseName) {
    OAbstractPaginatedStorage storage = storages.remove(iDatabaseName);
    if (storage != null) {
      ODatabaseDocumentEmbedded.deInit(storage);
      storage.shutdown();
    }
  }

  public String getDatabasePath(String iDatabaseName) {
    OAbstractPaginatedStorage storage = storages.get(iDatabaseName);
    if (storage != null && storage instanceof OLocalPaginatedStorage)
      return ((OLocalPaginatedStorage) storage).getStoragePath().toString();
    return null;
  }

  private void checkOpen() {
    if (!open)
      throw new ODatabaseException("OrientDB Instance is closed");
  }

  public synchronized void replaceFactory(OEmbeddedDatabaseInstanceFactory factory) {
    this.factory = factory;
  }

  public OEmbeddedDatabaseInstanceFactory getFactory() {
    return factory;
  }

  public boolean isOpen() {
    return open;
  }

  @Override
  public boolean isEmbedded() {
    return true;
  }

}<|MERGE_RESOLUTION|>--- conflicted
+++ resolved
@@ -42,10 +42,6 @@
 import java.io.InputStream;
 import java.nio.file.FileStore;
 import java.nio.file.Files;
-<<<<<<< HEAD
-import java.nio.file.Path;
-=======
->>>>>>> cf78760f
 import java.nio.file.Paths;
 import java.util.ArrayList;
 import java.util.Collection;
@@ -140,11 +136,6 @@
     final FileStore fileStore = Files.getFileStore(Paths.get(walPath));
     final long freeSpace = fileStore.getUsableSpace();
 
-<<<<<<< HEAD
-    final Iterator<Path> pathFiles = Files.walk(Paths.get(walPath)).iterator();
-
-=======
->>>>>>> cf78760f
     final long filesSize = Files.walk(Paths.get(walPath)).mapToLong(p -> p.toFile().isFile() ? p.toFile().length() : 0).sum();
     long maxSegSize;
 
@@ -351,10 +342,6 @@
     synchronized (this) {
       if (!exists(name, null, null)) {
         try {
-<<<<<<< HEAD
-          OAbstractPaginatedStorage storage;
-=======
->>>>>>> cf78760f
           storage = (OAbstractPaginatedStorage) disk.createStorage(buildName(name), new HashMap<>(), maxWALSegmentSize);
           embedded = internalCreate(config, storage);
           storages.put(name, storage);
