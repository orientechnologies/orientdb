--- conflicted
+++ resolved
@@ -19,14 +19,11 @@
  */
 package com.orientechnologies.orient.core.db;
 
-<<<<<<< HEAD
 import static com.orientechnologies.orient.core.config.OGlobalConfiguration.FILE_DELETE_DELAY;
 import static com.orientechnologies.orient.core.config.OGlobalConfiguration.FILE_DELETE_RETRY;
 
 
-=======
 import com.orientechnologies.common.concur.lock.OModificationOperationProhibitedException;
->>>>>>> 452b4c93
 import com.orientechnologies.common.exception.OException;
 import com.orientechnologies.common.io.OIOUtils;
 import com.orientechnologies.common.log.OLogManager;
@@ -444,7 +441,7 @@
       }
       storage.restore(in, options, callable, iListener);
     } catch (OModificationOperationProhibitedException e) {
-       throw e;
+      throw e;
     } catch (Exception e) {
       OContextConfiguration configs = getConfigurations().getConfigurations();
       OLocalPaginatedStorage
