--- conflicted
+++ resolved
@@ -109,22 +109,6 @@
 import com.orientechnologies.orient.core.version.ORecordVersion;
 import com.orientechnologies.orient.core.version.OVersionFactory;
 
-<<<<<<< HEAD
-import java.io.FileNotFoundException;
-import java.io.IOException;
-import java.util.ArrayList;
-import java.util.HashMap;
-import java.util.HashSet;
-import java.util.List;
-import java.util.Map;
-import java.util.Set;
-import java.util.concurrent.Callable;
-import java.util.concurrent.ConcurrentHashMap;
-import java.util.concurrent.ConcurrentMap;
-import java.util.concurrent.atomic.AtomicBoolean;
-
-=======
->>>>>>> 8d068c2f
 /**
  * @author Andrey Lomakin
  * @since 28.03.13
@@ -403,7 +387,8 @@
 
       OPageDataVerificationError[] pageErrors = writeCache.checkStoredPages(verbose ? listener : null);
 
-      listener.onMessage("Check of storage completed in " + (System.currentTimeMillis() - start) + "ms. " + (pageErrors.length>0 ? pageErrors.length + " with errors." : " without errors."));
+      listener.onMessage("Check of storage completed in " + (System.currentTimeMillis() - start) + "ms. "
+          + (pageErrors.length > 0 ? pageErrors.length + " with errors." : " without errors."));
 
       return pageErrors.length == 0;
     } finally {
@@ -1902,7 +1887,8 @@
   }
 
   private void addDefaultClusters() throws IOException {
-    final String storageCompression = getConfiguration().getContextConfiguration().getValueAsString(OGlobalConfiguration.STORAGE_COMPRESSION_METHOD);
+    final String storageCompression = getConfiguration().getContextConfiguration().getValueAsString(
+        OGlobalConfiguration.STORAGE_COMPRESSION_METHOD);
 
     final String stgConflictStrategy = getConflictStrategy().getName();
 
