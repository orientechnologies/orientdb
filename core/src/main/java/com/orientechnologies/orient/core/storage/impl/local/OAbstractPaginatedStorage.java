/*
 *
 *  *  Copyright 2014 Orient Technologies LTD (info(at)orientechnologies.com)
 *  *
 *  *  Licensed under the Apache License, Version 2.0 (the "License");
 *  *  you may not use this file except in compliance with the License.
 *  *  You may obtain a copy of the License at
 *  *
 *  *       http://www.apache.org/licenses/LICENSE-2.0
 *  *
 *  *  Unless required by applicable law or agreed to in writing, software
 *  *  distributed under the License is distributed on an "AS IS" BASIS,
 *  *  WITHOUT WARRANTIES OR CONDITIONS OF ANY KIND, either express or implied.
 *  *  See the License for the specific language governing permissions and
 *  *  limitations under the License.
 *  *
 *  * For more information: http://www.orientechnologies.com
 *
 */

package com.orientechnologies.orient.core.storage.impl.local;

import com.orientechnologies.common.concur.lock.OLockManager;
import com.orientechnologies.common.concur.lock.OModificationLock;
import com.orientechnologies.common.exception.OException;
import com.orientechnologies.common.log.OLogManager;
import com.orientechnologies.common.types.OModifiableBoolean;
import com.orientechnologies.common.util.OCommonConst;
import com.orientechnologies.orient.core.OOrientShutdownListener;
import com.orientechnologies.orient.core.OOrientStartupListener;
import com.orientechnologies.orient.core.Orient;
import com.orientechnologies.orient.core.command.OCommandExecutor;
import com.orientechnologies.orient.core.command.OCommandManager;
import com.orientechnologies.orient.core.command.OCommandOutputListener;
import com.orientechnologies.orient.core.command.OCommandRequestText;
import com.orientechnologies.orient.core.config.OGlobalConfiguration;
import com.orientechnologies.orient.core.config.OStorageClusterConfiguration;
import com.orientechnologies.orient.core.config.OStoragePaginatedClusterConfiguration;
import com.orientechnologies.orient.core.conflict.ORecordConflictStrategy;
import com.orientechnologies.orient.core.db.ODatabaseDocumentInternal;
import com.orientechnologies.orient.core.db.ODatabaseListener;
import com.orientechnologies.orient.core.db.ODatabaseRecordThreadLocal;
import com.orientechnologies.orient.core.db.record.OCurrentStorageComponentsFactory;
import com.orientechnologies.orient.core.db.record.OIdentifiable;
import com.orientechnologies.orient.core.db.record.ORecordOperation;
import com.orientechnologies.orient.core.db.record.ridbag.sbtree.OSBTreeCollectionManagerShared;
import com.orientechnologies.orient.core.exception.OCommandExecutionException;
import com.orientechnologies.orient.core.exception.OConcurrentModificationException;
import com.orientechnologies.orient.core.exception.OConfigurationException;
import com.orientechnologies.orient.core.exception.OFastConcurrentModificationException;
import com.orientechnologies.orient.core.exception.OLowDiskSpaceException;
import com.orientechnologies.orient.core.exception.ORecordNotFoundException;
import com.orientechnologies.orient.core.exception.OStorageException;
import com.orientechnologies.orient.core.id.ORID;
import com.orientechnologies.orient.core.id.ORecordId;
import com.orientechnologies.orient.core.metadata.OMetadataDefault;
import com.orientechnologies.orient.core.metadata.OMetadataInternal;
import com.orientechnologies.orient.core.metadata.schema.OClass;
import com.orientechnologies.orient.core.metadata.security.OSecurityUser;
import com.orientechnologies.orient.core.metadata.security.OToken;
import com.orientechnologies.orient.core.record.ORecord;
import com.orientechnologies.orient.core.record.ORecordInternal;
import com.orientechnologies.orient.core.record.impl.ODirtyManager;
import com.orientechnologies.orient.core.record.impl.ODocument;
import com.orientechnologies.orient.core.record.impl.ODocumentInternal;
import com.orientechnologies.orient.core.serialization.serializer.record.OSerializationSetThreadLocal;
import com.orientechnologies.orient.core.storage.OCluster;
import com.orientechnologies.orient.core.storage.OIdentifiableStorage;
import com.orientechnologies.orient.core.storage.OPhysicalPosition;
import com.orientechnologies.orient.core.storage.ORawBuffer;
import com.orientechnologies.orient.core.storage.ORecordCallback;
import com.orientechnologies.orient.core.storage.ORecordMetadata;
import com.orientechnologies.orient.core.storage.OStorageAbstract;
import com.orientechnologies.orient.core.storage.OStorageOperationResult;
import com.orientechnologies.orient.core.storage.cache.OCacheEntry;
import com.orientechnologies.orient.core.storage.cache.OCachePointer;
import com.orientechnologies.orient.core.storage.cache.OPageDataVerificationError;
import com.orientechnologies.orient.core.storage.cache.OReadCache;
import com.orientechnologies.orient.core.storage.cache.OWriteCache;
import com.orientechnologies.orient.core.storage.impl.local.paginated.OOfflineCluster;
import com.orientechnologies.orient.core.storage.impl.local.paginated.OOfflineClusterException;
import com.orientechnologies.orient.core.storage.impl.local.paginated.ORecordSerializationContext;
import com.orientechnologies.orient.core.storage.impl.local.paginated.OStorageTransaction;
import com.orientechnologies.orient.core.storage.impl.local.paginated.atomicoperations.OAtomicOperationsManager;
import com.orientechnologies.orient.core.storage.impl.local.paginated.base.ODurablePage;
import com.orientechnologies.orient.core.storage.impl.local.paginated.wal.*;
import com.orientechnologies.orient.core.tx.OTransaction;
import com.orientechnologies.orient.core.tx.OTransactionAbstract;
import com.orientechnologies.orient.core.tx.OTxListener;
import com.orientechnologies.orient.core.type.tree.provider.OMVRBTreeRIDProvider;
import com.orientechnologies.orient.core.version.ORecordVersion;
import com.orientechnologies.orient.core.version.OVersionFactory;
import edu.umd.cs.findbugs.annotations.SuppressFBWarnings;

import java.io.BufferedInputStream;
import java.io.BufferedOutputStream;
import java.io.File;
import java.io.FileInputStream;
import java.io.FileNotFoundException;
import java.io.FileOutputStream;
import java.io.IOException;
import java.io.OutputStreamWriter;
import java.io.PrintWriter;
import java.text.SimpleDateFormat;
import java.util.ArrayList;
import java.util.Collection;
import java.util.Date;
import java.util.HashMap;
import java.util.HashSet;
import java.util.LinkedList;
import java.util.List;
import java.util.Map;
import java.util.Set;
import java.util.concurrent.Callable;
import java.util.concurrent.atomic.AtomicBoolean;
import java.util.zip.ZipEntry;
import java.util.zip.ZipOutputStream;

/**
 * @author Andrey Lomakin
 * @since 28.03.13
 */
public abstract class OAbstractPaginatedStorage extends OStorageAbstract implements OLowDiskSpaceListener,
    OFullCheckpointRequestListener, OIdentifiableStorage, OOrientStartupListener, OOrientShutdownListener {
  private static final int                          RECORD_LOCK_TIMEOUT                        = OGlobalConfiguration.STORAGE_RECORD_LOCK_TIMEOUT
                                                                                                   .getValueAsInteger();

  private final OLockManager<ORID>                  lockManager;
  private final String                              PROFILER_CREATE_RECORD;
  private final String                              PROFILER_READ_RECORD;
  private final String                              PROFILER_UPDATE_RECORD;
  private final String                              PROFILER_DELETE_RECORD;
  private final Map<String, OCluster>               clusterMap                                 = new HashMap<String, OCluster>();
  private volatile ThreadLocal<OStorageTransaction> transaction                                = new ThreadLocal<OStorageTransaction>();
  private final OModificationLock                   modificationLock                           = new OModificationLock();
  private final AtomicBoolean                       checkpointInProgress                       = new AtomicBoolean();
  protected volatile OWriteAheadLog                 writeAheadLog;

  protected volatile OReadCache                     readCache;
  protected volatile OWriteCache                    writeCache;

  private volatile ORecordConflictStrategy          recordConflictStrategy                     = Orient.instance()
                                                                                                   .getRecordConflictStrategy()
                                                                                                   .newInstanceOfDefaultClass();
  private List<OCluster>                            clusters                                   = new ArrayList<OCluster>();
  private volatile int                              defaultClusterId                           = -1;
  private volatile OAtomicOperationsManager         atomicOperationsManager;
  private volatile boolean                          wereDataRestoredAfterOpen                  = false;
  private volatile boolean                          wereNonTxOperationsPerformedInPreviousOpen = false;
  private boolean                                   makeFullCheckPointAfterClusterCreate       = OGlobalConfiguration.STORAGE_MAKE_FULL_CHECKPOINT_AFTER_CLUSTER_CREATE
                                                                                                   .getValueAsBoolean();
  private volatile OLowDiskSpaceInformation         lowDiskSpace                               = null;
  private volatile boolean                          checkpointRequest                          = false;

  private final int                                 id;

  public OAbstractPaginatedStorage(String name, String filePath, String mode, int id) {
    super(name, filePath, mode, OGlobalConfiguration.STORAGE_LOCK_TIMEOUT.getValueAsInteger());

    this.id = id;
    lockManager = new ORIDOLockManager();

    PROFILER_CREATE_RECORD = "db." + this.name + ".createRecord";
    PROFILER_READ_RECORD = "db." + this.name + ".readRecord";
    PROFILER_UPDATE_RECORD = "db." + this.name + ".updateRecord";
    PROFILER_DELETE_RECORD = "db." + this.name + ".deleteRecord";
  }

  public void open(final String iUserName, final String iUserPassword, final Map<String, Object> iProperties) {
    stateLock.acquireReadLock();
    try {
      if (status == STATUS.OPEN)
        // ALREADY OPENED: THIS IS THE CASE WHEN A STORAGE INSTANCE IS
        // REUSED
        return;
    } finally {
      stateLock.releaseReadLock();
    }

    stateLock.acquireWriteLock();
    try {

      if (status == STATUS.OPEN)
        // ALREADY OPENED: THIS IS THE CASE WHEN A STORAGE INSTANCE IS
        // REUSED
        return;

      if (!exists())
        throw new OStorageException("Cannot open the storage '" + name + "' because it does not exist in path: " + url);

      configuration.load(iProperties);
      componentsFactory = new OCurrentStorageComponentsFactory(configuration);

      preOpenSteps();

      initWalAndDiskCache();

      atomicOperationsManager = new OAtomicOperationsManager(this);
      try {
        atomicOperationsManager.registerMBean();
      } catch (Exception e) {
        OLogManager.instance().error(this, "MBean for atomic operations manager can not be registered.", e);
      }

      restoreIfNeeded();

      // OPEN BASIC SEGMENTS
      int pos;
      addDefaultClusters();

      // REGISTER CLUSTER
      for (int i = 0; i < configuration.clusters.size(); ++i) {
        final OStorageClusterConfiguration clusterConfig = configuration.clusters.get(i);

        if (clusterConfig != null) {
          pos = createClusterFromConfig(clusterConfig);

          try {
            if (pos == -1) {
              clusters.get(i).open();
            } else {
              if (clusterConfig.getName().equals(CLUSTER_DEFAULT_NAME))
                defaultClusterId = pos;

              clusters.get(pos).open();
            }
          } catch (FileNotFoundException e) {
            OLogManager.instance().warn(
                this,
                "Error on loading cluster '" + clusters.get(i).getName() + "' (" + i
                    + "): file not found. It will be excluded from current database '" + getName() + "'.");

            clusterMap.remove(clusters.get(i).getName().toLowerCase(configuration.getLocaleInstance()));

            setCluster(i, null);
          }
        } else {
          setCluster(i, null);
        }
      }

      if (OGlobalConfiguration.STORAGE_MAKE_FULL_CHECKPOINT_AFTER_OPEN.getValueAsBoolean())
        makeFullCheckpoint();

      writeCache.startFuzzyCheckpoints();

      status = STATUS.OPEN;
    } catch (Exception e) {
      for (OCluster c : clusters) {
        try {
          c.close(false);
        } catch (IOException e1) {
          OLogManager.instance().error(this, "Cannot close cluster after exception on open");
        }
      }

      status = STATUS.CLOSED;
      throw new OStorageException("Cannot open local storage '" + url + "' with mode=" + mode, e);
    } finally {
      stateLock.releaseWriteLock();
    }
  }

  public void open(final OToken iToken, final Map<String, Object> iProperties) {
    open(iToken.getUserName(), "", iProperties);
  }

  public void create(final Map<String, Object> iProperties) {
    stateLock.acquireWriteLock();
    try {

      if (status != STATUS.CLOSED)
        throw new OStorageException("Cannot create new storage '" + getURL() + "' because it is not closed");

      if (exists())
        throw new OStorageException("Cannot create new storage '" + getURL() + "' because it already exists");

      if (!configuration.getContextConfiguration().getContextKeys()
          .contains(OGlobalConfiguration.STORAGE_COMPRESSION_METHOD.getKey())) {
        final String compression = iProperties != null ? (String) iProperties.get(OGlobalConfiguration.STORAGE_COMPRESSION_METHOD
            .getKey().toLowerCase(configuration.getLocaleInstance())) : null;

        if (compression != null)
          configuration.getContextConfiguration().setValue(OGlobalConfiguration.STORAGE_COMPRESSION_METHOD, compression);
        else
          configuration.getContextConfiguration().setValue(OGlobalConfiguration.STORAGE_COMPRESSION_METHOD,
              OGlobalConfiguration.STORAGE_COMPRESSION_METHOD.getValue());
      }

      // SAVE COMPRESSION OPTIONS IF ANY. THIS IS USED FOR ENCRYPTION AT REST WHERE IN THE 'STORAGE_COMPRESSION_OPTIONS' IS STORED
      // THE KEY
      final String compressionOptions = iProperties != null ? (String) iProperties
          .get(OGlobalConfiguration.STORAGE_COMPRESSION_OPTIONS.getKey().toLowerCase(configuration.getLocaleInstance())) : null;
      if (compressionOptions != null)
        configuration.getContextConfiguration().setValue(OGlobalConfiguration.STORAGE_COMPRESSION_OPTIONS, compressionOptions);
      else
        configuration.getContextConfiguration().setValue(OGlobalConfiguration.STORAGE_COMPRESSION_OPTIONS,
            OGlobalConfiguration.STORAGE_COMPRESSION_OPTIONS.getValue());

      componentsFactory = new OCurrentStorageComponentsFactory(configuration);
      initWalAndDiskCache();

      atomicOperationsManager = new OAtomicOperationsManager(this);
      try {
        atomicOperationsManager.registerMBean();
      } catch (Exception e) {
        OLogManager.instance().error(this, "MBean for atomic operations manager can not be registered.", e);
      }

      preCreateSteps();

      status = STATUS.OPEN;

      // ADD THE METADATA CLUSTER TO STORE INTERNAL STUFF
      doAddCluster(OMetadataDefault.CLUSTER_INTERNAL_NAME, false, null);

      configuration.create();

      // ADD THE INDEX CLUSTER TO STORE, BY DEFAULT, ALL THE RECORDS OF
      // INDEXING
      doAddCluster(OMetadataDefault.CLUSTER_INDEX_NAME, false, null);

      // ADD THE INDEX CLUSTER TO STORE, BY DEFAULT, ALL THE RECORDS OF
      // INDEXING
      doAddCluster(OMetadataDefault.CLUSTER_MANUAL_INDEX_NAME, false, null);

      // ADD THE DEFAULT CLUSTER
      defaultClusterId = doAddCluster(CLUSTER_DEFAULT_NAME, false, null);

      clearStorageDirty();
      if (OGlobalConfiguration.STORAGE_MAKE_FULL_CHECKPOINT_AFTER_CREATE.getValueAsBoolean())
        makeFullCheckpoint();

      writeCache.startFuzzyCheckpoints();
      postCreateSteps();

    } catch (OStorageException e) {
      close();
      throw e;
    } catch (IOException e) {
      close();
      throw new OStorageException("Error on creation of storage '" + name + "'", e);
    } finally {
      stateLock.releaseWriteLock();
    }
  }

  @Override
  public void onShutdown() {
    transaction = null;
  }

  @Override
  public void onStartup() {
    if (transaction == null)
      transaction = new ThreadLocal<OStorageTransaction>();
  }

  public void startAtomicOperation(boolean rollbackOnlyMode) throws IOException {
    checkOpeness();
    stateLock.acquireReadLock();
    try {
      checkOpeness();
      makeStorageDirty();

      atomicOperationsManager.startAtomicOperation((String) null, rollbackOnlyMode);
    } finally {
      stateLock.releaseReadLock();
    }
  }

  public void commitAtomicOperation() throws IOException {
    checkOpeness();
    stateLock.acquireReadLock();
    try {
      checkOpeness();
      atomicOperationsManager.endAtomicOperation(false, null);
    } finally {
      stateLock.releaseReadLock();
    }
  }

  public void rollbackAtomicOperation() throws IOException {
    checkOpeness();
    stateLock.acquireReadLock();
    try {
      checkOpeness();
      atomicOperationsManager.endAtomicOperation(true, null);
    } finally {
      stateLock.releaseReadLock();
    }
  }

  public void markDirty() throws IOException {
    checkOpeness();
    stateLock.acquireReadLock();
    try {
      checkOpeness();
      makeStorageDirty();
    } finally {
      stateLock.releaseReadLock();
    }
  }

  @Override
  public void close(final boolean force, boolean onDelete) {
    doClose(force, onDelete);
  }

  public void delete() {
    final long timer = Orient.instance().getProfiler().startChrono();

    stateLock.acquireWriteLock();
    try {
      dataLock.acquireExclusiveLock();
      try {
        // CLOSE THE DATABASE BY REMOVING THE CURRENT USER
        doClose(true, true);

        try {
          Orient.instance().unregisterStorage(this);
        } catch (Exception e) {
          OLogManager.instance().error(this, "Cannot unregister storage", e);
        }

        if (writeAheadLog != null)
          writeAheadLog.delete();

        if (writeCache != null) {
          if (readCache != null)
            readCache.deleteStorage(writeCache);
          else
            writeCache.delete();
        }

        postDeleteSteps();

      } catch (IOException e) {
        throw new OStorageException("Cannot delete database '" + name + "'.", e);
      } finally {
        dataLock.releaseExclusiveLock();

        Orient.instance().getProfiler().stopChrono("db." + name + ".drop", "Drop a database", timer, "db.*.drop");
      }
    } finally {
      stateLock.releaseWriteLock();
    }
  }

  public boolean check(final boolean verbose, final OCommandOutputListener listener) {
    checkOpeness();
    stateLock.acquireReadLock();
    try {
      dataLock.acquireExclusiveLock();
      try {
        checkOpeness();
        final long start = System.currentTimeMillis();

        OPageDataVerificationError[] pageErrors = writeCache.checkStoredPages(verbose ? listener : null);

        listener.onMessage("Check of storage completed in " + (System.currentTimeMillis() - start) + "ms. "
            + (pageErrors.length > 0 ? pageErrors.length + " with errors." : " without errors."));

        return pageErrors.length == 0;
      } finally {
        dataLock.releaseExclusiveLock();
      }
    } finally {
      stateLock.releaseReadLock();
    }
  }

  public void enableFullCheckPointAfterClusterCreate() {
    checkOpeness();
    stateLock.acquireWriteLock();
    try {
      checkOpeness();
      makeFullCheckPointAfterClusterCreate = true;
    } finally {
      stateLock.releaseWriteLock();
    }
  }

  public void disableFullCheckPointAfterClusterCreate() {
    checkOpeness();
    stateLock.acquireWriteLock();
    try {

      checkOpeness();
      makeFullCheckPointAfterClusterCreate = false;
    } finally {
      stateLock.releaseWriteLock();
    }
  }

  public boolean isMakeFullCheckPointAfterClusterCreate() {
    checkOpeness();
    stateLock.acquireReadLock();
    try {
      checkOpeness();

      return makeFullCheckPointAfterClusterCreate;
    } finally {
      stateLock.releaseReadLock();
    }
  }

  public int addCluster(String clusterName, boolean forceListBased, final Object... parameters) {
    checkOpeness();
    checkLowDiskSpaceAndFullCheckpointRequests();

    stateLock.acquireWriteLock();
    try {
      checkOpeness();

      makeStorageDirty();
      return doAddCluster(clusterName, true, parameters);

    } catch (IOException e) {
      throw new OStorageException("Error in creation of new cluster '" + clusterName, e);
    } finally {
      stateLock.releaseWriteLock();
    }
  }

  public int addCluster(String clusterName, int requestedId, boolean forceListBased, Object... parameters) {
    checkOpeness();
    checkLowDiskSpaceAndFullCheckpointRequests();
    stateLock.acquireWriteLock();
    try {
      checkOpeness();

      if (requestedId < 0) {
        throw new OConfigurationException("Cluster id must be positive!");
      }
      if (requestedId < clusters.size() && clusters.get(requestedId) != null) {
        throw new OConfigurationException("Requested cluster ID [" + requestedId + "] is occupied by cluster with name ["
            + clusters.get(requestedId).getName() + "]");
      }

      makeStorageDirty();
      return addClusterInternal(clusterName, requestedId, true, parameters);

    } catch (IOException e) {
      throw new OStorageException("Error in creation of new cluster '" + clusterName + "'", e);
    } finally {
      stateLock.releaseWriteLock();
    }
  }

  public boolean dropCluster(final int clusterId, final boolean iTruncate) {
    checkOpeness();
    checkLowDiskSpaceAndFullCheckpointRequests();

    stateLock.acquireWriteLock();
    try {

      checkOpeness();
      if (clusterId < 0 || clusterId >= clusters.size())
        throw new IllegalArgumentException("Cluster id '" + clusterId + "' is outside the of range of configured clusters (0-"
            + (clusters.size() - 1) + ") in database '" + name + "'");

      final OCluster cluster = clusters.get(clusterId);
      if (cluster == null)
        return false;

      if (iTruncate)
        cluster.truncate();
      cluster.delete();

      makeStorageDirty();
      clusterMap.remove(cluster.getName().toLowerCase(configuration.getLocaleInstance()));
      clusters.set(clusterId, null);

      // UPDATE CONFIGURATION
      configuration.dropCluster(clusterId);

      makeFullCheckpoint();
      return true;
    } catch (Exception e) {
      throw new OStorageException("Error while removing cluster '" + clusterId + "'", e);

    } finally {
      stateLock.releaseWriteLock();
    }
  }

  @Override
  public int getId() {
    return id;
  }

  public boolean setClusterStatus(final int clusterId, final OStorageClusterConfiguration.STATUS iStatus) {
    checkOpeness();
    stateLock.acquireWriteLock();
    try {
      checkOpeness();
      if (clusterId < 0 || clusterId >= clusters.size())
        throw new IllegalArgumentException("Cluster id '" + clusterId + "' is outside the of range of configured clusters (0-"
            + (clusters.size() - 1) + ") in database '" + name + "'");

      final OCluster cluster = clusters.get(clusterId);
      if (cluster == null)
        return false;

      if (iStatus == OStorageClusterConfiguration.STATUS.OFFLINE && cluster instanceof OOfflineCluster
          || iStatus == OStorageClusterConfiguration.STATUS.ONLINE && !(cluster instanceof OOfflineCluster))
        return false;

      final OCluster newCluster;
      if (iStatus == OStorageClusterConfiguration.STATUS.OFFLINE) {
        cluster.close(true);
        newCluster = new OOfflineCluster(this, clusterId, cluster.getName());
      } else {

        newCluster = OPaginatedClusterFactory.INSTANCE.createCluster(cluster.getName(), configuration.version, this);
        newCluster.configure(this, clusterId, cluster.getName());
        newCluster.open();
      }

      clusterMap.put(cluster.getName().toLowerCase(configuration.getLocaleInstance()), newCluster);
      clusters.set(clusterId, newCluster);

      // UPDATE CONFIGURATION
      makeStorageDirty();
      configuration.setClusterStatus(clusterId, iStatus);

      makeFullCheckpoint();
      return true;
    } catch (Exception e) {
      throw new OStorageException("Error while removing cluster '" + clusterId + "'", e);
    } finally {
      stateLock.releaseWriteLock();
    }
  }

  @Override
  public Class<OSBTreeCollectionManagerShared> getCollectionManagerClass() {
    return OSBTreeCollectionManagerShared.class;
  }

  public OReadCache getReadCache() {
    return readCache;
  }

  public OWriteCache getWriteCache() {
    return writeCache;
  }

  public void freeze(boolean throwException, int clusterId) {
    checkOpeness();
    stateLock.acquireReadLock();
    try {
      checkOpeness();

      final OCluster cluster = getClusterById(clusterId);

      final String name = cluster.getName();
      if (OMetadataDefault.CLUSTER_INDEX_NAME.equals(name) || OMetadataDefault.CLUSTER_MANUAL_INDEX_NAME.equals(name)) {
        throw new IllegalArgumentException("It is impossible to freeze and release index or manual index cluster!");
      }

      cluster.getExternalModificationLock().prohibitModifications(throwException);

      try {
        cluster.synch();
        cluster.setSoftlyClosed(true);
      } catch (IOException e) {
        throw new OStorageException("Error on synch cluster '" + name + "'", e);
      }
    } finally {
      stateLock.releaseReadLock();
    }
  }

  public void release(int clusterId) {
    stateLock.acquireReadLock();
    try {
      final OCluster cluster = getClusterById(clusterId);

      final String name = cluster.getName();
      if (OMetadataDefault.CLUSTER_INDEX_NAME.equals(name) || OMetadataDefault.CLUSTER_MANUAL_INDEX_NAME.equals(name)) {
        throw new IllegalArgumentException("It is impossible to freeze and release index or manualindex cluster!");
      }

      try {
        cluster.setSoftlyClosed(false);
      } catch (IOException e) {
        throw new OStorageException("Error on unfreeze storage '" + name + "'", e);
      }

      cluster.getExternalModificationLock().allowModifications();
    } finally {
      stateLock.releaseReadLock();
    }
  }

  public long count(final int iClusterId) {
    return count(iClusterId, false);
  }

  @Override
  public long count(int clusterId, boolean countTombstones) {
    if (clusterId == -1)
      throw new OStorageException("Cluster Id " + clusterId + " is invalid in database '" + name + "'");

    // COUNT PHYSICAL CLUSTER IF ANY
    checkOpeness();
    stateLock.acquireReadLock();
    try {
      dataLock.acquireSharedLock();
      try {
        checkOpeness();

        final OCluster cluster = clusters.get(clusterId);
        if (cluster == null)
          return 0;

        if (countTombstones)
          return cluster.getEntries();

        return cluster.getEntries() - cluster.getTombstonesCount();
      } finally {
        dataLock.releaseSharedLock();
      }
    } finally {
      stateLock.releaseReadLock();
    }
  }

  public long[] getClusterDataRange(final int iClusterId) {
    if (iClusterId == -1)
      return new long[] { ORID.CLUSTER_POS_INVALID, ORID.CLUSTER_POS_INVALID };

    checkOpeness();
    stateLock.acquireReadLock();
    try {
      checkOpeness();

      return clusters.get(iClusterId) != null ? new long[] { clusters.get(iClusterId).getFirstPosition(),
          clusters.get(iClusterId).getLastPosition() } : OCommonConst.EMPTY_LONG_ARRAY;

    } catch (IOException ioe) {
      throw new OStorageException("Can not retrieve information about data range", ioe);
    } finally {
      stateLock.releaseReadLock();
    }
  }

  public long count(final int[] iClusterIds) {
    return count(iClusterIds, false);
  }

  @Override
  public long count(int[] iClusterIds, boolean countTombstones) {
    checkOpeness();

    long tot = 0;

    stateLock.acquireReadLock();
    try {
      dataLock.acquireSharedLock();
      try {
        checkOpeness();

        for (int iClusterId : iClusterIds) {
          if (iClusterId >= clusters.size())
            throw new OConfigurationException("Cluster id " + iClusterId + " was not found in database '" + name + "'");

          if (iClusterId > -1) {
            final OCluster c = clusters.get(iClusterId);
            if (c != null)
              tot += c.getEntries() - (countTombstones ? 0L : c.getTombstonesCount());
          }
        }

        return tot;

      } finally {
        dataLock.releaseSharedLock();
      }
    } finally {
      stateLock.releaseReadLock();
    }

  }

  public OStorageOperationResult<OPhysicalPosition> createRecord(final ORecordId rid, final byte[] content,
      ORecordVersion recordVersion, final byte recordType, final int mode, final ORecordCallback<Long> callback) {
    checkOpeness();
    checkLowDiskSpaceAndFullCheckpointRequests();

    final OPhysicalPosition ppos = new OPhysicalPosition(recordType);
    final OCluster cluster = getClusterById(rid.clusterId);

    if (transaction.get() != null) {
      final long timer = Orient.instance().getProfiler().startChrono();
      try {
        return doCreateRecord(rid, content, recordVersion, recordType, callback, cluster, ppos);
      } finally {
        Orient.instance().getProfiler()
            .stopChrono(PROFILER_CREATE_RECORD, "Create a record in database", timer, "db.*.createRecord");
      }
    }

    final long timer = Orient.instance().getProfiler().startChrono();
    stateLock.acquireReadLock();
    try {
      cluster.getExternalModificationLock().requestModificationLock();
      try {
        modificationLock.requestModificationLock();
        try {
          dataLock.acquireSharedLock();
          try {
            checkOpeness();

            return doCreateRecord(rid, content, recordVersion, recordType, callback, cluster, ppos);
          } finally {
            dataLock.releaseSharedLock();
          }
        } finally {
          modificationLock.releaseModificationLock();
        }
      } finally {
        cluster.getExternalModificationLock().releaseModificationLock();
        Orient.instance().getProfiler()
            .stopChrono(PROFILER_CREATE_RECORD, "Create a record in database", timer, "db.*.createRecord");
      }
    } finally {
      stateLock.releaseReadLock();
    }
  }

  @Override
  public ORecordMetadata getRecordMetadata(ORID rid) {
    if (rid.isNew())
      throw new OStorageException("Passed record with id " + rid + " is new and can not be stored.");

    checkOpeness();

    stateLock.acquireReadLock();
    try {
      final OCluster cluster = getClusterById(rid.getClusterId());
      lockManager.acquireLock(rid, OLockManager.LOCK.SHARED);
      try {
        dataLock.acquireSharedLock();
        try {
          checkOpeness();

          final OPhysicalPosition ppos = cluster.getPhysicalPosition(new OPhysicalPosition(rid.getClusterPosition()));
          if (ppos == null)
            return null;

          return new ORecordMetadata(rid, ppos.recordVersion);
        } finally {
          dataLock.releaseSharedLock();
        }
      } catch (IOException ioe) {
        OLogManager.instance().error(this, "Retrieval of record  '" + rid + "' cause: " + ioe.getMessage(), ioe);
      } finally {
        lockManager.releaseLock(this, rid, OLockManager.LOCK.SHARED);
      }
    } finally {
      stateLock.releaseReadLock();
    }

    return null;
  }

  @Override
  public OStorageOperationResult<ORawBuffer> readRecord(final ORecordId iRid, final String iFetchPlan, boolean iIgnoreCache,
      ORecordCallback<ORawBuffer> iCallback) {
    checkOpeness();
    return new OStorageOperationResult<ORawBuffer>(readRecord(getClusterById(iRid.clusterId), iRid));
  }

  @Override
  public OStorageOperationResult<ORawBuffer> readRecordIfVersionIsNotLatest(ORecordId rid, String fetchPlan, boolean ignoreCache,
      ORecordVersion recordVersion) throws ORecordNotFoundException {
    checkOpeness();
    return new OStorageOperationResult<ORawBuffer>(readRecordIfNotLatest(getClusterById(rid.clusterId), rid, recordVersion));
  }

  @Override
  public OStorageOperationResult<ORecordVersion> updateRecord(final ORecordId rid, boolean updateContent, byte[] content,
      final ORecordVersion version, final byte recordType, final int mode, ORecordCallback<ORecordVersion> callback) {
    checkOpeness();
    checkLowDiskSpaceAndFullCheckpointRequests();

    final OCluster cluster = getClusterById(rid.clusterId);
    if (transaction.get() != null) {
      final long timer = Orient.instance().getProfiler().startChrono();
      try {
        return doUpdateRecord(rid, updateContent, content, version, recordType, callback, cluster);
      } finally {
        Orient.instance().getProfiler()
            .stopChrono(PROFILER_UPDATE_RECORD, "Update a record to database", timer, "db.*.updateRecord");
      }
    }

    stateLock.acquireReadLock();
    try {
      final long timer = Orient.instance().getProfiler().startChrono();
      cluster.getExternalModificationLock().requestModificationLock();
      try {
        modificationLock.requestModificationLock();
        try {
          // GET THE SHARED LOCK AND GET AN EXCLUSIVE LOCK AGAINST THE RECORD
          lockManager.acquireLock(rid, OLockManager.LOCK.EXCLUSIVE);
          try {
            dataLock.acquireSharedLock();
            try {
              checkOpeness();

              // UPDATE IT
              return doUpdateRecord(rid, updateContent, content, version, recordType, callback, cluster);
            } finally {
              dataLock.releaseSharedLock();
            }
          } finally {
            lockManager.releaseLock(this, rid, OLockManager.LOCK.EXCLUSIVE);
          }
        } finally {
          modificationLock.releaseModificationLock();
        }
      } finally {
        cluster.getExternalModificationLock().releaseModificationLock();
        Orient.instance().getProfiler()
            .stopChrono(PROFILER_UPDATE_RECORD, "Update a record to database", timer, "db.*.updateRecord");
      }
    } finally {
      stateLock.releaseReadLock();
    }
  }

  public OStorageTransaction getStorageTransaction() {
    return transaction.get();
  }

  public OAtomicOperationsManager getAtomicOperationsManager() {
    return atomicOperationsManager;
  }

  public OWriteAheadLog getWALInstance() {
    return writeAheadLog;
  }

  @Override
  public OStorageOperationResult<Boolean> deleteRecord(final ORecordId rid, final ORecordVersion version, final int mode,
      ORecordCallback<Boolean> callback) {
    checkOpeness();
    checkLowDiskSpaceAndFullCheckpointRequests();

    final OCluster cluster = getClusterById(rid.clusterId);

    if (transaction.get() != null) {
      final long timer = Orient.instance().getProfiler().startChrono();
      try {
        return doDeleteRecord(rid, version, cluster);
      } finally {
        Orient.instance().getProfiler()
            .stopChrono(PROFILER_DELETE_RECORD, "Delete a record from database", timer, "db.*.deleteRecord");
      }
    }

    final long timer = Orient.instance().getProfiler().startChrono();
    stateLock.acquireReadLock();
    try {
      cluster.getExternalModificationLock().requestModificationLock();
      try {
        modificationLock.requestModificationLock();
        try {
          lockManager.acquireLock(rid, OLockManager.LOCK.EXCLUSIVE);
          try {
            dataLock.acquireSharedLock();
            try {
              checkOpeness();

              return doDeleteRecord(rid, version, cluster);
            } finally {
              dataLock.releaseSharedLock();
            }
          } finally {
            lockManager.releaseLock(this, rid, OLockManager.LOCK.EXCLUSIVE);
          }
        } finally {
          modificationLock.releaseModificationLock();
        }
      } finally {
        cluster.getExternalModificationLock().releaseModificationLock();
        Orient.instance().getProfiler()
            .stopChrono(PROFILER_DELETE_RECORD, "Delete a record from database", timer, "db.*.deleteRecord");
      }
    } finally {
      stateLock.releaseReadLock();
    }
  }

  @Override
  public OStorageOperationResult<Boolean> hideRecord(final ORecordId rid, final int mode, ORecordCallback<Boolean> callback) {
    checkOpeness();
    checkLowDiskSpaceAndFullCheckpointRequests();

    final OCluster cluster = getClusterById(rid.clusterId);

    if (transaction.get() != null) {
      final long timer = Orient.instance().getProfiler().startChrono();
      try {
        return doHideMethod(rid, cluster);
      } finally {
        Orient.instance().getProfiler()
            .stopChrono(PROFILER_DELETE_RECORD, "Delete a record from database", timer, "db.*.deleteRecord");
      }
    }

    stateLock.acquireReadLock();
    try {
      final long timer = Orient.instance().getProfiler().startChrono();
      cluster.getExternalModificationLock().requestModificationLock();
      try {
        modificationLock.requestModificationLock();
        try {
          lockManager.acquireLock(rid, OLockManager.LOCK.EXCLUSIVE);
          try {
            dataLock.acquireSharedLock();
            try {
              checkOpeness();

              return doHideMethod(rid, cluster);
            } finally {
              dataLock.releaseSharedLock();
            }
          } finally {
            lockManager.releaseLock(this, rid, OLockManager.LOCK.EXCLUSIVE);
          }
        } finally {
          modificationLock.releaseModificationLock();
        }
      } finally {
        cluster.getExternalModificationLock().releaseModificationLock();
        Orient.instance().getProfiler()
            .stopChrono(PROFILER_DELETE_RECORD, "Delete a record from database", timer, "db.*.deleteRecord");
      }
    } finally {
      stateLock.releaseReadLock();
    }
  }

  @Override
  public <V> V callInLock(Callable<V> iCallable, boolean iExclusiveLock) {
    stateLock.acquireReadLock();
    try {
      if (iExclusiveLock) {
        modificationLock.requestModificationLock();
        try {
          return super.callInLock(iCallable, true);
        } finally {
          modificationLock.releaseModificationLock();
        }
      } else {
        return super.callInLock(iCallable, false);
      }
    } finally {
      stateLock.releaseReadLock();
    }
  }

  public Set<String> getClusterNames() {
    checkOpeness();
    stateLock.acquireReadLock();
    try {
      checkOpeness();

      return new HashSet<String>(clusterMap.keySet());
    } finally {
      stateLock.releaseReadLock();
    }

  }

  public int getClusterIdByName(final String clusterName) {
    checkOpeness();

    if (clusterName == null)
      throw new IllegalArgumentException("Cluster name is null");

    if (clusterName.length() == 0)
      throw new IllegalArgumentException("Cluster name is empty");

    if (Character.isDigit(clusterName.charAt(0)))
      return Integer.parseInt(clusterName);

    stateLock.acquireReadLock();
    try {
      checkOpeness();

      // SEARCH IT BETWEEN PHYSICAL CLUSTERS

      final OCluster segment = clusterMap.get(clusterName.toLowerCase(configuration.getLocaleInstance()));
      if (segment != null)
        return segment.getId();

      return -1;
    } finally {
      stateLock.releaseReadLock();
    }

  }

  public void commit(final OTransaction clientTx, Runnable callback) {
    checkOpeness();
    checkLowDiskSpaceAndFullCheckpointRequests();

    final ODatabaseDocumentInternal databaseRecord = ODatabaseRecordThreadLocal.INSTANCE.get();
    ((OMetadataInternal) databaseRecord.getMetadata()).makeThreadLocalSchemaSnapshot();

    stateLock.acquireReadLock();
    try {
      try {
        modificationLock.requestModificationLock();
        try {
          dataLock.acquireExclusiveLock();
          try {

            checkOpeness();

            if (writeAheadLog == null && clientTx.isUsingLog())
              throw new OStorageException("WAL mode is not active. Transactions are not supported in given mode");

            makeStorageDirty();
            startStorageTx(clientTx);

            final List<ORecordOperation> tmpEntries = new ArrayList<ORecordOperation>();

            for (ORecordOperation txEntry : clientTx.getCurrentRecordEntries())
              tmpEntries.add(txEntry);

            clientTx.clearRecordEntries();

            for (ORecordOperation txEntry : tmpEntries) {
              if (txEntry.type == ORecordOperation.CREATED || txEntry.type == ORecordOperation.UPDATED) {
                final ORecord record = txEntry.getRecord();
                if (record instanceof ODocument)
                  ((ODocument) record).validate();
              }
<<<<<<< HEAD
            }
            for (ORecordOperation txEntry : tmpEntries) {
              if (txEntry.getRecord().isDirty()) {
                if (txEntry.type == ORecordOperation.CREATED)
                  saveNew(txEntry, clientTx);
=======
              for (ORecordOperation txEntry : tmpEntries) {
                if (txEntry.getRecord().isDirty()) {
                  if (txEntry.type == ORecordOperation.CREATED)
                    saveNew(txEntry, clientTx);
                }
              }
              for (ORecordOperation txEntry : tmpEntries) {
                if (txEntry.type != ORecordOperation.CREATED)
                  // COMMIT ALL THE SINGLE ENTRIES ONE BY ONE
                  commitEntry(clientTx, txEntry);
>>>>>>> b490d0b3
              }

            if (callback != null)
              callback.run();

            endStorageTx();

            OTransactionAbstract.updateCacheFromEntries(clientTx, clientTx.getAllRecordEntries(), true);

          } catch (IOException ioe) {
            makeRollback(clientTx, ioe);
          } catch (RuntimeException e) {
            makeRollback(clientTx, e);
          } finally {
            transaction.set(null);
            dataLock.releaseExclusiveLock();
          }
        } finally {
          modificationLock.releaseModificationLock();
        }
      } finally {
        ((OMetadataInternal) databaseRecord.getMetadata()).clearThreadLocalSchemaSnapshot();
      }

    } finally {
      stateLock.releaseReadLock();
    }
  }

  private void makeRollback(OTransaction clientTx, Exception e) {
    // WE NEED TO CALL ROLLBACK HERE, IN THE LOCK
    OLogManager.instance().debug(this, "Error during transaction commit, transaction will be rolled back (tx-id=%d)", e,
        clientTx.getId());
    rollback(clientTx);
    if (e instanceof OException)
      throw ((OException) e);
    else
      throw new OStorageException("Error during transaction commit.", e);

  }

  public void saveNew(ORecordOperation txEntry, OTransaction tx) throws IOException {
    List<ORecordOperation> toResave = new ArrayList<ORecordOperation>();
    LinkedList<ODocument> path = new LinkedList<ODocument>();
    ORecord next = txEntry.getRecord();
    ODirtyManager manager = ORecordInternal.getDirtyManager(next);
    do {
      if (next instanceof ODocument) {
        ORecord nextToInspect = null;
        List<OIdentifiable> toSave = manager.getPointed(next);
        if (toSave == null) {
          toSave = ORecordInternal.getDirtyManager(next).getPointed(next);
        }
        if (toSave != null) {
          for (OIdentifiable oIdentifiable : toSave) {
            if (oIdentifiable.getIdentity().isNew()) {
              if (oIdentifiable instanceof ORecord) {
                nextToInspect = (ORecord) oIdentifiable;
                break;
              } else {
                nextToInspect = oIdentifiable.getRecord();
                if (nextToInspect.getIdentity().isNew())
                  break;
                else
                  nextToInspect = null;
              }

            }
          }
        }
        if (nextToInspect != null) {
          if (path.contains(nextToInspect)) {
            // this is wrong, here we should do empty record save here
            OSerializationSetThreadLocal.checkAndAdd((ODocument) nextToInspect);
            ORecordOperation toCommit = tx.getRecordEntry(nextToInspect.getIdentity());
            commitEntry(tx, toCommit);
            OSerializationSetThreadLocal.removeCheck((ODocument) nextToInspect);
            toResave.add(toCommit);
          } else {
            path.push((ODocument) next);
            next = nextToInspect;
          }
        } else {
          ORecordOperation toCommit = tx.getRecordEntry(next.getIdentity());
          commitEntry(tx, toCommit);
          next = path.pollFirst();
        }

      } else {
        ORecordOperation toCommit = tx.getRecordEntry(next.getIdentity());
        commitEntry(tx, toCommit);
        next = path.pollFirst();
      }
    } while (next != null);
    for (ORecordOperation op : toResave) {
      op.getRecord().setDirty();
      commitEntry(tx, op);
    }
  }

  public void rollback(final OTransaction clientTx) {
    checkOpeness();
    stateLock.acquireReadLock();
    try {
      modificationLock.requestModificationLock();
      try {
        dataLock.acquireExclusiveLock();
        try {
          checkOpeness();

          if (transaction.get() == null)
            return;

          if (writeAheadLog == null)
            throw new OStorageException("WAL mode is not active. Transactions are not supported in given mode");

          if (transaction.get().getClientTx().getId() != clientTx.getId())
            throw new OStorageException(
                "Passed in and active transaction are different transactions. Passed in transaction can not be rolled back.");

          makeStorageDirty();
          rollbackStorageTx();

          OTransactionAbstract.updateCacheFromEntries(clientTx, clientTx.getAllRecordEntries(), false);

        } catch (IOException e) {
          throw new OStorageException("Error during transaction rollback.", e);
        } finally {
          transaction.set(null);
          dataLock.releaseExclusiveLock();
        }
      } finally {
        modificationLock.releaseModificationLock();
      }
    } finally {
      stateLock.releaseReadLock();
    }
  }

  @Override
  public boolean checkForRecordValidity(final OPhysicalPosition ppos) {
    return ppos != null && !ppos.recordVersion.isTombstone();
  }

  public void synch() {
    checkOpeness();

    stateLock.acquireReadLock();
    try {
      final long timer = Orient.instance().getProfiler().startChrono();
      modificationLock.prohibitModifications();
      try {
        dataLock.acquireSharedLock();
        try {
          checkOpeness();

          if (writeAheadLog != null) {
            makeFullCheckpoint();
            return;
          }

          writeCache.flush();

          if (configuration != null)
            configuration.synch();

          clearStorageDirty();
        } catch (IOException e) {
          throw new OStorageException("Error on synch storage '" + name + "'", e);

        } finally {
          dataLock.releaseSharedLock();

          Orient.instance().getProfiler().stopChrono("db." + name + ".synch", "Synch a database", timer, "db.*.synch");
        }
      } finally {
        modificationLock.allowModifications();
      }
    } finally {
      stateLock.releaseReadLock();
    }
  }

  public String getPhysicalClusterNameById(final int iClusterId) {
    checkOpeness();

    stateLock.acquireReadLock();
    try {
      checkOpeness();

      if (iClusterId < 0 || iClusterId >= clusters.size())
        return null;

      return clusters.get(iClusterId) != null ? clusters.get(iClusterId).getName() : null;
    } finally {
      stateLock.releaseReadLock();
    }
  }

  public int getDefaultClusterId() {
    return defaultClusterId;
  }

  public void setDefaultClusterId(final int defaultClusterId) {
    this.defaultClusterId = defaultClusterId;
  }

  public OCluster getClusterById(int iClusterId) {
    checkOpeness();
    stateLock.acquireReadLock();
    try {
      checkOpeness();

      if (iClusterId == ORID.CLUSTER_ID_INVALID)
        // GET THE DEFAULT CLUSTER
        iClusterId = defaultClusterId;

      checkClusterSegmentIndexRange(iClusterId);

      final OCluster cluster = clusters.get(iClusterId);
      if (cluster == null)
        throw new IllegalArgumentException("Cluster " + iClusterId + " is null");

      return cluster;
    } finally {
      stateLock.releaseReadLock();
    }
  }

  @Override
  public OCluster getClusterByName(final String clusterName) {
    checkOpeness();

    stateLock.acquireReadLock();
    try {
      checkOpeness();
      final OCluster cluster = clusterMap.get(clusterName.toLowerCase(configuration.getLocaleInstance()));

      if (cluster == null)
        throw new IllegalArgumentException("Cluster " + clusterName + " does not exist in database '" + name + "'");
      return cluster;
    } finally {
      stateLock.releaseReadLock();
    }
  }

  public long getSize() {
    try {

      long size = 0;

      for (OCluster c : clusters)
        if (c != null)
          size += c.getRecordsSize();

      return size;

    } catch (IOException ioe) {
      throw new OStorageException("Can not calculate records size", ioe);
    }
  }

  public int getClusters() {
    checkOpeness();
    stateLock.acquireReadLock();
    try {
      checkOpeness();
      return clusterMap.size();
    } finally {
      stateLock.releaseReadLock();
    }

  }

  public Set<OCluster> getClusterInstances() {
    checkOpeness();
    stateLock.acquireReadLock();
    try {
      checkOpeness();
      final Set<OCluster> result = new HashSet<OCluster>();

      // ADD ALL THE CLUSTERS
      for (OCluster c : clusters)
        if (c != null)
          result.add(c);

      return result;

    } finally {
      stateLock.releaseReadLock();
    }
  }

  /**
   * Method that completes the cluster rename operation. <strong>IT WILL NOT RENAME A CLUSTER, IT JUST CHANGES THE NAME IN THE
   * INTERNAL MAPPING</strong>
   */
  public void renameCluster(final String oldName, final String newName) {
    clusterMap.put(newName.toLowerCase(configuration.getLocaleInstance()),
        clusterMap.remove(oldName.toLowerCase(configuration.getLocaleInstance())));
  }

  @Override
  public boolean cleanOutRecord(ORecordId recordId, ORecordVersion recordVersion, int iMode, ORecordCallback<Boolean> callback) {
    return deleteRecord(recordId, recordVersion, iMode, callback).getResult();
  }

  public void freeze(boolean throwException) {
    checkOpeness();
    stateLock.acquireReadLock();
    try {
      checkOpeness();

      modificationLock.prohibitModifications(throwException);
      synch();

      try {
        unlock();

        writeCache.setSoftlyClosed(true);

        if (configuration != null)
          configuration.setSoftlyClosed(true);

      } catch (IOException e) {
        modificationLock.allowModifications();
        try {
          lock();
        } catch (IOException ignored) {
        }
        throw new OStorageException("Error on freeze of storage '" + name + "'", e);
      }
    } finally {
      stateLock.releaseReadLock();
    }
  }

  public void release() {
    try {
      lock();

      writeCache.setSoftlyClosed(false);

      if (configuration != null)
        configuration.setSoftlyClosed(false);

    } catch (IOException e) {
      throw new OStorageException("Error on release of storage '" + name + "'", e);
    }

    modificationLock.allowModifications();
  }

  public boolean wereDataRestoredAfterOpen() {
    return wereDataRestoredAfterOpen;
  }

  public boolean wereNonTxOperationsPerformedInPreviousOpen() {
    return wereNonTxOperationsPerformedInPreviousOpen;
  }

  public void reload() {
  }

  public String getMode() {
    return mode;
  }

  @Override
  public void lowDiskSpace(OLowDiskSpaceInformation information) {
    lowDiskSpace = information;
  }

  @Override
  public void requestCheckpoint() {
    checkpointRequest = true;
  }

  /**
   * Executes the command request and return the result back.
   */
  public Object command(final OCommandRequestText iCommand) {
    final OCommandExecutor executor = OCommandManager.instance().getExecutor(iCommand);

    // COPY THE CONTEXT FROM THE REQUEST
    executor.setContext(iCommand.getContext());

    executor.setProgressListener(iCommand.getProgressListener());
    executor.parse(iCommand);

    return executeCommand(iCommand, executor);
  }

  public Object executeCommand(final OCommandRequestText iCommand, final OCommandExecutor executor) {
    if (iCommand.isIdempotent() && !executor.isIdempotent())
      throw new OCommandExecutionException("Cannot execute non idempotent command");

    long beginTime = Orient.instance().getProfiler().startChrono();

    try {

      ODatabaseDocumentInternal db = ODatabaseRecordThreadLocal.INSTANCE.get();

      // CALL BEFORE COMMAND
      Iterable<ODatabaseListener> listeners = db.getListeners();
      for (ODatabaseListener oDatabaseListener : listeners) {
        oDatabaseListener.onBeforeCommand(iCommand, executor);
      }

      boolean foundInCache = false;
      Object result = null;
      if (iCommand.isCacheableResult() && executor.isCacheable() && iCommand.getParameters() == null) {
        // TRY WITH COMMAND CACHE
        result = db.getMetadata().getCommandCache().get(db.getUser(), iCommand.getText(), iCommand.getLimit());

        if (result != null) {
          foundInCache = true;

          if (iCommand.getResultListener() != null) {
            // INVOKE THE LISTENER IF ANY
            if (result instanceof Collection) {
              for (Object o : (Collection) result)
                iCommand.getResultListener().result(o);
            } else
              iCommand.getResultListener().result(result);

            // RESET THE RESULT TO AVOID TO SEND IT TWICE
            result = null;
          }
        }
      }

      if (!foundInCache) {
        // EXECUTE THE COMMAND
        result = executor.execute(iCommand.getParameters());

        if (result != null && iCommand.isCacheableResult() && executor.isCacheable()
            && (iCommand.getParameters() == null || iCommand.getParameters().isEmpty()))
          // CACHE THE COMMAND RESULT
          db.getMetadata()
              .getCommandCache()
              .put(db.getUser(), iCommand.getText(), result, iCommand.getLimit(), executor.getInvolvedClusters(),
                  System.currentTimeMillis() - beginTime);
      }

      // CALL AFTER COMMAND
      for (ODatabaseListener oDatabaseListener : listeners) {
        oDatabaseListener.onAfterCommand(iCommand, executor, result);
      }

      return result;

    } catch (OException e) {
      // PASS THROUGH
      throw e;
    } catch (Exception e) {
      throw new OCommandExecutionException("Error on execution of command: " + iCommand, e);

    } finally {
      if (Orient.instance().getProfiler().isRecording()) {
        final ODatabaseDocumentInternal db = ODatabaseRecordThreadLocal.INSTANCE.getIfDefined();
        if (db != null) {
          final OSecurityUser user = db.getUser();
          final String userString = user != null ? user.toString() : null;
          Orient
              .instance()
              .getProfiler()
              .stopChrono("db." + ODatabaseRecordThreadLocal.INSTANCE.get().getName() + ".command." + iCommand.toString(),
                  "Command executed against the database", beginTime, "db.*.command.*", null, userString);
        }
      }
    }
  }

  @Override
  public OPhysicalPosition[] higherPhysicalPositions(int currentClusterId, OPhysicalPosition physicalPosition) {
    if (currentClusterId == -1)
      return new OPhysicalPosition[0];

    checkOpeness();

    stateLock.acquireReadLock();
    try {
      dataLock.acquireSharedLock();
      try {
        checkOpeness();

        final OCluster cluster = getClusterById(currentClusterId);
        return cluster.higherPositions(physicalPosition);
      } catch (IOException ioe) {
        throw new OStorageException("Cluster Id " + currentClusterId + " is invalid in storage '" + name + '\'', ioe);
      } finally {
        dataLock.releaseSharedLock();
      }
    } finally {
      stateLock.releaseReadLock();
    }
  }

  @Override
  public OPhysicalPosition[] ceilingPhysicalPositions(int clusterId, OPhysicalPosition physicalPosition) {
    if (clusterId == -1)
      return new OPhysicalPosition[0];

    checkOpeness();

    stateLock.acquireReadLock();
    try {
      dataLock.acquireSharedLock();
      try {
        checkOpeness();

        final OCluster cluster = getClusterById(clusterId);
        return cluster.ceilingPositions(physicalPosition);
      } catch (IOException ioe) {
        throw new OStorageException("Cluster Id " + clusterId + " is invalid in storage '" + name + '\'', ioe);
      } finally {
        dataLock.releaseSharedLock();
      }
    } finally {
      stateLock.releaseReadLock();
    }

  }

  @Override
  public OPhysicalPosition[] lowerPhysicalPositions(int currentClusterId, OPhysicalPosition physicalPosition) {
    if (currentClusterId == -1)
      return new OPhysicalPosition[0];

    checkOpeness();

    stateLock.acquireReadLock();
    try {
      dataLock.acquireSharedLock();
      try {
        checkOpeness();

        final OCluster cluster = getClusterById(currentClusterId);

        return cluster.lowerPositions(physicalPosition);
      } catch (IOException ioe) {
        throw new OStorageException("Cluster Id " + currentClusterId + " is invalid in storage '" + name + '\'', ioe);
      } finally {
        dataLock.releaseSharedLock();
      }
    } finally {
      stateLock.releaseReadLock();
    }
  }

  @Override
  public OPhysicalPosition[] floorPhysicalPositions(int clusterId, OPhysicalPosition physicalPosition) {
    if (clusterId == -1)
      return new OPhysicalPosition[0];

    checkOpeness();

    stateLock.acquireReadLock();
    try {
      dataLock.acquireSharedLock();
      try {
        checkOpeness();

        final OCluster cluster = getClusterById(clusterId);

        return cluster.floorPositions(physicalPosition);
      } catch (IOException ioe) {
        throw new OStorageException("Cluster Id " + clusterId + " is invalid in storage '" + name + '\'', ioe);
      } finally {
        dataLock.releaseSharedLock();
      }
    } finally {
      stateLock.releaseReadLock();
    }
  }

  public void acquireWriteLock(final ORID rid) {
    assert !dataLock.assertSharedLockHold() && !dataLock.assertExclusiveLockHold() : " a record lock should not be taken inside a storage lock";
    lockManager.acquireLock(rid, OLockManager.LOCK.EXCLUSIVE, RECORD_LOCK_TIMEOUT);
  }

  public void releaseWriteLock(final ORID rid) {
    assert !dataLock.assertSharedLockHold() && !dataLock.assertExclusiveLockHold() : " a record lock should not be released inside a storage lock";
    lockManager.releaseLock(this, rid, OLockManager.LOCK.EXCLUSIVE);
  }

  public void acquireReadLock(final ORID rid) {
    lockManager.acquireLock(rid, OLockManager.LOCK.SHARED, RECORD_LOCK_TIMEOUT);
  }

  public void releaseReadLock(final ORID rid) {
    assert !dataLock.assertSharedLockHold() && !dataLock.assertExclusiveLockHold() : " a record lock should not be released inside a storage lock";
    lockManager.releaseLock(this, rid, OLockManager.LOCK.SHARED);
  }

  public ORecordConflictStrategy getConflictStrategy() {
    return recordConflictStrategy;
  }

  public void setConflictStrategy(final ORecordConflictStrategy conflictResolver) {
    this.recordConflictStrategy = conflictResolver;
  }

  /**
   * Checks if the storage is open. If it's closed an exception is raised.
   */
  protected void checkOpeness() {
    if (status != STATUS.OPEN)
      throw new OStorageException("Storage " + name + " is not opened.");
  }

  protected void makeFullCheckpoint() throws IOException {
    if (writeAheadLog == null)
      return;

    try {
      writeAheadLog.flush();

      if (configuration != null)
        configuration.synch();

      final OLogSequenceNumber lastLSN = writeAheadLog.logFullCheckpointStart();
      writeCache.flush();
      writeAheadLog.logFullCheckpointEnd();
      writeAheadLog.flush();

      writeAheadLog.cutTill(lastLSN);

      clearStorageDirty();
    } catch (IOException ioe) {
      throw new OStorageException("Error during checkpoint creation for storage " + name, ioe);
    }
  }

  protected void preOpenSteps() throws IOException {
  }

  protected void postCreateSteps() {
  }

  protected void preCreateSteps() throws IOException {
  }

  protected abstract void initWalAndDiskCache() throws IOException;

  protected void postCloseSteps(boolean onDelete) throws IOException {
  }

  protected void preCloseSteps() throws IOException {
  }

  protected void postDeleteSteps() {
  }

  protected void makeStorageDirty() throws IOException {
  }

  protected void clearStorageDirty() throws IOException {
  }

  protected boolean isDirty() throws IOException {
    return false;
  }

  /**
   * Locks all the clusters to avoid access outside current process.
   */
  protected void lock() throws IOException {
    OLogManager.instance().debug(this, "Locking storage %s...", name);
    configuration.lock();
    writeCache.lock();
  }

  /**
   * Unlocks all the clusters to allow access outside current process.
   */
  protected void unlock() throws IOException {
    OLogManager.instance().debug(this, "Unlocking storage %s...", name);
    configuration.unlock();
    writeCache.unlock();
  }

  private ORawBuffer readRecordIfNotLatest(final OCluster cluster, final ORecordId rid, final ORecordVersion recordVersion)
      throws ORecordNotFoundException {
    checkOpeness();

    if (!rid.isPersistent())
      throw new IllegalArgumentException("Cannot read record " + rid + " since the position is invalid in database '" + name + '\'');

    if (transaction.get() != null) {
      final long timer = Orient.instance().getProfiler().startChrono();
      try {
        return doReadRecordIfNotLatest(cluster, rid, recordVersion);
      } finally {
        Orient.instance().getProfiler().stopChrono(PROFILER_READ_RECORD, "Read a record from database", timer, "db.*.readRecord");
      }
    }

    stateLock.acquireReadLock();
    try {
      final long timer = Orient.instance().getProfiler().startChrono();
      cluster.getExternalModificationLock().requestModificationLock();
      try {
        lockManager.acquireLock(rid, OLockManager.LOCK.SHARED);
        try {
          ORawBuffer buff;
          dataLock.acquireSharedLock();
          try {
            checkOpeness();

            buff = doReadRecordIfNotLatest(cluster, rid, recordVersion);
            return buff;
          } finally {
            dataLock.releaseSharedLock();
          }
        } finally {
          lockManager.releaseLock(this, rid, OLockManager.LOCK.SHARED);
        }
      } finally {
        cluster.getExternalModificationLock().releaseModificationLock();

        Orient.instance().getProfiler().stopChrono(PROFILER_READ_RECORD, "Read a record from database", timer, "db.*.readRecord");
      }
    } finally {
      stateLock.releaseReadLock();
    }

  }

  private ORawBuffer readRecord(final OCluster clusterSegment, final ORecordId rid) {
    checkOpeness();

    if (!rid.isPersistent())
      throw new IllegalArgumentException("Cannot read record " + rid + " since the position is invalid in database '" + name + '\'');

    if (transaction.get() != null) {
      final long timer = Orient.instance().getProfiler().startChrono();
      try {
        // Disabled this assert have no meaning anymore
        // assert iLockingStrategy.equals(LOCKING_STRATEGY.DEFAULT);
        return doReadRecord(clusterSegment, rid);
      } finally {
        Orient.instance().getProfiler().stopChrono(PROFILER_READ_RECORD, "Read a record from database", timer, "db.*.readRecord");
      }
    }

    stateLock.acquireReadLock();
    try {
      final long timer = Orient.instance().getProfiler().startChrono();
      clusterSegment.getExternalModificationLock().requestModificationLock();
      try {
        lockManager.acquireLock(rid, OLockManager.LOCK.SHARED);
        try {
          ORawBuffer buff;
          dataLock.acquireSharedLock();
          try {
            checkOpeness();

            buff = doReadRecord(clusterSegment, rid);
            return buff;
          } finally {
            dataLock.releaseSharedLock();
          }
        } finally {
          lockManager.releaseLock(this, rid, OLockManager.LOCK.SHARED);
        }
      } finally {
        clusterSegment.getExternalModificationLock().releaseModificationLock();

        Orient.instance().getProfiler().stopChrono(PROFILER_READ_RECORD, "Read a record from database", timer, "db.*.readRecord");
      }
    } finally {
      stateLock.releaseReadLock();
    }
  }

  private void endStorageTx() throws IOException {
    atomicOperationsManager.endAtomicOperation(false, null);

    assert atomicOperationsManager.getCurrentOperation() == null;
  }

  private void startStorageTx(OTransaction clientTx) throws IOException {
    if (writeAheadLog == null)
      return;

    final OStorageTransaction storageTx = transaction.get();
    if (storageTx != null && storageTx.getClientTx().getId() != clientTx.getId())
      rollback(clientTx);

    assert atomicOperationsManager.getCurrentOperation() == null;

    transaction.set(new OStorageTransaction(clientTx));
    try {
      atomicOperationsManager.startAtomicOperation((String) null, false);
    } catch (RuntimeException e) {
      transaction.set(null);
      throw e;
    }
  }

  private void rollbackStorageTx() throws IOException {
    if (writeAheadLog == null || transaction.get() == null)
      return;

    atomicOperationsManager.endAtomicOperation(true, null);

    assert atomicOperationsManager.getCurrentOperation() == null;
  }

  private void restoreIfNeeded() throws Exception {
    if (isDirty()) {
      OLogManager.instance().warn(this, "Storage " + name + " was not closed properly. Will try to restore from write ahead log.");
      try {
        wereDataRestoredAfterOpen = restoreFromWAL();
      } catch (Exception e) {
        OLogManager.instance().error(this, "Exception during storage data restore.", e);
        throw e;
      }

      OLogManager.instance().info(this, "Storage data restore was completed");
    }
  }

  private OStorageOperationResult<OPhysicalPosition> doCreateRecord(ORecordId rid, byte[] content, ORecordVersion recordVersion,
      byte recordType, ORecordCallback<Long> callback, OCluster cluster, OPhysicalPosition ppos) {
    if (content == null)
      throw new IllegalArgumentException("Record is null");

    try {
      if (recordVersion.getCounter() > -1)
        recordVersion.increment();
      else
        recordVersion = OVersionFactory.instance().createVersion();

      makeStorageDirty();
      atomicOperationsManager.startAtomicOperation((String) null, false);
      try {
        ppos = cluster.createRecord(content, recordVersion, recordType);
        rid.clusterPosition = ppos.clusterPosition;

        final ORecordSerializationContext context = ORecordSerializationContext.getContext();
        if (context != null)
          context.executeOperations(this);
        atomicOperationsManager.endAtomicOperation(false, null);
      } catch (Exception e) {
        atomicOperationsManager.endAtomicOperation(true, e);

        if (e instanceof OOfflineClusterException)
          throw (OOfflineClusterException) e;

        OLogManager.instance().error(this, "Error on creating record in cluster: " + cluster, e);

        try {
          if (ppos.clusterPosition != ORID.CLUSTER_POS_INVALID)
            cluster.deleteRecord(ppos.clusterPosition);
        } catch (IOException ioe) {
          OLogManager.instance().error(this, "Error on removing record in cluster: " + cluster, ioe);
        }

        return null;
      }

      if (callback != null)
        callback.call(rid, ppos.clusterPosition);

      if (OLogManager.instance().isDebugEnabled())
        OLogManager.instance().debug(this, "Created record %s v.%s size=%d bytes", rid, recordVersion, content.length);

      return new OStorageOperationResult<OPhysicalPosition>(ppos);
    } catch (IOException ioe) {
      try {
        if (ppos.clusterPosition != ORID.CLUSTER_POS_INVALID)
          cluster.deleteRecord(ppos.clusterPosition);
      } catch (IOException e) {
        OLogManager.instance().error(this, "Error on creating record in cluster: " + cluster, e);
      }

      OLogManager.instance().error(this, "Error on creating record in cluster: " + cluster, ioe);

      throw new OStorageException("Error during record deletion", ioe);
    }
  }

  private OStorageOperationResult<ORecordVersion> doUpdateRecord(ORecordId rid, boolean updateContent, byte[] content,
      ORecordVersion version, byte recordType, ORecordCallback<ORecordVersion> callback, OCluster cluster) {

    try {
      final OPhysicalPosition ppos = cluster.getPhysicalPosition(new OPhysicalPosition(rid.clusterPosition));
      if (!checkForRecordValidity(ppos)) {
        final ORecordVersion recordVersion = OVersionFactory.instance().createUntrackedVersion();
        if (callback != null)
          callback.call(rid, recordVersion);

        return new OStorageOperationResult<ORecordVersion>(recordVersion);
      }

      boolean contentModified = false;
      if (updateContent) {
        final ORecordVersion oldVersion = ppos.recordVersion.copy();

        final byte[] newContent = checkAndIncrementVersion(cluster, rid, version, ppos.recordVersion, content, recordType);
        assert ppos.recordVersion.compareTo(oldVersion) >= 0;

        if (newContent != null) {
          contentModified = true;
          content = newContent;
        }
      }

      makeStorageDirty();
      atomicOperationsManager.startAtomicOperation((String) null, false);
      try {
        if (updateContent)
          cluster.updateRecord(rid.clusterPosition, content, ppos.recordVersion, recordType);

        final ORecordSerializationContext context = ORecordSerializationContext.getContext();
        if (context != null)
          context.executeOperations(this);
        atomicOperationsManager.endAtomicOperation(false, null);
      } catch (Exception e) {
        atomicOperationsManager.endAtomicOperation(true, e);

        OLogManager.instance().error(this, "Error on updating record " + rid + " (cluster: " + cluster + ")", e);

        final ORecordVersion recordVersion = OVersionFactory.instance().createUntrackedVersion();
        if (callback != null)
          callback.call(rid, recordVersion);

        return new OStorageOperationResult<ORecordVersion>(recordVersion);
      }

      if (callback != null)
        callback.call(rid, ppos.recordVersion);

      if (OLogManager.instance().isDebugEnabled())
        OLogManager.instance().debug(this, "Updated record %s v.%s size=%d", rid, ppos.recordVersion, content.length);

      if (contentModified)
        return new OStorageOperationResult<ORecordVersion>(ppos.recordVersion, content, false);
      else
        return new OStorageOperationResult<ORecordVersion>(ppos.recordVersion);
    } catch (IOException ioe) {
      OLogManager.instance().error(this, "Error on updating record " + rid + " (cluster: " + cluster + ")", ioe);

      final ORecordVersion recordVersion = OVersionFactory.instance().createUntrackedVersion();
      if (callback != null)
        callback.call(rid, recordVersion);

      return new OStorageOperationResult<ORecordVersion>(recordVersion);
    }
  }

  private OStorageOperationResult<Boolean> doDeleteRecord(ORecordId rid, ORecordVersion version, OCluster cluster) {
    try {
      final OPhysicalPosition ppos = cluster.getPhysicalPosition(new OPhysicalPosition(rid.clusterPosition));

      if (ppos == null)
        // ALREADY DELETED
        return new OStorageOperationResult<Boolean>(false);

      // MVCC TRANSACTION: CHECK IF VERSION IS THE SAME
      if (version.getCounter() > -1 && !ppos.recordVersion.equals(version))
        if (OFastConcurrentModificationException.enabled())
          throw OFastConcurrentModificationException.instance();
        else
          throw new OConcurrentModificationException(rid, ppos.recordVersion, version, ORecordOperation.DELETED);

      makeStorageDirty();
      atomicOperationsManager.startAtomicOperation((String) null, false);
      try {
        final ORecordSerializationContext context = ORecordSerializationContext.getContext();
        if (context != null)
          context.executeOperations(this);

        cluster.deleteRecord(ppos.clusterPosition);
        atomicOperationsManager.endAtomicOperation(false, null);
      } catch (Exception e) {
        atomicOperationsManager.endAtomicOperation(true, e);
        OLogManager.instance().error(this, "Error on deleting record " + rid + "( cluster: " + cluster + ")", e);
        return new OStorageOperationResult<Boolean>(false);
      }

      if (OLogManager.instance().isDebugEnabled())
        OLogManager.instance().debug(this, "Deleted record %s v.%s", rid, version);

      return new OStorageOperationResult<Boolean>(true);
    } catch (IOException ioe) {
      OLogManager.instance().error(this, "Error on deleting record " + rid + "( cluster: " + cluster + ")", ioe);
      throw new OStorageException("Error on deleting record " + rid + "( cluster: " + cluster + ")", ioe);
    }
  }

  private OStorageOperationResult<Boolean> doHideMethod(ORecordId rid, OCluster cluster) {
    try {
      final OPhysicalPosition ppos = cluster.getPhysicalPosition(new OPhysicalPosition(rid.clusterPosition));

      if (ppos == null)
        // ALREADY HIDDEN
        return new OStorageOperationResult<Boolean>(false);

      makeStorageDirty();
      atomicOperationsManager.startAtomicOperation((String) null, false);
      try {
        final ORecordSerializationContext context = ORecordSerializationContext.getContext();
        if (context != null)
          context.executeOperations(this);

        cluster.hideRecord(ppos.clusterPosition);
        atomicOperationsManager.endAtomicOperation(false, null);
      } catch (Exception e) {
        atomicOperationsManager.endAtomicOperation(true, e);
        OLogManager.instance().error(this, "Error on deleting record " + rid + "( cluster: " + cluster + ")", e);

        return new OStorageOperationResult<Boolean>(false);
      }

      return new OStorageOperationResult<Boolean>(true);
    } catch (IOException ioe) {
      OLogManager.instance().error(this, "Error on deleting record " + rid + "( cluster: " + cluster + ")", ioe);
      throw new OStorageException("Error on deleting record " + rid + "( cluster: " + cluster + ")", ioe);
    }
  }

  private ORawBuffer doReadRecord(final OCluster clusterSegment, final ORecordId rid) {
    try {
      ORawBuffer buff;
      buff = clusterSegment.readRecord(rid.clusterPosition);

      if (buff != null && OLogManager.instance().isDebugEnabled())
        OLogManager.instance().debug(this, "Read record %s v.%s size=%d bytes", rid, buff.version,
            buff.buffer != null ? buff.buffer.length : 0);

      return buff;
    } catch (IOException e) {
      throw new OStorageException("Error during read of record with rid = " + rid, e);
    }
  }

  private ORawBuffer doReadRecordIfNotLatest(final OCluster cluster, final ORecordId rid, final ORecordVersion recordVersion)
      throws ORecordNotFoundException {
    try {
      return cluster.readRecordIfVersionIsNotLatest(rid.clusterPosition, recordVersion);
    } catch (IOException e) {
      throw new OStorageException("Error during read of record with rid = " + rid, e);
    }
  }

  private void addDefaultClusters() throws IOException {
    final String storageCompression = getConfiguration().getContextConfiguration().getValueAsString(
        OGlobalConfiguration.STORAGE_COMPRESSION_METHOD);

    final String storageCompressionOptions = getConfiguration().getContextConfiguration().getValueAsString(
        OGlobalConfiguration.STORAGE_COMPRESSION_OPTIONS);

    final String stgConflictStrategy = getConflictStrategy().getName();

    createClusterFromConfig(new OStoragePaginatedClusterConfiguration(configuration, clusters.size(),
        OMetadataDefault.CLUSTER_INTERNAL_NAME, null, true, 20, 4, storageCompression, storageCompressionOptions,
        stgConflictStrategy, OStorageClusterConfiguration.STATUS.ONLINE));

    createClusterFromConfig(new OStoragePaginatedClusterConfiguration(configuration, clusters.size(),
        OMetadataDefault.CLUSTER_INDEX_NAME, null, false, OStoragePaginatedClusterConfiguration.DEFAULT_GROW_FACTOR,
        OStoragePaginatedClusterConfiguration.DEFAULT_GROW_FACTOR, storageCompression, storageCompressionOptions,
        stgConflictStrategy, OStorageClusterConfiguration.STATUS.ONLINE));

    createClusterFromConfig(new OStoragePaginatedClusterConfiguration(configuration, clusters.size(),
        OMetadataDefault.CLUSTER_MANUAL_INDEX_NAME, null, false, 1, 1, storageCompression, storageCompressionOptions,
        stgConflictStrategy, OStorageClusterConfiguration.STATUS.ONLINE));

    defaultClusterId = createClusterFromConfig(new OStoragePaginatedClusterConfiguration(configuration, clusters.size(),
        CLUSTER_DEFAULT_NAME, null, true, OStoragePaginatedClusterConfiguration.DEFAULT_GROW_FACTOR,
        OStoragePaginatedClusterConfiguration.DEFAULT_GROW_FACTOR, storageCompression, storageCompressionOptions,
        stgConflictStrategy, OStorageClusterConfiguration.STATUS.ONLINE));
  }

  private int createClusterFromConfig(final OStorageClusterConfiguration config) throws IOException {
    OCluster cluster = clusterMap.get(config.getName().toLowerCase(configuration.getLocaleInstance()));

    if (cluster != null) {
      cluster.configure(this, config);
      return -1;
    }

    if (config.getStatus() == OStorageClusterConfiguration.STATUS.ONLINE)
      cluster = OPaginatedClusterFactory.INSTANCE.createCluster(config.getName(), configuration.version, this);
    else
      cluster = new OOfflineCluster(this, config.getId(), config.getName());
    cluster.configure(this, config);

    return registerCluster(cluster);
  }

  private void setCluster(int id, OCluster cluster) {
    if (clusters.size() <= id) {
      while (clusters.size() < id)
        clusters.add(null);

      clusters.add(cluster);
    } else
      clusters.set(id, cluster);
  }

  /**
   * Register the cluster internally.
   *
   * @param cluster
   *          OCluster implementation
   * @return The id (physical position into the array) of the new cluster just created. First is 0.
   * @throws IOException
   */
  private int registerCluster(final OCluster cluster) throws IOException {
    final int id;

    if (cluster != null) {
      // CHECK FOR DUPLICATION OF NAMES
      if (clusterMap.containsKey(cluster.getName().toLowerCase(configuration.getLocaleInstance())))
        throw new OConfigurationException("Cannot add cluster '" + cluster.getName()
            + "' because it is already registered in database '" + name + "'");
      // CREATE AND ADD THE NEW REF SEGMENT
      clusterMap.put(cluster.getName().toLowerCase(configuration.getLocaleInstance()), cluster);
      id = cluster.getId();
    } else {
      id = clusters.size();
    }

    setCluster(id, cluster);

    return id;
  }

  private int doAddCluster(String clusterName, boolean fullCheckPoint, Object[] parameters) throws IOException {
    // FIND THE FIRST AVAILABLE CLUSTER ID
    int clusterPos = clusters.size();
    for (int i = 0; i < clusters.size(); ++i) {
      if (clusters.get(i) == null) {
        clusterPos = i;
        break;
      }
    }

    return addClusterInternal(clusterName, clusterPos, fullCheckPoint, parameters);
  }

  private int addClusterInternal(String clusterName, int clusterPos, boolean fullCheckPoint, Object... parameters)
      throws IOException {

    final OCluster cluster;
    if (clusterName != null) {
      clusterName = clusterName.toLowerCase(configuration.getLocaleInstance());

      cluster = OPaginatedClusterFactory.INSTANCE.createCluster(clusterName, configuration.version, this);
      cluster.configure(this, clusterPos, clusterName, parameters);

      if (clusterName.equals(OMVRBTreeRIDProvider.PERSISTENT_CLASS_NAME.toLowerCase(configuration.getLocaleInstance()))) {
        cluster.set(OCluster.ATTRIBUTES.USE_WAL, false);
        cluster.set(OCluster.ATTRIBUTES.RECORD_GROW_FACTOR, 5);
        cluster.set(OCluster.ATTRIBUTES.RECORD_OVERFLOW_GROW_FACTOR, 2);
      }

    } else {
      cluster = null;
    }

    final int createdClusterId = registerCluster(cluster);

    if (cluster != null) {
      if (!cluster.exists()) {
        cluster.create(-1);
        if (makeFullCheckPointAfterClusterCreate && fullCheckPoint)
          makeFullCheckpoint();
      } else {
        cluster.open();
      }

      configuration.update();
    }

    return createdClusterId;
  }

  private void doClose(boolean force, boolean onDelete) {
    if (!force && !onDelete)
      return;

    if (status == STATUS.CLOSED)
      return;

    final long timer = Orient.instance().getProfiler().startChrono();

    stateLock.acquireWriteLock();
    try {
      if (status == STATUS.CLOSED)
        return;

      status = STATUS.CLOSING;

      if (!onDelete)
        makeFullCheckpoint();

      preCloseSteps();

      for (OCluster cluster : clusters)
        if (cluster != null)
          cluster.close(!onDelete);

      clusters.clear();
      clusterMap.clear();

      if (configuration != null)
        configuration.close();

      super.close(force, onDelete);

      writeCache.removeLowDiskSpaceListener(this);
      if (writeAheadLog != null)
        writeAheadLog.removeFullCheckpointListener(this);

      if (!onDelete)
        readCache.closeStorage(writeCache);
      else
        readCache.deleteStorage(writeCache);

      if (writeAheadLog != null) {
        writeAheadLog.close();
        if (onDelete)
          writeAheadLog.delete();
      }

      postCloseSteps(onDelete);

      try {
        atomicOperationsManager.unregisterMBean();
      } catch (Exception e) {
        OLogManager.instance().error(this, "MBean for atomic opeations manager can not be unregistered.", e);
      }

      status = STATUS.CLOSED;
    } catch (IOException e) {
      OLogManager.instance().error(this, "Error on closing of storage '" + name, e, OStorageException.class);

    } finally {
      Orient.instance().getProfiler().stopChrono("db." + name + ".close", "Close a database", timer, "db.*.close");
      stateLock.releaseWriteLock();
    }
  }

  @SuppressFBWarnings(value = "PZLA_PREFER_ZERO_LENGTH_ARRAYS")
  private byte[] checkAndIncrementVersion(final OCluster iCluster, final ORecordId rid, final ORecordVersion version,
      final ORecordVersion iDatabaseVersion, final byte[] iRecordContent, final byte iRecordType) {
    // VERSION CONTROL CHECK
    final int v = version.getCounter();

    switch (v) {
    // DOCUMENT UPDATE, NO VERSION CONTROL
    case -1:
      iDatabaseVersion.increment();
      break;

    // DOCUMENT UPDATE, NO VERSION CONTROL, NO VERSION UPDATE
    case -2:
      break;

    default:
      // MVCC CONTROL AND RECORD UPDATE OR WRONG VERSION VALUE
      // MVCC TRANSACTION: CHECK IF VERSION IS THE SAME
      if (v < -2) {
        // OVERWRITE VERSION: THIS IS USED IN CASE OF FIX OF RECORDS IN DISTRIBUTED MODE
        version.clearRollbackMode();
        iDatabaseVersion.setCounter(version.getCounter());
      } else if (!version.equals(iDatabaseVersion)) {
        final ORecordConflictStrategy strategy = iCluster.getRecordConflictStrategy() != null ? iCluster
            .getRecordConflictStrategy() : recordConflictStrategy;
        return strategy.onUpdate(this, iRecordType, rid, version, iRecordContent, iDatabaseVersion);
      } else
        // OK, INCREMENT DB VERSION
        iDatabaseVersion.increment();
    }

    return null;
  }

  private void commitEntry(final OTransaction clientTx, final ORecordOperation txEntry) throws IOException {

    final ORecord rec = txEntry.getRecord();
    if (txEntry.type != ORecordOperation.DELETED && !rec.isDirty())
      return;

    ORecordId rid = (ORecordId) rec.getIdentity();

    if (txEntry.type == ORecordOperation.UPDATED && rid.isNew())
      // OVERWRITE OPERATION AS CREATE
      txEntry.type = ORecordOperation.CREATED;

    ORecordSerializationContext.pushContext();
    try {
      int clusterId = rid.clusterId;
      if (rid.clusterId == ORID.CLUSTER_ID_INVALID && rec instanceof ODocument
          && ODocumentInternal.getImmutableSchemaClass(((ODocument) rec)) != null) {
        // TRY TO FIX CLUSTER ID TO THE DEFAULT CLUSTER ID DEFINED IN SCHEMA CLASS

        final OClass schemaClass = ODocumentInternal.getImmutableSchemaClass(((ODocument) rec));
        clusterId = schemaClass.getClusterForNewInstance((ODocument) rec);
      }

      final OCluster cluster = getClusterById(clusterId);

      if (cluster.getName().equals(OMetadataDefault.CLUSTER_INDEX_NAME)
          || cluster.getName().equals(OMetadataDefault.CLUSTER_MANUAL_INDEX_NAME))
        // AVOID TO COMMIT INDEX STUFF
        return;

      if (rec instanceof OTxListener)
        ((OTxListener) rec).onEvent(txEntry, OTxListener.EVENT.BEFORE_COMMIT);

      switch (txEntry.type) {
      case ORecordOperation.LOADED:
        break;

      case ORecordOperation.CREATED: {
        // CHECK 2 TIMES TO ASSURE THAT IT'S A CREATE OR AN UPDATE BASED ON RECURSIVE TO-STREAM METHOD
        final ORecordId oldRID;
        if (rid.isNew()) {
          oldRID = rid.copy();
        } else
          oldRID = rid;

        final byte[] stream = rec.toStream();
        if (stream == null) {
          OLogManager.instance().warn(this, "Null serialization on committing new record %s in transaction", rid);
          break;
        }

        if (rid.isNew()) {
          rid = rid.copy();
          rid.clusterId = cluster.getId();
          final OPhysicalPosition ppos;

          final byte recordType = ORecordInternal.getRecordType(rec);
          ppos = doCreateRecord(rid, stream, rec.getRecordVersion(), recordType, null, cluster, new OPhysicalPosition(recordType))
              .getResult();

          rid.clusterPosition = ppos.clusterPosition;
          rec.getRecordVersion().copyFrom(ppos.recordVersion);
          clientTx.updateIdentityAfterCommit(oldRID, rid);
        } else {
          // ORecordInternal.setContentChanged(rec, true);
          rec.getRecordVersion().copyFrom(
              updateRecord(rid, ORecordInternal.isContentChanged(rec), stream, rec.getRecordVersion(),
                  ORecordInternal.getRecordType(rec), -1, null).getResult());
        }
        break;
      }

      case ORecordOperation.UPDATED: {
        final byte[] stream = rec.toStream();
        if (stream == null) {
          OLogManager.instance().warn(this, "Null serialization on committing updated record %s in transaction", rid);
          break;
        }

        OStorageOperationResult<ORecordVersion> updateRes = doUpdateRecord(rid, ORecordInternal.isContentChanged(rec), stream,
            rec.getRecordVersion(), ORecordInternal.getRecordType(rec), null, cluster);
        rec.getRecordVersion().copyFrom(updateRes.getResult());
        if (updateRes.getModifiedRecordContent() != null) {
          ORecordInternal.fill(rec, rid, updateRes.getResult(), updateRes.getModifiedRecordContent(), false);
        }
        break;
      }

      case ORecordOperation.DELETED: {
        deleteRecord(rid, rec.getRecordVersion(), -1, null);
        break;
      }

      default:
        throw new OStorageException("Unknown record operation " + txEntry.type);
      }
    } finally {
      ORecordSerializationContext.pullContext();
    }

    // RESET TRACKING
    if (rec instanceof ODocument && ((ODocument) rec).isTrackingChanges()) {
      ODocumentInternal.clearTrackData(((ODocument) rec));
    }

    ORecordInternal.unsetDirty(rec);

    if (rec instanceof OTxListener)
      ((OTxListener) rec).onEvent(txEntry, OTxListener.EVENT.AFTER_COMMIT);
  }

  private void checkClusterSegmentIndexRange(final int iClusterId) {
    if (iClusterId < 0 || iClusterId > clusters.size() - 1)
      throw new IllegalArgumentException("Cluster segment #" + iClusterId + " does not exist in database '" + name + "'");
  }

  private boolean restoreFromWAL() throws IOException {
    if (writeAheadLog == null) {
      OLogManager.instance().error(this, "Restore is not possible because write ahead logging is switched off.");
      return true;
    }

    if (writeAheadLog.begin() == null) {
      OLogManager.instance().error(this, "Restore is not possible because write ahead log is empty.");
      return false;
    }

    OLogManager.instance().info(this, "Looking for last checkpoint...");

    OLogSequenceNumber lastCheckPoint;
    try {
      lastCheckPoint = writeAheadLog.getLastCheckpoint();
    } catch (OWALPageBrokenException e) {
      lastCheckPoint = null;
    }

    if (lastCheckPoint == null) {
      OLogManager.instance().info(this, "Checkpoints are absent, the restore will start from the beginning.");
      return restoreFromBegging();
    }

    OWALRecord checkPointRecord;
    try {
      checkPointRecord = writeAheadLog.read(lastCheckPoint);
    } catch (OWALPageBrokenException e) {
      checkPointRecord = null;
    }

    if (checkPointRecord == null) {
      OLogManager.instance().info(this, "Checkpoints are absent, the restore will start from the beginning.");
      return restoreFromBegging();
    }

    if (checkPointRecord instanceof OFuzzyCheckpointStartRecord) {
      OLogManager.instance().info(this, "Found FUZZY checkpoint.");

      boolean fuzzyCheckPointIsComplete = checkFuzzyCheckPointIsComplete(lastCheckPoint);
      if (!fuzzyCheckPointIsComplete) {
        OLogManager.instance().warn(this, "FUZZY checkpoint is not complete.");

        OLogSequenceNumber previousCheckpoint = ((OFuzzyCheckpointStartRecord) checkPointRecord).getPreviousCheckpoint();
        checkPointRecord = null;

        if (previousCheckpoint != null)
          checkPointRecord = writeAheadLog.read(previousCheckpoint);

        if (checkPointRecord != null) {
          OLogManager.instance().warn(this, "Restore will start from the previous checkpoint.");
          return restoreFromCheckPoint((OAbstractCheckPointStartRecord) checkPointRecord);
        } else {
          OLogManager.instance().warn(this, "Restore will start from the beginning.");
          return restoreFromBegging();
        }
      } else
        return restoreFromCheckPoint((OAbstractCheckPointStartRecord) checkPointRecord);
    }

    if (checkPointRecord instanceof OFullCheckpointStartRecord) {
      OLogManager.instance().info(this, "FULL checkpoint found.");
      boolean fullCheckPointIsComplete = checkFullCheckPointIsComplete(lastCheckPoint);
      if (!fullCheckPointIsComplete) {
        OLogManager.instance().warn(this, "FULL checkpoint has not completed.");

        OLogSequenceNumber previousCheckpoint = ((OFullCheckpointStartRecord) checkPointRecord).getPreviousCheckpoint();
        checkPointRecord = null;
        if (previousCheckpoint != null)
          checkPointRecord = writeAheadLog.read(previousCheckpoint);

        if (checkPointRecord != null) {
          OLogManager.instance().warn(this, "Restore will start from the previous checkpoint.");
          return restoreFromCheckPoint((OAbstractCheckPointStartRecord) checkPointRecord);
        } else {
          OLogManager.instance().warn(this, "Restore will start from the beginning.");
          return restoreFromBegging();
        }
      } else
        return restoreFromCheckPoint((OAbstractCheckPointStartRecord) checkPointRecord);
    }

    throw new OStorageException("Unknown checkpoint record type " + checkPointRecord.getClass().getName());

  }

  private boolean checkFullCheckPointIsComplete(OLogSequenceNumber lastCheckPoint) throws IOException {
    try {
      OLogSequenceNumber lsn = writeAheadLog.next(lastCheckPoint);

      while (lsn != null) {
        OWALRecord walRecord = writeAheadLog.read(lsn);
        if (walRecord instanceof OCheckpointEndRecord)
          return true;

        lsn = writeAheadLog.next(lsn);
      }
    } catch (OWALPageBrokenException e) {
      return false;
    }

    return false;
  }

  private boolean checkFuzzyCheckPointIsComplete(OLogSequenceNumber lastCheckPoint) throws IOException {
    try {
      OLogSequenceNumber lsn = writeAheadLog.next(lastCheckPoint);

      while (lsn != null) {
        OWALRecord walRecord = writeAheadLog.read(lsn);
        if (walRecord instanceof OFuzzyCheckpointEndRecord)
          return true;

        lsn = writeAheadLog.next(lsn);
      }
    } catch (OWALPageBrokenException e) {
      return false;
    }

    return false;
  }

  private boolean restoreFromCheckPoint(OAbstractCheckPointStartRecord checkPointRecord) throws IOException {
    if (checkPointRecord instanceof OFuzzyCheckpointStartRecord) {
      return restoreFromFuzzyCheckPoint((OFuzzyCheckpointStartRecord) checkPointRecord);
    }

    if (checkPointRecord instanceof OFullCheckpointStartRecord) {
      return restoreFromFullCheckPoint((OFullCheckpointStartRecord) checkPointRecord);
    }

    throw new OStorageException("Unknown checkpoint record type " + checkPointRecord.getClass().getName());
  }

  private boolean restoreFromFullCheckPoint(OFullCheckpointStartRecord checkPointRecord) throws IOException {
    OLogManager.instance().info(this, "Data restore procedure from full checkpoint is started. Restore is performed from LSN %s",
        checkPointRecord.getLsn());

    final OLogSequenceNumber lsn = writeAheadLog.next(checkPointRecord.getLsn());
    return restoreFrom(lsn);
  }

  private boolean restoreFromFuzzyCheckPoint(OFuzzyCheckpointStartRecord checkPointRecord) throws IOException {
    OLogManager.instance().info(this, "Data restore procedure from FUZZY checkpoint is started.");
    OLogSequenceNumber flushedLsn = checkPointRecord.getFlushedLsn();

    if (flushedLsn.compareTo(writeAheadLog.begin()) < 0)
      flushedLsn = writeAheadLog.begin();

    return restoreFrom(flushedLsn);
  }

  private boolean restoreFromBegging() throws IOException {
    OLogManager.instance().info(this, "Data restore procedure is started.");
    OLogSequenceNumber lsn = writeAheadLog.begin();

    return restoreFrom(lsn);
  }

  private boolean restoreFrom(OLogSequenceNumber lsn) throws IOException {
    final OModifiableBoolean atLeastOnePageUpdate = new OModifiableBoolean(false);

    long recordsProcessed = 0;

    final int reportInterval = OGlobalConfiguration.WAL_REPORT_AFTER_OPERATIONS_DURING_RESTORE.getValueAsInteger();
    final Map<OOperationUnitId, List<OWALRecord>> operationUnits = new HashMap<OOperationUnitId, List<OWALRecord>>();

    try {
      while (lsn != null) {
        OWALRecord walRecord = writeAheadLog.read(lsn);

        if (walRecord instanceof OAtomicUnitEndRecord) {
          OAtomicUnitEndRecord atomicUnitEndRecord = (OAtomicUnitEndRecord) walRecord;
          List<OWALRecord> atomicUnit = operationUnits.remove(atomicUnitEndRecord.getOperationUnitId());

          // in case of data restore from fuzzy checkpoint part of operations may be already flushed to the disk
          if (atomicUnit != null) {
            atomicUnit.add(walRecord);
            restoreAtomicUnit(atomicUnit, atLeastOnePageUpdate);
          }

        } else if (walRecord instanceof OAtomicUnitStartRecord) {
          List<OWALRecord> operationList = new ArrayList<OWALRecord>();

          assert !operationUnits.containsKey(((OAtomicUnitStartRecord) walRecord).getOperationUnitId());

          operationUnits.put(((OAtomicUnitStartRecord) walRecord).getOperationUnitId(), operationList);
          operationList.add(walRecord);
        } else if (walRecord instanceof OOperationUnitRecord) {
          OOperationUnitRecord operationUnitRecord = (OOperationUnitRecord) walRecord;

          // in case of data restore from fuzzy checkpoint part of operations may be already flushed to the disk
          List<OWALRecord> operationList = operationUnits.get(operationUnitRecord.getOperationUnitId());
          if (operationList == null) {
            operationList = new ArrayList<OWALRecord>();
            operationUnits.put(operationUnitRecord.getOperationUnitId(), operationList);
          }

          operationList.add(operationUnitRecord);
        } else if (walRecord instanceof ONonTxOperationPerformedWALRecord) {
          if (!wereNonTxOperationsPerformedInPreviousOpen) {
            OLogManager.instance().warn(this, "Non tx operation was used during data modification we will need index rebuild.");
            wereNonTxOperationsPerformedInPreviousOpen = true;
          }
        } else
          OLogManager.instance().warn(this, "Record %s will be skipped during data restore.", walRecord);

        recordsProcessed++;

        if (reportInterval > 0 && recordsProcessed % reportInterval == 0) {
          OLogManager.instance().info(this, "%d operations were processed, current LSN is %s last LSN is %s", recordsProcessed,
              lsn, writeAheadLog.end());

        }

        lsn = writeAheadLog.next(lsn);
      }
    } catch (OWALPageBrokenException e) {
      OLogManager.instance().error(this,
          "Data restore was paused because broken WAL page was found. The rest of changes will be rolled back.");
    } catch (RuntimeException e) {
      OLogManager
          .instance()
          .error(
              this,
              "Data restore was paused because of exception. The rest of changes will be rolled back and WAL files will be backed up."
                  + " Please report issue about this exception to bug tracker and provide WAL files which are backed up in 'wal_backup' directory.");
      backUpWAL(e);
    }

    return atLeastOnePageUpdate.getValue();
  }

  private void backUpWAL(Exception e) {
    try {
      final File rootDir = new File(configuration.getDirectory());
      final File backUpDir = new File(rootDir, "wal_backup");
      if (!backUpDir.exists()) {
        final boolean created = backUpDir.mkdir();
        if (!created) {
          OLogManager.instance().error(this, "Can not create directory for backup files " + backUpDir.getAbsolutePath());
          return;
        }
      }

      final Date date = new Date();
      final SimpleDateFormat dateFormat = new SimpleDateFormat("dd_MM_yy_HH_mm_ss");
      final String strDate = dateFormat.format(date);
      final String archiveName = "wal_backup_" + strDate + ".zip";
      final String metadataName = "wal_metadata_" + strDate + ".txt";

      final File archiveFile = new File(backUpDir, archiveName);
      if (!archiveFile.createNewFile()) {
        OLogManager.instance().error(this, "Can not create backup file " + archiveFile.getAbsolutePath());
        return;
      }

      final FileOutputStream archiveOutputStream = new FileOutputStream(archiveFile);
      final ZipOutputStream archiveZipOutputStream = new ZipOutputStream(new BufferedOutputStream(archiveOutputStream));

      final ZipEntry metadataEntry = new ZipEntry(metadataName);

      archiveZipOutputStream.putNextEntry(metadataEntry);

      final PrintWriter metadataFileWriter = new PrintWriter(new OutputStreamWriter(archiveZipOutputStream, "UTF-8"));
      metadataFileWriter.append("Storage name : ").append(getName()).append("\r\n");
      metadataFileWriter.append("Date : ").append(strDate).append("\r\n");
      metadataFileWriter.append("Stacktrace : \r\n");
      e.printStackTrace(metadataFileWriter);
      metadataFileWriter.flush();
      archiveZipOutputStream.closeEntry();

      final List<String> walPaths = ((ODiskWriteAheadLog) writeAheadLog).getWalFiles();
      for (String walSegment : walPaths) {
        archiveEntry(archiveZipOutputStream, walSegment);
      }

      archiveEntry(archiveZipOutputStream, ((ODiskWriteAheadLog) writeAheadLog).getWMRFile());

      archiveZipOutputStream.close();
    } catch (IOException ioe) {
      OLogManager.instance().error(this, "Error during WAL backup.", ioe);
    }

  }

  private void archiveEntry(ZipOutputStream archiveZipOutputStream, String walSegment) throws IOException {
    final File walFile = new File(walSegment);
    final ZipEntry walZipEntry = new ZipEntry(walFile.getName());
    archiveZipOutputStream.putNextEntry(walZipEntry);
    try {
      final FileInputStream walInputStream = new FileInputStream(walFile);
      try {
        final BufferedInputStream walBufferedInputStream = new BufferedInputStream(walInputStream);
        try {
          final byte[] buffer = new byte[1024];
          int readBytes = 0;

          while ((readBytes = walBufferedInputStream.read(buffer)) > -1) {
            archiveZipOutputStream.write(buffer, 0, readBytes);
          }
        } finally {
          walBufferedInputStream.close();
        }
      } finally {
        walInputStream.close();
      }
    } finally {
      archiveZipOutputStream.closeEntry();
    }
  }

  protected void restoreAtomicUnit(List<OWALRecord> atomicUnit, OModifiableBoolean atLeastOnePageUpdate) throws IOException {
    assert atomicUnit.get(atomicUnit.size() - 1) instanceof OAtomicUnitEndRecord;

    for (OWALRecord walRecord : atomicUnit) {
      if (walRecord instanceof OFileDeletedWALRecord) {
        OFileDeletedWALRecord fileDeletedWALRecord = (OFileDeletedWALRecord) walRecord;
        if (writeCache.exists(fileDeletedWALRecord.getFileId()))
          readCache.deleteFile(fileDeletedWALRecord.getFileId(), writeCache);
      } else if (walRecord instanceof OFileCreatedWALRecord) {
        OFileCreatedWALRecord fileCreatedCreatedWALRecord = (OFileCreatedWALRecord) walRecord;
        if (writeCache.exists(fileCreatedCreatedWALRecord.getFileName())) {
          readCache.openFile(fileCreatedCreatedWALRecord.getFileName(), fileCreatedCreatedWALRecord.getFileId(), writeCache);
        } else {
          readCache.addFile(fileCreatedCreatedWALRecord.getFileName(), fileCreatedCreatedWALRecord.getFileId(), writeCache);
        }
      } else if (walRecord instanceof OUpdatePageRecord) {
        final OUpdatePageRecord updatePageRecord = (OUpdatePageRecord) walRecord;

        final long fileId = updatePageRecord.getFileId();
        final long pageIndex = updatePageRecord.getPageIndex();

        if (!writeCache.isOpen(fileId))
          readCache.openFile(fileId, writeCache);

        OCacheEntry cacheEntry = readCache.load(fileId, pageIndex, true, writeCache);
        if (cacheEntry == null) {
          do {
            if (cacheEntry != null)
              readCache.release(cacheEntry, writeCache);

            cacheEntry = readCache.allocateNewPage(fileId, writeCache);
          } while (cacheEntry.getPageIndex() != pageIndex);
        }

        final OCachePointer cachePointer = cacheEntry.getCachePointer();
        cachePointer.acquireExclusiveLock();
        try {
          ODurablePage durablePage = new ODurablePage(cacheEntry, null);
          durablePage.restoreChanges(updatePageRecord.getChanges());
          durablePage.setLsn(updatePageRecord.getLsn());
        } finally {
          cachePointer.releaseExclusiveLock();
          readCache.release(cacheEntry, writeCache);
        }

        atLeastOnePageUpdate.setValue(true);
      } else if (walRecord instanceof OAtomicUnitStartRecord) {
        continue;
      } else if (walRecord instanceof OAtomicUnitEndRecord) {
        continue;
      } else {
        OLogManager.instance().error(this, "Invalid WAL record type was passed %s. Given record will be skipped.",
            walRecord.getClass());

        assert false : "Invalid WAL record type was passed " + walRecord.getClass().getName();
      }
    }
  }

  private void checkLowDiskSpaceAndFullCheckpointRequests() {
    if (transaction.get() != null)
      return;

    if (lowDiskSpace != null) {
      if (checkpointInProgress.compareAndSet(false, true)) {
        try {
          writeCache.makeFuzzyCheckpoint();

          if (writeCache.checkLowDiskSpace()) {
            synch();

            if (writeCache.checkLowDiskSpace()) {
              throw new OLowDiskSpaceException("Error occurred while executing a write operation to database '" + name
                  + "' due to limited free space on the disk (" + (lowDiskSpace.freeSpace / (1024 * 1024))
                  + " MB). The database is now working in read-only mode."
                  + " Please close the database (or stop OrientDB), make room on your hard drive and then reopen the database. "
                  + "The minimal required space is " + (lowDiskSpace.requiredSpace / (1024 * 1024)) + " MB. "
                  + "Required space is now set to " + OGlobalConfiguration.DISK_CACHE_FREE_SPACE_LIMIT.getValueAsInteger()
                  + "MB (you can change it by setting parameter " + OGlobalConfiguration.DISK_CACHE_FREE_SPACE_LIMIT.getKey()
                  + ") .");
            } else {
              lowDiskSpace = null;
            }
          } else
            lowDiskSpace = null;
        } finally {
          checkpointInProgress.set(false);
        }
      }
    }

    if (checkpointRequest && writeAheadLog instanceof ODiskWriteAheadLog) {
      if (checkpointInProgress.compareAndSet(false, true)) {
        try {
          final ODiskWriteAheadLog diskWriteAheadLog = (ODiskWriteAheadLog) writeAheadLog;
          final long size = diskWriteAheadLog.size();

          writeCache.makeFuzzyCheckpoint();
          if (size <= diskWriteAheadLog.size())
            synch();

          checkpointRequest = false;
        } finally {
          checkpointInProgress.set(false);
        }
      }
    }
  }

  private static class ORIDOLockManager extends OLockManager<ORID> {
    public ORIDOLockManager() {
      super(true, -1);
    }

    @Override
    protected ORID getImmutableResourceId(ORID iResourceId) {
      return new ORecordId(iResourceId);
    }
  }
}<|MERGE_RESOLUTION|>--- conflicted
+++ resolved
@@ -1143,25 +1143,20 @@
                 if (record instanceof ODocument)
                   ((ODocument) record).validate();
               }
-<<<<<<< HEAD
             }
+            
             for (ORecordOperation txEntry : tmpEntries) {
               if (txEntry.getRecord().isDirty()) {
                 if (txEntry.type == ORecordOperation.CREATED)
                   saveNew(txEntry, clientTx);
-=======
-              for (ORecordOperation txEntry : tmpEntries) {
-                if (txEntry.getRecord().isDirty()) {
-                  if (txEntry.type == ORecordOperation.CREATED)
-                    saveNew(txEntry, clientTx);
-                }
               }
-              for (ORecordOperation txEntry : tmpEntries) {
-                if (txEntry.type != ORecordOperation.CREATED)
-                  // COMMIT ALL THE SINGLE ENTRIES ONE BY ONE
-                  commitEntry(clientTx, txEntry);
->>>>>>> b490d0b3
-              }
+            }
+
+            for (ORecordOperation txEntry : tmpEntries) {
+              if (txEntry.type != ORecordOperation.CREATED)
+                // COMMIT ALL THE SINGLE ENTRIES ONE BY ONE
+                commitEntry(clientTx, txEntry);
+            }
 
             if (callback != null)
               callback.run();
