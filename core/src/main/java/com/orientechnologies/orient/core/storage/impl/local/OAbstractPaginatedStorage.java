--- conflicted
+++ resolved
@@ -1313,30 +1313,17 @@
   }
 
   @Override
-<<<<<<< HEAD
-  public OStorageOperationResult<Integer> recyclePosition(final ORecordId rid, final byte[] content, final int version,
-      final byte recordType) {
+  public void recyclePosition(final ORecordId rid) {
     try {
       checkOpeness();
       checkLowDiskSpaceFullCheckpointRequestsAndBackgroundDataFlushExceptions();
-=======
-  public void recyclePosition(final ORecordId rid) {
-    checkOpeness();
-    checkLowDiskSpaceFullCheckpointRequestsAndBackgroundDataFlushExceptions();
->>>>>>> f722c544
 
       final OCluster cluster = getClusterById(rid.getClusterId());
 
-<<<<<<< HEAD
       if (transaction.get() != null) {
-        return doRecycleRecord(rid, content, version, cluster, recordType);
-      }
-=======
-    if (transaction.get() != null) {
-      doRecycleRecord(rid, cluster);
-      return;
-    }
->>>>>>> f722c544
+        doRecycleRecord(rid, cluster);
+        return;
+      }
 
       stateLock.acquireReadLock();
       try {
@@ -1345,13 +1332,8 @@
         try {
           checkOpeness();
 
-<<<<<<< HEAD
           // RECYCLING IT
-          return doRecycleRecord(rid, content, version, cluster, recordType);
-=======
-        // RECYCLING IT
-        doRecycleRecord(rid, cluster);
->>>>>>> f722c544
+          doRecycleRecord(rid, cluster);
 
         } finally {
           lock.unlock();
@@ -1683,18 +1665,10 @@
                 }
               } else if (recordStatus == OPaginatedCluster.RECORD_STATUS.REMOVED) {
                 // RECYCLE THE RID AND OVERWRITE IT WITH THE NEW CONTENT
-                recyclePosition(rid, new byte[] {}, txEntry.getRecord().getVersion(),
-                    ORecordInternal.getRecordType(txEntry.getRecord()));
+                final ORecord record = txEntry.getRecord();
+                record.setDirty();
+                recyclePosition(rid);
               }
-<<<<<<< HEAD
-=======
-            } else if (recordStatus == OPaginatedCluster.RECORD_STATUS.REMOVED) {
-              // RECYCLE THE RID AND OVERWRITE IT WITH THE NEW CONTENT
-              final ORecord record = txEntry.getRecord();
-              record.setDirty();
-              recyclePosition(rid);
-            }
->>>>>>> f722c544
 
               positions.put(txEntry, ppos);
               rid.setClusterId(cluster.getId());
