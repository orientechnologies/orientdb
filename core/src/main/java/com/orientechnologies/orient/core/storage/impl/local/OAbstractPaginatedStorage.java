--- conflicted
+++ resolved
@@ -206,6 +206,7 @@
 import java.util.TreeSet;
 import java.util.concurrent.Callable;
 import java.util.concurrent.ConcurrentHashMap;
+import java.util.concurrent.ScheduledExecutorService;
 import java.util.concurrent.ThreadFactory;
 import java.util.concurrent.atomic.AtomicBoolean;
 import java.util.concurrent.atomic.AtomicInteger;
@@ -323,13 +324,7 @@
   private final      Set<OPair<String, Long>> brokenPages                                = Collections
       .newSetFromMap(new ConcurrentHashMap<>());
 
-<<<<<<< HEAD
-  protected volatile OScheduledThreadPoolExecutorWithLogging fuzzyCheckpointExecutor;
-
-  protected volatile Throwable dataFlushException = null;
-=======
   private volatile Throwable dataFlushException = null;
->>>>>>> e16d8013
 
   private final int id;
 
@@ -4772,14 +4767,11 @@
     }
 
     final long timer = Orient.instance().getProfiler().startChrono();
-<<<<<<< HEAD
     int fuzzyCheckpointWaitTimeout = getConfiguration().getContextConfiguration()
         .getValueAsInteger(OGlobalConfiguration.WAL_FUZZY_CHECKPOINT_SHUTDOWN_TIMEOUT);
 
     Map<String, Object> params = new HashMap<>();
     ScheduledExecutorService executor = fuzzyCheckpointExecutor;
-=======
->>>>>>> e16d8013
     stateLock.acquireWriteLock();
     try {
       if (status == STATUS.CLOSED)
@@ -4880,22 +4872,8 @@
       Orient.instance().getProfiler().stopChrono("db." + name + ".close", "Close a database", timer, "db.*.close");
       stateLock.releaseWriteLock();
     }
-<<<<<<< HEAD
-
-    if (executor != null) {
-      executor.shutdown();
-      try {
-        if (!executor.awaitTermination(fuzzyCheckpointWaitTimeout, TimeUnit.SECONDS)) {
-          throw new OStorageException("Can not able to terminate fuzzy checkpoint");
-        }
-      } catch (InterruptedException e) {
-        throw OException.wrapException(new OInterruptedException("Thread was interrupted during fuzzy checkpoint termination"), e);
-      }
-    }
 
     postCloseStepsAfterLock(params);
-=======
->>>>>>> e16d8013
   }
 
   @SuppressWarnings("unused")
