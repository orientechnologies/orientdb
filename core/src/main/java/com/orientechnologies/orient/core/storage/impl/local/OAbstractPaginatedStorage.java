/*
 *
 *  *  Copyright 2010-2016 OrientDB LTD (http://orientdb.com)
 *  *
 *  *  Licensed under the Apache License, Version 2.0 (the "License");
 *  *  you may not use this file except in compliance with the License.
 *  *  You may obtain a copy of the License at
 *  *
 *  *       http://www.apache.org/licenses/LICENSE-2.0
 *  *
 *  *  Unless required by applicable law or agreed to in writing, software
 *  *  distributed under the License is distributed on an "AS IS" BASIS,
 *  *  WITHOUT WARRANTIES OR CONDITIONS OF ANY KIND, either express or implied.
 *  *  See the License for the specific language governing permissions and
 *  *  limitations under the License.
 *  *
 *  * For more information: http://orientdb.com
 *
 */

package com.orientechnologies.orient.core.storage.impl.local;

import com.orientechnologies.common.concur.ONeedRetryException;
import com.orientechnologies.common.concur.lock.*;
import com.orientechnologies.common.exception.OException;
import com.orientechnologies.common.exception.OHighLevelException;
import com.orientechnologies.common.io.OIOException;
import com.orientechnologies.common.log.OLogManager;
import com.orientechnologies.common.profiler.AtomicLongOProfilerHookValue;
import com.orientechnologies.common.profiler.OProfiler;
import com.orientechnologies.common.serialization.types.OBinarySerializer;
import com.orientechnologies.common.thread.OScheduledThreadPoolExecutorWithLogging;
import com.orientechnologies.common.types.OModifiableBoolean;
import com.orientechnologies.common.util.OCommonConst;
import com.orientechnologies.common.util.OPair;
import com.orientechnologies.common.util.OUncaughtExceptionHandler;
import com.orientechnologies.orient.core.OConstants;
import com.orientechnologies.orient.core.Orient;
import com.orientechnologies.orient.core.command.OCommandExecutor;
import com.orientechnologies.orient.core.command.OCommandManager;
import com.orientechnologies.orient.core.command.OCommandOutputListener;
import com.orientechnologies.orient.core.command.OCommandRequestText;
import com.orientechnologies.orient.core.config.*;
import com.orientechnologies.orient.core.conflict.ORecordConflictStrategy;
import com.orientechnologies.orient.core.db.ODatabaseDocumentInternal;
import com.orientechnologies.orient.core.db.ODatabaseListener;
import com.orientechnologies.orient.core.db.ODatabaseRecordThreadLocal;
import com.orientechnologies.orient.core.db.OrientDBConfig;
import com.orientechnologies.orient.core.db.record.OCurrentStorageComponentsFactory;
import com.orientechnologies.orient.core.db.record.OIdentifiable;
import com.orientechnologies.orient.core.db.record.ORecordOperation;
import com.orientechnologies.orient.core.db.record.ridbag.ORidBagDeleter;
import com.orientechnologies.orient.core.encryption.OEncryption;
import com.orientechnologies.orient.core.encryption.OEncryptionFactory;
import com.orientechnologies.orient.core.encryption.impl.ONothingEncryption;
import com.orientechnologies.orient.core.exception.*;
import com.orientechnologies.orient.core.id.ORID;
import com.orientechnologies.orient.core.id.ORecordId;
import com.orientechnologies.orient.core.index.*;
import com.orientechnologies.orient.core.metadata.OMetadataDefault;
import com.orientechnologies.orient.core.metadata.schema.OImmutableClass;
import com.orientechnologies.orient.core.metadata.schema.OType;
import com.orientechnologies.orient.core.metadata.security.OSecurityUser;
import com.orientechnologies.orient.core.metadata.security.OToken;
import com.orientechnologies.orient.core.query.OQueryAbstract;
import com.orientechnologies.orient.core.record.ORecord;
import com.orientechnologies.orient.core.record.ORecordInternal;
import com.orientechnologies.orient.core.record.ORecordVersionHelper;
import com.orientechnologies.orient.core.record.impl.ODocument;
import com.orientechnologies.orient.core.record.impl.ODocumentInternal;
import com.orientechnologies.orient.core.serialization.serializer.binary.impl.index.OCompositeKeySerializer;
import com.orientechnologies.orient.core.serialization.serializer.binary.impl.index.OSimpleKeySerializer;
import com.orientechnologies.orient.core.serialization.serializer.record.ORecordSerializer;
import com.orientechnologies.orient.core.storage.*;
import com.orientechnologies.orient.core.storage.cache.OCacheEntry;
import com.orientechnologies.orient.core.storage.cache.OPageDataVerificationError;
import com.orientechnologies.orient.core.storage.cache.OReadCache;
import com.orientechnologies.orient.core.storage.cache.OWriteCache;
import com.orientechnologies.orient.core.storage.cache.local.OBackgroundExceptionListener;
import com.orientechnologies.orient.core.storage.impl.local.paginated.*;
import com.orientechnologies.orient.core.storage.impl.local.paginated.atomicoperations.OAtomicOperation;
import com.orientechnologies.orient.core.storage.impl.local.paginated.atomicoperations.OAtomicOperationsManager;
import com.orientechnologies.orient.core.storage.impl.local.paginated.base.ODurablePage;
import com.orientechnologies.orient.core.storage.impl.local.paginated.wal.*;
import com.orientechnologies.orient.core.storage.impl.local.statistic.OPerformanceStatisticManager;
import com.orientechnologies.orient.core.storage.impl.local.statistic.OSessionStoragePerformanceStatistic;
import com.orientechnologies.orient.core.storage.index.engine.OHashTableIndexEngine;
import com.orientechnologies.orient.core.storage.index.engine.OSBTreeIndexEngine;
import com.orientechnologies.orient.core.storage.ridbag.sbtree.OIndexRIDContainerSBTree;
import com.orientechnologies.orient.core.storage.ridbag.sbtree.OSBTreeCollectionManager;
import com.orientechnologies.orient.core.storage.ridbag.sbtree.OSBTreeCollectionManagerAbstract;
import com.orientechnologies.orient.core.storage.ridbag.sbtree.OSBTreeCollectionManagerShared;
import com.orientechnologies.orient.core.tx.OTransactionAbstract;
import com.orientechnologies.orient.core.tx.OTransactionIndexChanges;
import com.orientechnologies.orient.core.tx.OTransactionInternal;
import com.orientechnologies.orient.core.tx.OTransactionOptimistic;
import edu.umd.cs.findbugs.annotations.SuppressFBWarnings;

import java.io.*;
import java.net.InetAddress;
import java.net.ServerSocket;
import java.net.Socket;
import java.text.SimpleDateFormat;
import java.util.*;
import java.util.concurrent.Callable;
import java.util.concurrent.ConcurrentHashMap;
import java.util.concurrent.ThreadFactory;
import java.util.concurrent.atomic.*;
import java.util.concurrent.locks.Lock;
import java.util.zip.ZipEntry;
import java.util.zip.ZipOutputStream;

/**
 * @author Andrey Lomakin (a.lomakin-at-orientdb.com)
 * @since 28.03.13
 */
public abstract class OAbstractPaginatedStorage extends OStorageAbstract
    implements OLowDiskSpaceListener, OCheckpointRequestListener, OIdentifiableStorage, OBackgroundExceptionListener,
    OFreezableStorageComponent, OPageIsBrokenListener {
  private static final int RECORD_LOCK_TIMEOUT         = OGlobalConfiguration.STORAGE_RECORD_LOCK_TIMEOUT.getValueAsInteger();
  private static final int WAL_RESTORE_REPORT_INTERVAL = 30 * 1000; // milliseconds

  private static final Comparator<ORecordOperation> COMMIT_RECORD_OPERATION_COMPARATOR = Comparator
      .comparing(o -> o.getRecord().getIdentity());

  @SuppressWarnings("CanBeFinal")
  private static volatile DataOutputStream journaledStream = null;

  static {
    // initialize journaled tx streaming if enabled by configuration

    final Integer journaledPort = OGlobalConfiguration.STORAGE_INTERNAL_JOURNALED_TX_STREAMING_PORT.getValue();
    if (journaledPort != null) {
      ServerSocket serverSocket;
      try {
        //noinspection resource,IOResourceOpenedButNotSafelyClosed
        serverSocket = new ServerSocket(journaledPort, 0, InetAddress.getLocalHost());
        serverSocket.setReuseAddress(true);
      } catch (IOException e) {
        serverSocket = null;
        OLogManager.instance().error(OAbstractPaginatedStorage.class, "unable to create journaled tx server socket", e);
      }

      if (serverSocket != null) {
        final ServerSocket finalServerSocket = serverSocket;
        final Thread serverThread = new Thread(() -> {
          OLogManager.instance()
              .info(OAbstractPaginatedStorage.class, "journaled tx streaming server is listening on localhost:" + journaledPort);
          try {
            @SuppressWarnings("resource")
            final Socket clientSocket = finalServerSocket.accept(); // accept single connection only and only once
            clientSocket.setSendBufferSize(4 * 1024 * 1024 /* 4MB */);
            journaledStream = new DataOutputStream(clientSocket.getOutputStream());
          } catch (IOException e) {
            journaledStream = null;
            OLogManager.instance().error(OAbstractPaginatedStorage.class, "unable to accept journaled tx client connection", e);
          }
        });
        serverThread.setDaemon(true);
        serverThread.setUncaughtExceptionHandler(new OUncaughtExceptionHandler());
        serverThread.start();
      }
    }
  }

  protected static final OScheduledThreadPoolExecutorWithLogging fuzzyCheckpointExecutor;

  static {
    fuzzyCheckpointExecutor = new OScheduledThreadPoolExecutorWithLogging(1, new FuzzyCheckpointThreadFactory());
    fuzzyCheckpointExecutor.setMaximumPoolSize(1);
  }

  private final OSimpleRWLockManager<ORID> lockManager;

  /**
   * Lock is used to atomically update record versions.
   */
  private final OLockManager<ORID> recordVersionManager;

  private final Map<String, OCluster> clusterMap = new HashMap<>();
  private final List<OCluster>        clusters   = new ArrayList<>();

  private volatile ThreadLocal<OStorageTransaction> transaction;
  private final    AtomicBoolean                    checkpointInProgress = new AtomicBoolean();
  private final    AtomicBoolean                    walVacuumInProgress  = new AtomicBoolean();

  /**
   * Error which happened inside of storage or during data processing related to this storage.
   */
  private final AtomicReference<Error> jvmError = new AtomicReference<>();

  @SuppressWarnings("WeakerAccess")
  protected final OSBTreeCollectionManagerShared sbTreeCollectionManager;

  private final OPerformanceStatisticManager performanceStatisticManager = new OPerformanceStatisticManager(this,
      OGlobalConfiguration.STORAGE_PROFILER_SNAPSHOT_INTERVAL.getValueAsInteger() * 1000000L,
      OGlobalConfiguration.STORAGE_PROFILER_CLEANUP_INTERVAL.getValueAsInteger() * 1000000L);

  protected volatile OWriteAheadLog          writeAheadLog;
  private            OStorageRecoverListener recoverListener;

  protected volatile OReadCache  readCache;
  protected volatile OWriteCache writeCache;

  private volatile ORecordConflictStrategy recordConflictStrategy = Orient.instance().getRecordConflictStrategy()
      .getDefaultImplementation();

  private volatile   int                      defaultClusterId                           = -1;
  @SuppressWarnings("WeakerAccess")
  protected volatile OAtomicOperationsManager atomicOperationsManager;
  private volatile   boolean                  wereNonTxOperationsPerformedInPreviousOpen = false;
  private volatile   OLowDiskSpaceInformation lowDiskSpace                               = null;
  private volatile   boolean                  modificationLock                           = false;
  private volatile   boolean                  readLock                                   = false;
  /**
   * Set of pages which were detected as broken and need to be repaired.
   */
  private final      Set<OPair<String, Long>> brokenPages                                = Collections
      .newSetFromMap(new ConcurrentHashMap<>());

  private volatile Throwable dataFlushException = null;

  private final int id;

  private final Map<String, OIndexEngine> indexEngineNameMap        = new HashMap<>();
  private final List<OIndexEngine>        indexEngines              = new ArrayList<>();
  private       boolean                   wereDataRestoredAfterOpen = false;

  private final LongAdder fullCheckpointCount = new LongAdder();

  private final AtomicLong recordCreated = new AtomicLong(0);
  private final AtomicLong recordUpdated = new AtomicLong(0);
  private final AtomicLong recordRead    = new AtomicLong(0);
  private final AtomicLong recordDeleted = new AtomicLong(0);

  private final AtomicLong recordScanned  = new AtomicLong(0);
  private final AtomicLong recordRecycled = new AtomicLong(0);
  private final AtomicLong recordConflict = new AtomicLong(0);
  private final AtomicLong txBegun        = new AtomicLong(0);
  private final AtomicLong txCommit       = new AtomicLong(0);
  private final AtomicLong txRollback     = new AtomicLong(0);

  public OAbstractPaginatedStorage(String name, String filePath, String mode, int id) {
    super(name, filePath, mode);

    this.id = id;
    lockManager = new ONotThreadRWLockManager<>();
    recordVersionManager = new OPartitionedLockManager<>();

    registerProfilerHooks();
    sbTreeCollectionManager = new OSBTreeCollectionManagerShared(this);
  }

  @Override
  public void open(final String iUserName, final String iUserPassword, final OContextConfiguration contextConfiguration) {
    open(contextConfiguration);
  }

  public void open(final OContextConfiguration contextConfiguration) {
    try {
      stateLock.acquireReadLock();
      try {
        if (status == STATUS.OPEN)
          // ALREADY OPENED: THIS IS THE CASE WHEN A STORAGE INSTANCE IS
          // REUSED
          return;
      } finally {
        stateLock.releaseReadLock();
      }

      stateLock.acquireWriteLock();
      try {

        if (status == STATUS.OPEN)
          // ALREADY OPENED: THIS IS THE CASE WHEN A STORAGE INSTANCE IS
          // REUSED
          return;

        if (!exists())
          throw new OStorageException("Cannot open the storage '" + name + "' because it does not exist in path: " + url);

        initLockingStrategy(contextConfiguration);

        transaction = new ThreadLocal<>();
        ((OStorageConfigurationImpl) configuration).load(contextConfiguration);
        checkPageSizeAndRelatedParameters();

        componentsFactory = new OCurrentStorageComponentsFactory(getConfiguration());

        preOpenSteps();

        try {
          performanceStatisticManager.registerMBean(name, id);
        } catch (Exception e) {
          OLogManager.instance().error(this, "MBean for profiler cannot be registered.", e);
        }

        initWalAndDiskCache(contextConfiguration);

        atomicOperationsManager = new OAtomicOperationsManager(this);
        try {
          atomicOperationsManager.registerMBean();
        } catch (Exception e) {
          OLogManager.instance().error(this, "MBean for atomic operations manager cannot be registered", e);
        }

        recoverIfNeeded();

        openClusters();
        openIndexes();

        status = STATUS.OPEN;

        final String cs = configuration.getConflictStrategy();
        if (cs != null) {
          // SET THE CONFLICT STORAGE STRATEGY FROM THE LOADED CONFIGURATION
          setConflictStrategy(Orient.instance().getRecordConflictStrategy().getStrategy(cs));
        }

        readCache.loadCacheState(writeCache);

      } catch (OStorageException e) {
        throw e;
      } catch (Exception e) {
        for (OCluster c : clusters) {
          try {
            if (c != null)
              c.close(false);
          } catch (IOException e1) {
            OLogManager.instance().error(this, "Cannot close cluster after exception on open", e1);
          }
        }

        try {
          status = STATUS.OPEN;
          close(true, false);
        } catch (RuntimeException re) {
          OLogManager.instance().error(this, "Error during storage close", re);
        }

        status = STATUS.CLOSED;

        throw OException.wrapException(new OStorageException("Cannot open local storage '" + url + "' with mode=" + mode), e);
      } finally {
        stateLock.releaseWriteLock();
      }
    } catch (RuntimeException ee) {
      throw logAndPrepareForRethrow(ee);
    } catch (Error ee) {
      throw logAndPrepareForRethrow(ee);
    } catch (Throwable t) {
      throw logAndPrepareForRethrow(t);
    }

    OLogManager.instance()
        .infoNoDb(this, "Storage '%s' is opened under OrientDB distribution : %s", getURL(), OConstants.getVersion());
  }

  private void initLockingStrategy(OContextConfiguration contextConfiguration) {
    String lockKind = contextConfiguration.getValueAsString(OGlobalConfiguration.STORAGE_PESSIMISTIC_LOCKING);
    if (OrientDBConfig.LOCK_TYPE_MODIFICATION.equals(lockKind)) {
      modificationLock = true;
    } else if (OrientDBConfig.LOCK_TYPE_READWRITE.equals(lockKind)) {
      modificationLock = true;
      readLock = true;
    }
  }

  /**
   * That is internal method which is called once we encounter any error inside of JVM. In such case we need to restart JVM to avoid
   * any data corruption. Till JVM is not restarted storage will be put in read-only state.
   */
  public void handleJVMError(Error e) {
    jvmError.compareAndSet(null, e);
  }

  /**
   * This method is called by distributed storage during initialization to indicate that database is used in distributed cluster
   * configuration
   */
  public void underDistributedStorage() {
    sbTreeCollectionManager.prohibitAccess();
  }

  /**
   * @inheritDoc
   */
  @Override
  public String getCreatedAtVersion() {
    return getConfiguration().getCreatedAtVersion();
  }

  @SuppressWarnings("WeakerAccess")
  protected void openIndexes() {
    OCurrentStorageComponentsFactory cf = componentsFactory;
    if (cf == null)
      throw new OStorageException("Storage '" + name + "' is not properly initialized");

    final Set<String> indexNames = getConfiguration().indexEngines();
    for (String indexName : indexNames) {
      final OStorageConfigurationImpl.IndexEngineData engineData = getConfiguration().getIndexEngine(indexName);
      final OIndexEngine engine = OIndexes
          .createIndexEngine(engineData.getName(), engineData.getAlgorithm(), engineData.getIndexType(),
              engineData.getDurableInNonTxMode(), this, engineData.getVersion(), engineData.getEngineProperties(), null);

      try {
        OEncryption encryption;
        if (engineData.getEncryption() == null || engineData.getEncryption().toLowerCase(configuration.getLocaleInstance())
            .equals(ONothingEncryption.NAME)) {
          encryption = null;
        } else {
          encryption = OEncryptionFactory.INSTANCE.getEncryption(engineData.getEncryption(), engineData.getEncryptionOptions());
        }

        engine.load(engineData.getName(), cf.binarySerializerFactory.getObjectSerializer(engineData.getValueSerializerId()),
            engineData.isAutomatic(), cf.binarySerializerFactory.getObjectSerializer(engineData.getKeySerializedId()),
            engineData.getKeyTypes(), engineData.isNullValuesSupport(), engineData.getKeySize(), engineData.getEngineProperties(),
            encryption);

        indexEngineNameMap.put(engineData.getName(), engine);
        indexEngines.add(engine);
      } catch (RuntimeException e) {
        OLogManager.instance()
            .error(this, "Index '" + engineData.getName() + "' cannot be created and will be removed from configuration", e);

        engine.deleteWithoutLoad(engineData.getName());
      }
    }
  }

  @SuppressWarnings("WeakerAccess")
  protected void openClusters() throws IOException {
    // OPEN BASIC SEGMENTS
    int pos;
    addDefaultClusters();

    // REGISTER CLUSTER
    final List<OStorageClusterConfiguration> configurationClusters = configuration.getClusters();
    for (int i = 0; i < configurationClusters.size(); ++i) {
      final OStorageClusterConfiguration clusterConfig = configurationClusters.get(i);

      if (clusterConfig != null) {
        pos = createClusterFromConfig(clusterConfig);

        try {
          if (pos == -1) {
            clusters.get(i).open();
          } else {
            if (clusterConfig.getName().equals(CLUSTER_DEFAULT_NAME))
              defaultClusterId = pos;

            clusters.get(pos).open();
          }
        } catch (FileNotFoundException e) {
          OLogManager.instance().warn(this, "Error on loading cluster '" + configurationClusters.get(i).getName() + "' (" + i
              + "): file not found. It will be excluded from current database '" + getName() + "'.", e);

          clusterMap.remove(configurationClusters.get(i).getName().toLowerCase(configuration.getLocaleInstance()));

          setCluster(i, null);
        }
      } else {
        setCluster(i, null);
      }
    }
  }

  @SuppressWarnings("unused")
  public void open(final OToken iToken, final OContextConfiguration configuration) {
    open(iToken.getUserName(), "", configuration);
  }

  @Override
  public void create(OContextConfiguration contextConfiguration) throws IOException {
    checkPageSizeAndRelatedParametersInGlobalConfiguration();

    try {
      stateLock.acquireWriteLock();
      try {

        if (status != STATUS.CLOSED)
          throw new OStorageExistsException("Cannot create new storage '" + getURL() + "' because it is not closed");

        if (exists())
          throw new OStorageExistsException("Cannot create new storage '" + getURL() + "' because it already exists");

        initLockingStrategy(contextConfiguration);

        ((OStorageConfigurationImpl) configuration).initConfiguration(contextConfiguration);
        componentsFactory = new OCurrentStorageComponentsFactory(getConfiguration());
        try {
          performanceStatisticManager.registerMBean(name, id);
        } catch (Exception e) {
          OLogManager.instance().error(this, "MBean for profiler cannot be registered.", e);
        }
        transaction = new ThreadLocal<>();
        initWalAndDiskCache(contextConfiguration);

        atomicOperationsManager = new OAtomicOperationsManager(this);
        try {
          atomicOperationsManager.registerMBean();
        } catch (Exception e) {
          OLogManager.instance().error(this, "MBean for atomic operations manager cannot be registered", e);
        }

        preCreateSteps();

        status = STATUS.OPEN;

        // ADD THE METADATA CLUSTER TO STORE INTERNAL STUFF
        doAddCluster(OMetadataDefault.CLUSTER_INTERNAL_NAME, null);

        ((OStorageConfigurationImpl) configuration).create();

        ((OStorageConfigurationImpl) configuration).setCreationVersion(OConstants.getVersion());
        ((OStorageConfigurationImpl) configuration)
            .setPageSize(OGlobalConfiguration.DISK_CACHE_PAGE_SIZE.getValueAsInteger() * 1024);
        ((OStorageConfigurationImpl) configuration)
            .setFreeListBoundary(OGlobalConfiguration.PAGINATED_STORAGE_LOWEST_FREELIST_BOUNDARY.getValueAsInteger() * 1024);
        ((OStorageConfigurationImpl) configuration).setMaxKeySize(OGlobalConfiguration.SBTREE_MAX_KEY_SIZE.getValueAsInteger());

        // ADD THE INDEX CLUSTER TO STORE, BY DEFAULT, ALL THE RECORDS OF
        // INDEXING
        doAddCluster(OMetadataDefault.CLUSTER_INDEX_NAME, null);

        // ADD THE INDEX CLUSTER TO STORE, BY DEFAULT, ALL THE RECORDS OF
        // INDEXING
        doAddCluster(OMetadataDefault.CLUSTER_MANUAL_INDEX_NAME, null);

        // ADD THE DEFAULT CLUSTER
        defaultClusterId = doAddCluster(CLUSTER_DEFAULT_NAME, null);

        if (jvmError.get() == null) {
          clearStorageDirty();
        }

        if (contextConfiguration.getValueAsBoolean(OGlobalConfiguration.STORAGE_MAKE_FULL_CHECKPOINT_AFTER_CREATE))
          makeFullCheckpoint();

        postCreateSteps();

      } catch (InterruptedException e) {
        throw OException.wrapException(new OStorageException("Storage creation was interrupted"), e);
      } catch (OStorageException e) {
        close();
        throw e;
      } catch (IOException e) {
        close();
        throw OException.wrapException(new OStorageException("Error on creation of storage '" + name + "'"), e);
      } finally {
        stateLock.releaseWriteLock();
      }
    } catch (RuntimeException ee) {
      throw logAndPrepareForRethrow(ee);
    } catch (Error ee) {
      throw logAndPrepareForRethrow(ee);
    } catch (Throwable t) {
      throw logAndPrepareForRethrow(t);
    }

    OLogManager.instance()
        .infoNoDb(this, "Storage '%s' is created under OrientDB distribution : %s", getURL(), OConstants.getVersion());

  }

  private static void checkPageSizeAndRelatedParametersInGlobalConfiguration() {
    final int pageSize = OGlobalConfiguration.DISK_CACHE_PAGE_SIZE.getValueAsInteger() * 1024;
    final int freeListBoundary = OGlobalConfiguration.PAGINATED_STORAGE_LOWEST_FREELIST_BOUNDARY.getValueAsInteger() * 1024;
    final int maxKeySize = OGlobalConfiguration.SBTREE_MAX_KEY_SIZE.getValueAsInteger();

    if (freeListBoundary > pageSize / 2) {
      throw new OStorageException("Value of parameter " + OGlobalConfiguration.DISK_CACHE_PAGE_SIZE.getKey()
          + " should be at least 2 times bigger than value of parameter "
          + OGlobalConfiguration.PAGINATED_STORAGE_LOWEST_FREELIST_BOUNDARY.getKey() + " but real values are :"
          + OGlobalConfiguration.DISK_CACHE_PAGE_SIZE.getKey() + " = " + pageSize + " , "
          + OGlobalConfiguration.PAGINATED_STORAGE_LOWEST_FREELIST_BOUNDARY.getKey() + " = " + freeListBoundary);
    }

    if (maxKeySize > pageSize / 4) {
      throw new OStorageException("Value of parameter " + OGlobalConfiguration.DISK_CACHE_PAGE_SIZE.getKey()
          + " should be at least 4 times bigger than value of parameter " + OGlobalConfiguration.SBTREE_MAX_KEY_SIZE.getKey()
          + " but real values are :" + OGlobalConfiguration.DISK_CACHE_PAGE_SIZE.getKey() + " = " + pageSize + " , "
          + OGlobalConfiguration.SBTREE_MAX_KEY_SIZE.getKey() + " = " + maxKeySize);
    }
  }

  private void checkPageSizeAndRelatedParameters() {
    final int pageSize = OGlobalConfiguration.DISK_CACHE_PAGE_SIZE.getValueAsInteger() * 1024;
    final int freeListBoundary = OGlobalConfiguration.PAGINATED_STORAGE_LOWEST_FREELIST_BOUNDARY.getValueAsInteger() * 1024;
    final int maxKeySize = OGlobalConfiguration.SBTREE_MAX_KEY_SIZE.getValueAsInteger();

    if (configuration.getPageSize() != -1 && configuration.getPageSize() != pageSize) {
      throw new OStorageException(
          "Storage is created with value of " + OGlobalConfiguration.DISK_CACHE_PAGE_SIZE.getKey() + " parameter equal to "
              + configuration.getPageSize() + " but current value is " + pageSize);
    }

    if (configuration.getFreeListBoundary() != -1 && configuration.getFreeListBoundary() != freeListBoundary) {
      throw new OStorageException(
          "Storage is created with value of " + OGlobalConfiguration.PAGINATED_STORAGE_LOWEST_FREELIST_BOUNDARY.getKey()
              + " parameter equal to " + configuration.getFreeListBoundary() + " but current value is " + freeListBoundary);
    }

    if (configuration.getMaxKeySize() != -1 && configuration.getMaxKeySize() != maxKeySize) {
      throw new OStorageException(
          "Storage is created with value of " + OGlobalConfiguration.SBTREE_MAX_KEY_SIZE.getKey() + " parameter equal to "
              + configuration.getMaxKeySize() + " but current value is " + maxKeySize);
    }

  }

  @Override
  public boolean isClosed() {
    try {
      stateLock.acquireReadLock();
      try {
        return super.isClosed();
      } finally {
        stateLock.releaseReadLock();
      }
    } catch (RuntimeException ee) {
      throw logAndPrepareForRethrow(ee);
    } catch (Error ee) {
      throw logAndPrepareForRethrow(ee);
    } catch (Throwable t) {
      throw logAndPrepareForRethrow(t);
    }
  }

  @Override
  public void close(final boolean force, boolean onDelete) {
    try {
      doClose(force, onDelete);
    } catch (RuntimeException ee) {
      throw logAndPrepareForRethrow(ee);
    } catch (Error ee) {
      throw logAndPrepareForRethrow(ee);
    } catch (Throwable t) {
      throw logAndPrepareForRethrow(t);
    }
  }

  @Override
  public void delete() {
    try {
      final long timer = Orient.instance().getProfiler().startChrono();

      stateLock.acquireWriteLock();
      try {
        try {
          // CLOSE THE DATABASE BY REMOVING THE CURRENT USER
          close(true, true);

          if (writeAheadLog != null)
            writeAheadLog.delete();

          if (writeCache != null) {
            if (readCache != null)
              readCache.deleteStorage(writeCache);
            else
              writeCache.delete();
          }

          postDeleteSteps();

        } catch (IOException e) {
          throw OException.wrapException(new OStorageException("Cannot delete database '" + name + "'"), e);
        }
      } finally {
        stateLock.releaseWriteLock();
        //noinspection ResultOfMethodCallIgnored
        Orient.instance().getProfiler().stopChrono("db." + name + ".drop", "Drop a database", timer, "db.*.drop");
      }
    } catch (RuntimeException ee) {
      throw logAndPrepareForRethrow(ee);
    } catch (Error ee) {
      throw logAndPrepareForRethrow(ee);
    } catch (Throwable t) {
      throw logAndPrepareForRethrow(t);
    }
  }

  public boolean check(final boolean verbose, final OCommandOutputListener listener) {
    try {
      listener.onMessage("Check of storage is started...");

      checkOpenness();
      stateLock.acquireReadLock();
      try {
        final long lockId = atomicOperationsManager.freezeAtomicOperations(null, null);
        try {
          checkOpenness();
          final long start = System.currentTimeMillis();

          OPageDataVerificationError[] pageErrors = writeCache.checkStoredPages(verbose ? listener : null);

          listener.onMessage(
              "Check of storage completed in " + (System.currentTimeMillis() - start) + "ms. " + (pageErrors.length > 0 ?
                  pageErrors.length + " with errors." :
                  " without errors."));

          return pageErrors.length == 0;
        } finally {
          atomicOperationsManager.releaseAtomicOperations(lockId);
        }
      } finally {
        stateLock.releaseReadLock();
      }
    } catch (RuntimeException ee) {
      throw logAndPrepareForRethrow(ee);
    } catch (Error ee) {
      throw logAndPrepareForRethrow(ee);
    } catch (Throwable t) {
      throw logAndPrepareForRethrow(t);
    }
  }

  @Override
  public int addCluster(String clusterName, final Object... parameters) {
    try {
      checkOpenness();
      checkLowDiskSpaceRequestsAndReadOnlyConditions();

      stateLock.acquireWriteLock();
      try {
        checkOpenness();

        makeStorageDirty();
        return doAddCluster(clusterName, parameters);

      } catch (IOException e) {
        throw OException.wrapException(new OStorageException("Error in creation of new cluster '" + clusterName), e);
      } finally {
        stateLock.releaseWriteLock();
      }
    } catch (RuntimeException ee) {
      throw logAndPrepareForRethrow(ee);
    } catch (Error ee) {
      throw logAndPrepareForRethrow(ee);
    } catch (Throwable t) {
      throw logAndPrepareForRethrow(t);
    }
  }

  @Override
  public int addCluster(String clusterName, int requestedId, Object... parameters) {
    try {
      checkOpenness();
      checkLowDiskSpaceRequestsAndReadOnlyConditions();
      stateLock.acquireWriteLock();
      try {
        checkOpenness();

        if (requestedId < 0) {
          throw new OConfigurationException("Cluster id must be positive!");
        }
        if (requestedId < clusters.size() && clusters.get(requestedId) != null) {
          throw new OConfigurationException(
              "Requested cluster ID [" + requestedId + "] is occupied by cluster with name [" + clusters.get(requestedId).getName()
                  + "]");
        }

        makeStorageDirty();
        return addClusterInternal(clusterName, requestedId, parameters);

      } catch (IOException e) {
        throw OException.wrapException(new OStorageException("Error in creation of new cluster '" + clusterName + "'"), e);
      } finally {
        stateLock.releaseWriteLock();
      }
    } catch (RuntimeException ee) {
      throw logAndPrepareForRethrow(ee);
    } catch (Error ee) {
      throw logAndPrepareForRethrow(ee);
    } catch (Throwable t) {
      throw logAndPrepareForRethrow(t);
    }
  }

  @Override
  public boolean dropCluster(final int clusterId, final boolean iTruncate) {
    try {
      checkOpenness();
      checkLowDiskSpaceRequestsAndReadOnlyConditions();

      stateLock.acquireWriteLock();
      try {

        checkOpenness();
        if (clusterId < 0 || clusterId >= clusters.size())
          throw new IllegalArgumentException(
              "Cluster id '" + clusterId + "' is outside the of range of configured clusters (0-" + (clusters.size() - 1)
                  + ") in database '" + name + "'");

        final OCluster cluster = clusters.get(clusterId);
        if (cluster == null)
          return false;

        if (iTruncate)
          cluster.truncate();
        cluster.delete();

        makeStorageDirty();
        clusterMap.remove(cluster.getName().toLowerCase(configuration.getLocaleInstance()));
        clusters.set(clusterId, null);

        // UPDATE CONFIGURATION
        getConfiguration().dropCluster(clusterId);

        return true;
      } catch (Exception e) {
        throw OException.wrapException(new OStorageException("Error while removing cluster '" + clusterId + "'"), e);

      } finally {
        stateLock.releaseWriteLock();
      }
    } catch (RuntimeException ee) {
      throw logAndPrepareForRethrow(ee);
    } catch (Error ee) {
      throw logAndPrepareForRethrow(ee);
    } catch (Throwable t) {
      throw logAndPrepareForRethrow(t);
    }
  }

  @Override
  public int getId() {
    return id;
  }

  public boolean setClusterStatus(final int clusterId, final OStorageClusterConfiguration.STATUS iStatus) {
    try {
      checkOpenness();
      stateLock.acquireWriteLock();
      try {
        checkOpenness();
        if (clusterId < 0 || clusterId >= clusters.size())
          throw new IllegalArgumentException(
              "Cluster id '" + clusterId + "' is outside the of range of configured clusters (0-" + (clusters.size() - 1)
                  + ") in database '" + name + "'");

        final OCluster cluster = clusters.get(clusterId);
        if (cluster == null)
          return false;

        if (iStatus == OStorageClusterConfiguration.STATUS.OFFLINE && cluster instanceof OOfflineCluster
            || iStatus == OStorageClusterConfiguration.STATUS.ONLINE && !(cluster instanceof OOfflineCluster))
          return false;

        final OCluster newCluster;
        if (iStatus == OStorageClusterConfiguration.STATUS.OFFLINE) {
          cluster.close(true);
          newCluster = new OOfflineCluster(this, clusterId, cluster.getName());
        } else {

          newCluster = OPaginatedClusterFactory.INSTANCE.createCluster(cluster.getName(), configuration.getVersion(), this);
          newCluster.configure(this, clusterId, cluster.getName());
          newCluster.open();
        }

        clusterMap.put(cluster.getName().toLowerCase(configuration.getLocaleInstance()), newCluster);
        clusters.set(clusterId, newCluster);

        // UPDATE CONFIGURATION
        makeStorageDirty();
        ((OStorageConfigurationImpl) configuration).setClusterStatus(clusterId, iStatus);

        makeFullCheckpoint();
        return true;
      } catch (Exception e) {
        throw OException.wrapException(new OStorageException("Error while removing cluster '" + clusterId + "'"), e);
      } finally {
        stateLock.releaseWriteLock();
      }
    } catch (RuntimeException ee) {
      throw logAndPrepareForRethrow(ee);
    } catch (Error ee) {
      throw logAndPrepareForRethrow(ee);
    } catch (Throwable t) {
      throw logAndPrepareForRethrow(t);
    }
  }

  @Override
  public OSBTreeCollectionManager getSBtreeCollectionManager() {
    return sbTreeCollectionManager;
  }

  public OReadCache getReadCache() {
    return readCache;
  }

  public OWriteCache getWriteCache() {
    return writeCache;
  }

  @Override
  public long count(final int iClusterId) {
    return count(iClusterId, false);
  }

  @Override
  public long count(int clusterId, boolean countTombstones) {
    try {
      if (clusterId == -1)
        throw new OStorageException("Cluster Id " + clusterId + " is invalid in database '" + name + "'");

      // COUNT PHYSICAL CLUSTER IF ANY
      checkOpenness();
      stateLock.acquireReadLock();
      try {
        checkOpenness();

        final OCluster cluster = clusters.get(clusterId);
        if (cluster == null)
          return 0;

        if (countTombstones)
          return cluster.getEntries();

        return cluster.getEntries() - cluster.getTombstonesCount();
      } finally {
        stateLock.releaseReadLock();
      }
    } catch (RuntimeException ee) {
      throw logAndPrepareForRethrow(ee);
    } catch (Error ee) {
      throw logAndPrepareForRethrow(ee);
    } catch (Throwable t) {
      throw logAndPrepareForRethrow(t);
    }
  }

  @Override
  public long[] getClusterDataRange(final int iClusterId) {
    try {
      if (iClusterId == -1)
        return new long[] { ORID.CLUSTER_POS_INVALID, ORID.CLUSTER_POS_INVALID };

      checkOpenness();
      stateLock.acquireReadLock();
      try {
        checkOpenness();

        return clusters.get(iClusterId) != null ?
            new long[] { clusters.get(iClusterId).getFirstPosition(), clusters.get(iClusterId).getLastPosition() } :
            OCommonConst.EMPTY_LONG_ARRAY;

      } catch (IOException ioe) {
        throw OException.wrapException(new OStorageException("Cannot retrieve information about data range"), ioe);
      } finally {
        stateLock.releaseReadLock();
      }
    } catch (RuntimeException ee) {
      throw logAndPrepareForRethrow(ee);
    } catch (Error ee) {
      throw logAndPrepareForRethrow(ee);
    } catch (Throwable t) {
      throw logAndPrepareForRethrow(t);
    }
  }

  public OLogSequenceNumber getLSN() {
    try {
      if (writeAheadLog == null)
        return null;

      return writeAheadLog.end();
    } catch (RuntimeException ee) {
      throw logAndPrepareForRethrow(ee);
    } catch (Error ee) {
      throw logAndPrepareForRethrow(ee);
    } catch (Throwable t) {
      throw logAndPrepareForRethrow(t);
    }
  }

  @Override
  public long count(final int[] iClusterIds) {
    return count(iClusterIds, false);
  }

  @Override
  public void onException(Throwable e) {
    dataFlushException = e;
  }

  /**
   * This method finds all the records which were updated starting from (but not including) current LSN and write result in provided
   * output stream. In output stream will be included all thw records which were updated/deleted/created since passed in LSN till
   * the current moment. Deleted records are written in output stream first, then created/updated records. All records are sorted by
   * record id. Data format: <ol> <li>Amount of records (single entry) - 8 bytes</li> <li>Record's cluster id - 4 bytes</li>
<<<<<<< HEAD
   * <li>Record's cluster position - 8 bytes</li> <li>Delete flag, 1 if record is deleted - 1 byte</li> <li>Record version , only if
   * record is not deleted - 4 bytes</li> <li>Record type, only if record is not deleted - 1 byte</li> <li>Length of binary
=======
   * <li>Record's cluster position - 8 bytes</li> <li>Delete flag, 1 if record is deleted - 1 byte</li> <li>Record version , only
   * if record is not deleted - 4 bytes</li> <li>Record type, only if record is not deleted - 1 byte</li> <li>Length of binary
>>>>>>> a8479829
   * presentation of record, only if record is not deleted - 4 bytes</li> <li>Binary presentation of the record, only if record is
   * not deleted - length of content is provided in above entity</li> </ol>
   *
   * @param lsn    LSN from which we should find changed records
   * @param stream Stream which will contain found records
   *
   * @return Last LSN processed during examination of changed records, or <code>null</code> if it was impossible to find changed
   * records: write ahead log is absent, record with start LSN was not found in WAL, etc.
   *
   * @see OGlobalConfiguration#STORAGE_TRACK_CHANGED_RECORDS_IN_WAL
   */
  public OLogSequenceNumber recordsChangedAfterLSN(final OLogSequenceNumber lsn, final OutputStream stream,
      final OCommandOutputListener outputListener) {
    try {
      if (!getConfiguration().getContextConfiguration()
          .getValueAsBoolean(OGlobalConfiguration.STORAGE_TRACK_CHANGED_RECORDS_IN_WAL))
        throw new IllegalStateException(
            "Cannot find records which were changed starting from provided LSN because tracking of rids of changed records in WAL is switched off, "
                + "to switch it on please set property " + OGlobalConfiguration.STORAGE_TRACK_CHANGED_RECORDS_IN_WAL.getKey()
                + " to the true value, please note that only records"
                + " which are stored after this property was set will be retrieved");

      stateLock.acquireReadLock();
      try {
        if (writeAheadLog == null) {
          return null;
        }

        // we iterate till the last record is contained in wal at the moment when we call this method
        final OLogSequenceNumber endLsn = writeAheadLog.end();

        if (endLsn == null || lsn.compareTo(endLsn) > 0) {
          OLogManager.instance()
              .warn(this, "Cannot find requested LSN=%s for database sync operation. Last available LSN is %s", lsn, endLsn);
          return null;
        }

        if (lsn.equals(endLsn)) {
          // nothing has changed
          return endLsn;
        }

        // container of rids of changed records
        final SortedSet<ORID> sortedRids = new TreeSet<>();

        OLogSequenceNumber startLsn = writeAheadLog.next(lsn);
        if (startLsn == null) {
          OLogManager.instance()
              .info(this, "Cannot find requested LSN=%s for database sync operation (last available LSN is %s)", lsn, endLsn);
          return null;
        }

        final OLogSequenceNumber freezeLsn = startLsn;

        writeAheadLog.addCutTillLimit(freezeLsn);
        try {
          startLsn = writeAheadLog.next(lsn);
          if (startLsn == null) {
            OLogManager.instance()
                .info(this, "Cannot find requested LSN=%s for database sync operation (last available LSN is %s)", lsn, endLsn);
            return null;
          }

          // start record is absent there is nothing that we can do
          OWALRecord walRecord = writeAheadLog.read(startLsn);
          if (walRecord == null) {
            OLogManager.instance()
                .info(this, "Cannot find requested LSN=%s for database sync operation (record in WAL is absent)", lsn);
            return null;
          }

          OLogSequenceNumber currentLsn = startLsn;

          // all information about changed records is contained in atomic operation metadata
          long read = 0;
          while (currentLsn != null && endLsn.compareTo(currentLsn) >= 0) {
            walRecord = writeAheadLog.read(currentLsn);

            if (walRecord instanceof OFileCreatedWALRecord)
              throw new ODatabaseException(
                  "Cannot execute delta-sync because a new file has been added. Filename: '" + ((OFileCreatedWALRecord) walRecord)
                      .getFileName() + "' (id=" + ((OFileCreatedWALRecord) walRecord).getFileId() + ")");

            if (walRecord instanceof OFileDeletedWALRecord)
              throw new ODatabaseException(
                  "Cannot execute delta-sync because a file has been deleted. File id: " + ((OFileDeletedWALRecord) walRecord)
                      .getFileId());

            if (walRecord instanceof OAtomicUnitEndRecord) {
              final OAtomicUnitEndRecord atomicUnitEndRecord = (OAtomicUnitEndRecord) walRecord;
              if (atomicUnitEndRecord.getAtomicOperationMetadata().containsKey(ORecordOperationMetadata.RID_METADATA_KEY)) {
                final ORecordOperationMetadata recordOperationMetadata = (ORecordOperationMetadata) atomicUnitEndRecord
                    .getAtomicOperationMetadata().get(ORecordOperationMetadata.RID_METADATA_KEY);
                final Set<ORID> rids = recordOperationMetadata.getValue();
                sortedRids.addAll(rids);
              }
            }

            currentLsn = writeAheadLog.next(currentLsn);

            read++;

            if (outputListener != null)
              outputListener.onMessage("read " + read + " records from WAL and collected " + sortedRids.size() + " records");
          }
        } finally {
          writeAheadLog.removeCutTillLimit(freezeLsn);
        }

        final int totalRecords = sortedRids.size();
        OLogManager.instance().info(this, "Exporting records after LSN=%s. Found %d records", lsn, totalRecords);

        // records may be deleted after we flag them as existing and as result rule of sorting of records
        // (deleted records go first will be broken), so we prohibit any modifications till we do not complete method execution
        final long lockId = atomicOperationsManager.freezeAtomicOperations(null, null);
        try {
          try (DataOutputStream dataOutputStream = new DataOutputStream(stream)) {

            dataOutputStream.writeLong(sortedRids.size());

            long exportedRecord = 1;
            Iterator<ORID> ridIterator = sortedRids.iterator();
            while (ridIterator.hasNext()) {
              final ORID rid = ridIterator.next();
              final OCluster cluster = clusters.get(rid.getClusterId());

              // we do not need to load record only check it's presence
              if (cluster.getPhysicalPosition(new OPhysicalPosition(rid.getClusterPosition())) == null) {
                dataOutputStream.writeInt(rid.getClusterId());
                dataOutputStream.writeLong(rid.getClusterPosition());
                dataOutputStream.write(1);

                OLogManager.instance().debug(this, "Exporting deleted record %s", rid);

                if (outputListener != null)
                  outputListener.onMessage("exporting record " + exportedRecord + "/" + totalRecords);

                // delete to avoid duplication
                ridIterator.remove();
                exportedRecord++;
              }
            }

            ridIterator = sortedRids.iterator();
            while (ridIterator.hasNext()) {
              final ORID rid = ridIterator.next();
              final OCluster cluster = clusters.get(rid.getClusterId());

              dataOutputStream.writeInt(rid.getClusterId());
              dataOutputStream.writeLong(rid.getClusterPosition());

              if (cluster.getPhysicalPosition(new OPhysicalPosition(rid.getClusterPosition())) == null) {
                dataOutputStream.writeBoolean(true);
                OLogManager.instance().debug(this, "Exporting deleted record %s", rid);
              } else {
                final ORawBuffer rawBuffer = cluster.readRecord(rid.getClusterPosition(), false);
                assert rawBuffer != null;

                dataOutputStream.writeBoolean(false);
                dataOutputStream.writeInt(rawBuffer.version);
                dataOutputStream.write(rawBuffer.recordType);
                dataOutputStream.writeInt(rawBuffer.buffer.length);
                dataOutputStream.write(rawBuffer.buffer);

                OLogManager.instance().debug(this, "Exporting modified record rid=%s type=%d size=%d v=%d - buffer size=%d", rid,
                    rawBuffer.recordType, rawBuffer.buffer.length, rawBuffer.version, dataOutputStream.size());
              }

              if (outputListener != null)
                outputListener.onMessage("exporting record " + exportedRecord + "/" + totalRecords);

              exportedRecord++;
            }
          }
        } finally {
          atomicOperationsManager.releaseAtomicOperations(lockId);
        }

        return endLsn;
      } catch (IOException e) {
        throw OException.wrapException(new OStorageException("Error of reading of records changed after LSN " + lsn), e);
      } finally {
        stateLock.releaseReadLock();
      }
    } catch (RuntimeException e) {
      throw logAndPrepareForRethrow(e);
    } catch (Error e) {
      throw logAndPrepareForRethrow(e);
    } catch (Throwable t) {
      throw logAndPrepareForRethrow(t);
    }
  }

  /**
   * This method finds all the records changed in the last X transactions.
   *
   * @param maxEntries Maximum number of entries to check back from last log.
   *
   * @return A set of record ids of the changed records
   *
   * @see OGlobalConfiguration#STORAGE_TRACK_CHANGED_RECORDS_IN_WAL
   */
  public Set<ORecordId> recordsChangedRecently(final int maxEntries) {
    final SortedSet<ORecordId> result = new TreeSet<>();

    try {
      if (!OGlobalConfiguration.STORAGE_TRACK_CHANGED_RECORDS_IN_WAL.getValueAsBoolean())
        throw new IllegalStateException(
            "Cannot find records which were changed starting from provided LSN because tracking of rids of changed records in WAL is switched off, "
                + "to switch it on please set property " + OGlobalConfiguration.STORAGE_TRACK_CHANGED_RECORDS_IN_WAL.getKey()
                + " to the true value, please note that only records"
                + " which are stored after this property was set will be retrieved");

      stateLock.acquireReadLock();
      try {
        if (writeAheadLog == null) {
          OLogManager.instance().warn(this, "No WAL found for database '%s'", name);
          return null;
        }

        OLogSequenceNumber startLsn = writeAheadLog.begin();
        if (startLsn == null) {
          OLogManager.instance().warn(this, "The WAL is empty for database '%s'", name);
          return result;
        }

        final OLogSequenceNumber freezeLSN = startLsn;
        writeAheadLog.addCutTillLimit(freezeLSN);
        try {
          //reread because log may be already truncated
          startLsn = writeAheadLog.begin();
          if (startLsn == null) {
            OLogManager.instance().warn(this, "The WAL is empty for database '%s'", name);
            return result;
          }

          final OLogSequenceNumber endLsn = writeAheadLog.end();
          if (endLsn == null) {
            OLogManager.instance().warn(this, "The WAL is empty for database '%s'", name);
            return result;
          }

          OWALRecord walRecord = writeAheadLog.read(startLsn);
          if (walRecord == null) {
            OLogManager.instance()
                .info(this, "Cannot find requested LSN=%s for database sync operation (record in WAL is absent)", startLsn);
            return null;
          }

          OLogSequenceNumber currentLsn = startLsn;

          // KEEP LAST MAX-ENTRIES TRANSACTIONS' LSN
          final List<OLogSequenceNumber> lastTx = new LinkedList<>();
          while (currentLsn != null && endLsn.compareTo(currentLsn) >= 0) {
            walRecord = writeAheadLog.read(currentLsn);

            if (walRecord instanceof OAtomicUnitEndRecord) {
              if (lastTx.size() >= maxEntries)
                lastTx.remove(0);
              lastTx.add(currentLsn);
            }

            currentLsn = writeAheadLog.next(currentLsn);
          }

          // COLLECT ALL THE MODIFIED RECORDS
          for (OLogSequenceNumber lsn : lastTx) {
            walRecord = writeAheadLog.read(lsn);

            final OAtomicUnitEndRecord atomicUnitEndRecord = (OAtomicUnitEndRecord) walRecord;

            if (atomicUnitEndRecord.getAtomicOperationMetadata().containsKey(ORecordOperationMetadata.RID_METADATA_KEY)) {
              final ORecordOperationMetadata recordOperationMetadata = (ORecordOperationMetadata) atomicUnitEndRecord
                  .getAtomicOperationMetadata().get(ORecordOperationMetadata.RID_METADATA_KEY);
              final Set<ORID> rids = recordOperationMetadata.getValue();
              for (ORID rid : rids) {
                result.add((ORecordId) rid);
              }
            }
          }

          OLogManager.instance().info(this, "Found %d records changed in last %d operations", result.size(), lastTx.size());

          return result;
        } finally {
          writeAheadLog.removeCutTillLimit(freezeLSN);
        }

      } catch (IOException e) {
        throw OException.wrapException(new OStorageException("Error on reading last changed records"), e);
      } finally {
        stateLock.releaseReadLock();
      }
    } catch (RuntimeException e) {
      throw logAndPrepareForRethrow(e);
    } catch (Error e) {
      throw logAndPrepareForRethrow(e);
    } catch (Throwable t) {
      throw logAndPrepareForRethrow(t);
    }
  }

  @Override
  public long count(int[] iClusterIds, boolean countTombstones) {
    try {
      checkOpenness();

      long tot = 0;

      stateLock.acquireReadLock();
      try {
        checkOpenness();

        for (int iClusterId : iClusterIds) {
          if (iClusterId >= clusters.size())
            throw new OConfigurationException("Cluster id " + iClusterId + " was not found in database '" + name + "'");

          if (iClusterId > -1) {
            final OCluster c = clusters.get(iClusterId);
            if (c != null)
              tot += c.getEntries() - (countTombstones ? 0L : c.getTombstonesCount());
          }
        }

        return tot;
      } finally {
        stateLock.releaseReadLock();
      }
    } catch (RuntimeException ee) {
      throw logAndPrepareForRethrow(ee);
    } catch (Error ee) {
      throw logAndPrepareForRethrow(ee);
    } catch (Throwable t) {
      throw logAndPrepareForRethrow(t);
    }
  }

  public OStorageOperationResult<OPhysicalPosition> createRecord(final ORecordId rid, final byte[] content, final int recordVersion,
      final byte recordType, final int mode, final ORecordCallback<Long> callback) {
    try {
      checkOpenness();
      checkLowDiskSpaceRequestsAndReadOnlyConditions();

      final OPhysicalPosition ppos = new OPhysicalPosition(recordType);
      final OCluster cluster = getClusterById(rid.getClusterId());

      if (transaction.get() != null) {
        return doCreateRecord(rid, content, recordVersion, recordType, callback, cluster, ppos, null);
      }

      stateLock.acquireReadLock();
      try {
        checkOpenness();
        return doCreateRecord(rid, content, recordVersion, recordType, callback, cluster, ppos, null);
      } finally {
        stateLock.releaseReadLock();
      }
    } catch (RuntimeException ee) {
      throw logAndPrepareForRethrow(ee);
    } catch (Error ee) {
      throw logAndPrepareForRethrow(ee);
    } catch (Throwable t) {
      throw logAndPrepareForRethrow(t);
    }
  }

  @Override
  public ORecordMetadata getRecordMetadata(ORID rid) {
    try {
      if (rid.isNew())
        throw new OStorageException("Passed record with id " + rid + " is new and cannot be stored.");

      checkOpenness();

      stateLock.acquireReadLock();
      try {
        final OCluster cluster = getClusterById(rid.getClusterId());
        checkOpenness();

        final OPhysicalPosition ppos = cluster.getPhysicalPosition(new OPhysicalPosition(rid.getClusterPosition()));
        if (ppos == null)
          return null;

        return new ORecordMetadata(rid, ppos.recordVersion);
      } catch (IOException ioe) {
        OLogManager.instance().error(this, "Retrieval of record  '" + rid + "' cause: " + ioe.getMessage(), ioe);
      } finally {
        stateLock.releaseReadLock();
      }

      return null;
    } catch (RuntimeException ee) {
      throw logAndPrepareForRethrow(ee);
    } catch (Error ee) {
      throw logAndPrepareForRethrow(ee);
    } catch (Throwable t) {
      throw logAndPrepareForRethrow(t);
    }
  }

  public boolean isDeleted(ORID rid) {
    try {
      if (rid.isNew())
        throw new OStorageException("Passed record with id " + rid + " is new and cannot be stored.");

      checkOpenness();

      stateLock.acquireReadLock();
      try {
        final OCluster cluster = getClusterById(rid.getClusterId());
        checkOpenness();

        return cluster.isDeleted(new OPhysicalPosition(rid.getClusterPosition()));

      } catch (IOException ioe) {
        OLogManager.instance().error(this, "Retrieval of record  '" + rid + "' cause: " + ioe.getMessage(), ioe);
      } finally {
        stateLock.releaseReadLock();
      }

      return false;
    } catch (RuntimeException ee) {
      throw logAndPrepareForRethrow(ee);
    } catch (Error ee) {
      throw logAndPrepareForRethrow(ee);
    } catch (Throwable t) {
      throw logAndPrepareForRethrow(t);
    }
  }

  public Iterator<OClusterBrowsePage> browseCluster(int clusterId) {
    try {
      checkOpenness();
      stateLock.acquireReadLock();
      try {
        checkOpenness();

        final int finalClusterId;
        if (clusterId == ORID.CLUSTER_ID_INVALID)
          // GET THE DEFAULT CLUSTER
          finalClusterId = defaultClusterId;
        else
          finalClusterId = clusterId;
        return new Iterator<OClusterBrowsePage>() {
          private OClusterBrowsePage page = null;
          private long lastPos = -1;

          @Override
          public boolean hasNext() {
            if (page == null) {
              page = nextPage(finalClusterId, lastPos);
              if (page != null)
                lastPos = page.getLastPosition();
            }
            return page != null;
          }

          @Override
          public OClusterBrowsePage next() {
            if (!hasNext()) {
              throw new NoSuchElementException();
            }
            OClusterBrowsePage curPage = page;
            page = null;
            return curPage;
          }
        };
      } finally {
        stateLock.releaseReadLock();
      }
    } catch (RuntimeException ee) {
      throw logAndPrepareForRethrow(ee);
    } catch (Error ee) {
      throw logAndPrepareForRethrow(ee);
    } catch (Throwable t) {
      throw logAndPrepareForRethrow(t);
    }
  }

  private OClusterBrowsePage nextPage(int clusterId, long lastPosition) {
    try {
      checkOpenness();
      stateLock.acquireReadLock();
      try {
        checkOpenness();

        final OCluster cluster = doGetAndCheckCluster(clusterId);
        return cluster.nextPage(lastPosition);
      } finally {
        stateLock.releaseReadLock();
      }
    } catch (RuntimeException ee) {
      throw logAndPrepareForRethrow(ee);
    } catch (Error ee) {
      throw logAndPrepareForRethrow(ee);
    } catch (Throwable t) {
      throw logAndPrepareForRethrow(t);
    }
  }

  private OCluster doGetAndCheckCluster(int clusterId) {
    checkClusterSegmentIndexRange(clusterId);

    final OCluster cluster = clusters.get(clusterId);
    if (cluster == null)
      throw new IllegalArgumentException("Cluster " + clusterId + " is null");
    return cluster;
  }

  @Override
  public OStorageOperationResult<ORawBuffer> readRecord(final ORecordId iRid, final String iFetchPlan, boolean iIgnoreCache,
      boolean prefetchRecords, ORecordCallback<ORawBuffer> iCallback) {
    try {
      checkOpenness();
      final OCluster cluster;
      try {
        cluster = getClusterById(iRid.getClusterId());
      } catch (IllegalArgumentException e) {
        throw OException.wrapException(new ORecordNotFoundException(iRid), e);
      }

      return new OStorageOperationResult<>(readRecord(cluster, iRid, prefetchRecords));
    } catch (RuntimeException ee) {
      throw logAndPrepareForRethrow(ee);
    } catch (Error ee) {
      throw logAndPrepareForRethrow(ee);
    } catch (Throwable t) {
      throw logAndPrepareForRethrow(t);
    }
  }

  @Override
  public OStorageOperationResult<ORawBuffer> readRecordIfVersionIsNotLatest(final ORecordId rid, final String fetchPlan,
      final boolean ignoreCache, final int recordVersion) throws ORecordNotFoundException {
    try {
      checkOpenness();
      return new OStorageOperationResult<>(readRecordIfNotLatest(getClusterById(rid.getClusterId()), rid, recordVersion));
    } catch (RuntimeException ee) {
      throw logAndPrepareForRethrow(ee);
    } catch (Error ee) {
      throw logAndPrepareForRethrow(ee);
    } catch (Throwable t) {
      throw logAndPrepareForRethrow(t);
    }
  }

  public OStorageOperationResult<Integer> updateRecord(final ORecordId rid, final boolean updateContent, final byte[] content,
      final int version, final byte recordType, @SuppressWarnings("unused") final int mode,
      final ORecordCallback<Integer> callback) {
    try {
      checkOpenness();
      checkLowDiskSpaceRequestsAndReadOnlyConditions();

      final OCluster cluster = getClusterById(rid.getClusterId());

      if (transaction.get() != null) {
        return doUpdateRecord(rid, updateContent, content, version, recordType, callback, cluster);
      }

      stateLock.acquireReadLock();
      try {
        // GET THE SHARED LOCK AND GET AN EXCLUSIVE LOCK AGAINST THE RECORD
        final Lock lock = recordVersionManager.acquireExclusiveLock(rid);
        try {
          checkOpenness();

          // UPDATE IT
          return doUpdateRecord(rid, updateContent, content, version, recordType, callback, cluster);
        } finally {
          lock.unlock();
        }
      } finally {
        stateLock.releaseReadLock();
      }
    } catch (RuntimeException ee) {
      throw logAndPrepareForRethrow(ee);
    } catch (Error ee) {
      throw logAndPrepareForRethrow(ee);
    } catch (Throwable t) {
      throw logAndPrepareForRethrow(t);
    }
  }

  @Override
  public OStorageOperationResult<Integer> recyclePosition(final ORecordId rid, final byte[] content, final int version,
      final byte recordType) {
    try {
      checkOpenness();
      checkLowDiskSpaceRequestsAndReadOnlyConditions();

      final OCluster cluster = getClusterById(rid.getClusterId());
      if (transaction.get() != null) {
        return doRecycleRecord(rid, content, version, cluster, recordType);
      }

      stateLock.acquireReadLock();
      try {
        // GET THE SHARED LOCK AND GET AN EXCLUSIVE LOCK AGAINST THE RECORD
        final Lock lock = recordVersionManager.acquireExclusiveLock(rid);
        try {
          checkOpenness();

          // RECYCLING IT
          return doRecycleRecord(rid, content, version, cluster, recordType);

        } finally {
          lock.unlock();
        }
      } finally {
        stateLock.releaseReadLock();
      }
    } catch (RuntimeException ee) {
      throw logAndPrepareForRethrow(ee);
    } catch (Error ee) {
      throw logAndPrepareForRethrow(ee);
    } catch (Throwable t) {
      throw logAndPrepareForRethrow(t);
    }
  }

  public OStorageTransaction getStorageTransaction() {
    return transaction.get();
  }

  public OAtomicOperationsManager getAtomicOperationsManager() {
    return atomicOperationsManager;
  }

  public OWriteAheadLog getWALInstance() {
    return writeAheadLog;
  }

  @Override
  public OStorageOperationResult<Boolean> deleteRecord(final ORecordId rid, final int version, final int mode,
      ORecordCallback<Boolean> callback) {
    try {
      checkOpenness();
      checkLowDiskSpaceRequestsAndReadOnlyConditions();

      final OCluster cluster = getClusterById(rid.getClusterId());

      if (transaction.get() != null) {
        return doDeleteRecord(rid, version, cluster);
      }

      stateLock.acquireReadLock();
      try {
        checkOpenness();
        return doDeleteRecord(rid, version, cluster);
      } finally {
        stateLock.releaseReadLock();
      }
    } catch (RuntimeException ee) {
      throw logAndPrepareForRethrow(ee);
    } catch (Error ee) {
      throw logAndPrepareForRethrow(ee);
    } catch (Throwable t) {
      throw logAndPrepareForRethrow(t);
    }
  }

  @Override
  public OStorageOperationResult<Boolean> hideRecord(final ORecordId rid, final int mode, ORecordCallback<Boolean> callback) {
    try {
      checkOpenness();
      checkLowDiskSpaceRequestsAndReadOnlyConditions();

      final OCluster cluster = getClusterById(rid.getClusterId());

      if (transaction.get() != null) {
        return doHideMethod(rid, cluster);
      }

      stateLock.acquireReadLock();
      try {
        final Lock lock = recordVersionManager.acquireExclusiveLock(rid);
        try {
          checkOpenness();

          return doHideMethod(rid, cluster);
        } finally {
          lock.unlock();
        }
      } finally {
        stateLock.releaseReadLock();
      }
    } catch (RuntimeException ee) {
      throw logAndPrepareForRethrow(ee);
    } catch (Error ee) {
      throw logAndPrepareForRethrow(ee);
    } catch (Throwable t) {
      throw logAndPrepareForRethrow(t);
    }
  }

  public OPerformanceStatisticManager getPerformanceStatisticManager() {
    return performanceStatisticManager;
  }

  /**
   * Starts to gather information about storage performance for current thread. Details which performance characteristics are
   * gathered can be found at {@link OSessionStoragePerformanceStatistic}.
   *
   * @see #completeGatheringPerformanceStatisticForCurrentThread()
   */
  public void startGatheringPerformanceStatisticForCurrentThread() {
    try {
      performanceStatisticManager.startThreadMonitoring();
    } catch (RuntimeException ee) {
      throw logAndPrepareForRethrow(ee);
    } catch (Error ee) {
      throw logAndPrepareForRethrow(ee);
    } catch (Throwable t) {
      throw logAndPrepareForRethrow(t);
    }
  }

  /**
   * Completes gathering performance characteristics for current thread initiated by call of {@link
   * #startGatheringPerformanceStatisticForCurrentThread()}
   *
   * @return Performance statistic gathered after call of {@link #startGatheringPerformanceStatisticForCurrentThread()} or
   * <code>null</code> if profiling of storage was not started.
   */
  public OSessionStoragePerformanceStatistic completeGatheringPerformanceStatisticForCurrentThread() {
    try {
      return performanceStatisticManager.stopThreadMonitoring();
    } catch (RuntimeException ee) {
      throw logAndPrepareForRethrow(ee);
    } catch (Error ee) {
      throw logAndPrepareForRethrow(ee);
    } catch (Throwable t) {
      throw logAndPrepareForRethrow(t);
    }
  }

  @Override
  public <V> V callInLock(Callable<V> iCallable, boolean iExclusiveLock) {
    try {
      stateLock.acquireReadLock();
      try {
        if (iExclusiveLock) {
          return super.callInLock(iCallable, true);
        } else {
          return super.callInLock(iCallable, false);
        }
      } finally {
        stateLock.releaseReadLock();
      }
    } catch (RuntimeException ee) {
      throw logAndPrepareForRethrow(ee);
    } catch (Error ee) {
      throw logAndPrepareForRethrow(ee);
    } catch (Throwable t) {
      throw logAndPrepareForRethrow(t);
    }
  }

  @Override
  public Set<String> getClusterNames() {
    try {
      checkOpenness();
      stateLock.acquireReadLock();
      try {
        checkOpenness();

        return new HashSet<>(clusterMap.keySet());
      } finally {
        stateLock.releaseReadLock();
      }
    } catch (RuntimeException ee) {
      throw logAndPrepareForRethrow(ee);
    } catch (Error ee) {
      throw logAndPrepareForRethrow(ee);
    } catch (Throwable t) {
      throw logAndPrepareForRethrow(t);
    }
  }

  @Override
  public int getClusterIdByName(final String clusterName) {
    try {
      checkOpenness();

      if (clusterName == null)
        throw new IllegalArgumentException("Cluster name is null");

      if (clusterName.length() == 0)
        throw new IllegalArgumentException("Cluster name is empty");

      // if (Character.isDigit(clusterName.charAt(0)))
      // return Integer.parseInt(clusterName);

      stateLock.acquireReadLock();
      try {
        checkOpenness();

        // SEARCH IT BETWEEN PHYSICAL CLUSTERS

        final OCluster segment = clusterMap.get(clusterName.toLowerCase(configuration.getLocaleInstance()));
        if (segment != null)
          return segment.getId();

        return -1;
      } finally {
        stateLock.releaseReadLock();
      }
    } catch (RuntimeException ee) {
      throw logAndPrepareForRethrow(ee);
    } catch (Error ee) {
      throw logAndPrepareForRethrow(ee);
    } catch (Throwable t) {
      throw logAndPrepareForRethrow(t);
    }
  }

  /**
   * Scan the given transaction for new record and allocate a record id for them, the relative record id is inserted inside the
   * transaction for future use.
   *
   * @param clientTx the transaction of witch allocate rids
   */
  public void preallocateRids(final OTransactionInternal clientTx) {
    try {
      checkOpenness();
      checkLowDiskSpaceRequestsAndReadOnlyConditions();

      @SuppressWarnings("unchecked")
      final Iterable<ORecordOperation> entries = clientTx.getRecordOperations();
      final TreeMap<Integer, OCluster> clustersToLock = new TreeMap<>();

      final Set<ORecordOperation> newRecords = new TreeSet<>(COMMIT_RECORD_OPERATION_COMPARATOR);

      for (ORecordOperation txEntry : entries) {

        if (txEntry.type == ORecordOperation.CREATED) {
          newRecords.add(txEntry);
          int clusterId = txEntry.getRID().getClusterId();
          clustersToLock.put(clusterId, getClusterById(clusterId));
        }
      }
      stateLock.acquireReadLock();
      try {

        checkOpenness();

        makeStorageDirty();
        atomicOperationsManager.startAtomicOperation((String) null, true);
        try {
          lockClusters(clustersToLock);

          for (ORecordOperation txEntry : newRecords) {
            ORecord rec = txEntry.getRecord();
            if (!rec.getIdentity().isPersistent()) {
              if (rec.isDirty()) {
                //This allocate a position for a new record
                ORecordId rid = (ORecordId) rec.getIdentity().copy();
                ORecordId oldRID = rid.copy();
                final OCluster cluster = getClusterById(rid.getClusterId());
                OPhysicalPosition ppos = cluster.allocatePosition(ORecordInternal.getRecordType(rec));
                rid.setClusterPosition(ppos.clusterPosition);
                clientTx.updateIdentityAfterCommit(oldRID, rid);
              }
            } else {
              //This allocate position starting from a valid rid, used in distributed for allocate the same position on other nodes
              ORecordId rid = (ORecordId) rec.getIdentity();
              final OCluster cluster = getClusterById(rid.getClusterId());
              OPhysicalPosition ppos = cluster.allocatePosition(ORecordInternal.getRecordType(rec));
              if (ppos.clusterPosition != rid.getClusterPosition()) {
                throw new OConcurrentCreateException(rid, new ORecordId(rid.getClusterId(), ppos.clusterPosition));
              }
            }
          }
          atomicOperationsManager.endAtomicOperation(false, null);
        } catch (RuntimeException e) {
          atomicOperationsManager.endAtomicOperation(true, e);
          throw e;
        }

      } catch (IOException | RuntimeException ioe) {
        throw OException.wrapException(new OStorageException("Could not preallocate RIDs"), ioe);
      } finally {
        stateLock.releaseReadLock();
      }

    } catch (RuntimeException ee) {
      throw logAndPrepareForRethrow(ee);
    } catch (Error ee) {
      throw logAndPrepareForRethrow(ee);
    } catch (Throwable t) {
      throw logAndPrepareForRethrow(t);
    }
  }

  /**
   * Traditional commit that support already temporary rid and already assigned rids
   *
   * @param clientTx the transaction to commit
   *
   * @return The list of operations applied by the transaction
   */
  @Override
  public List<ORecordOperation> commit(final OTransactionInternal clientTx) {
    return commit(clientTx, false);
  }

  /**
   * Commit a transaction where the rid where pre-allocated in a previous phase
   *
   * @param clientTx the pre-allocated transaction to commit
   *
   * @return The list of operations applied by the transaction
   */
  @SuppressWarnings("UnusedReturnValue")
  public List<ORecordOperation> commitPreAllocated(final OTransactionInternal clientTx) {
    return commit(clientTx, true);
  }

  /**
   * The commit operation can be run in 3 different conditions, embedded commit, pre-allocated commit, other node commit.
   * <bold>Embedded commit</bold> is the basic commit where the operation is run in embedded or server side, the transaction arrive
   * with invalid rids that get allocated and committed.
   * <bold>pre-allocated commit</bold> is the commit that happen after an preAllocateRids call is done, this is usually run by the
   * coordinator of a tx in distributed.
   * <bold>other node commit</bold> is the commit that happen when a node execute a transaction of another node where all the rids
   * are already allocated in the other node.
   *
   * @param transaction the transaction to commit
   * @param allocated   true if the operation is pre-allocated commit
   *
   * @return The list of operations applied by the transaction
   */
  private List<ORecordOperation> commit(final OTransactionInternal transaction, boolean allocated) {
    // XXX: At this moment, there are two implementations of the commit method. One for regular client transactions and one for
    // implicit micro-transactions. The implementations are quite identical, but operate on slightly different data. If you change
    // this method don't forget to change its counterpart:
    //
    //  OAbstractPaginatedStorage.commit(com.orientechnologies.orient.core.storage.impl.local.OMicroTransaction)

    try {
      checkOpenness();
      checkLowDiskSpaceRequestsAndReadOnlyConditions();

      txBegun.incrementAndGet();

      final ODatabaseDocumentInternal database = transaction.getDatabase();
      final OIndexManager indexManager = database.getMetadata().getIndexManager();
      final TreeMap<String, OTransactionIndexChanges> indexOperations = getSortedIndexOperations(transaction);

      database.getMetadata().makeThreadLocalSchemaSnapshot();

      final Collection<ORecordOperation> recordOperations = transaction.getRecordOperations();
      final TreeMap<Integer, OCluster> clustersToLock = new TreeMap<>();
      final Map<ORecordOperation, Integer> clusterOverrides = new IdentityHashMap<>();

      final Set<ORecordOperation> newRecords = new TreeSet<>(COMMIT_RECORD_OPERATION_COMPARATOR);

      for (ORecordOperation recordOperation : recordOperations) {
        if (recordOperation.type == ORecordOperation.CREATED || recordOperation.type == ORecordOperation.UPDATED) {
          final ORecord record = recordOperation.getRecord();
          if (record instanceof ODocument)
            ((ODocument) record).validate();
        }

        if (recordOperation.type == ORecordOperation.UPDATED || recordOperation.type == ORecordOperation.DELETED) {
          final int clusterId = recordOperation.getRecord().getIdentity().getClusterId();
          clustersToLock.put(clusterId, getClusterById(clusterId));
        } else if (recordOperation.type == ORecordOperation.CREATED) {
          newRecords.add(recordOperation);

          final ORecord record = recordOperation.getRecord();
          final ORID rid = record.getIdentity();

          int clusterId = rid.getClusterId();

          if (record.isDirty() && clusterId == ORID.CLUSTER_ID_INVALID && record instanceof ODocument) {
            // TRY TO FIX CLUSTER ID TO THE DEFAULT CLUSTER ID DEFINED IN SCHEMA CLASS

            final OImmutableClass class_ = ODocumentInternal.getImmutableSchemaClass(((ODocument) record));
            if (class_ != null) {
              clusterId = class_.getClusterForNewInstance((ODocument) record);
              clusterOverrides.put(recordOperation, clusterId);
            }
          }

          clustersToLock.put(clusterId, getClusterById(clusterId));
        }
      }

      final List<ORecordOperation> result = new ArrayList<>();
      stateLock.acquireReadLock();
      try {
        if (modificationLock) {
          List<ORID> recordLocks = new ArrayList<>();
          for (ORecordOperation recordOperation : recordOperations) {
            if (recordOperation.type == ORecordOperation.UPDATED || recordOperation.type == ORecordOperation.DELETED) {
              recordLocks.add(recordOperation.getRID());
            }
          }
          Set<ORID> locked = transaction.getLockedRecords();
          if (locked != null) {
            recordLocks.removeAll(locked);
          }
          Collections.sort(recordLocks);
          for (ORID rid : recordLocks) {
            acquireWriteLock(rid);
          }
        }
        try {
          try {

            checkOpenness();

            makeStorageDirty();
            startStorageTx(transaction);

            lockClusters(clustersToLock);

            checkReadOnlyConditions();

            Map<ORecordOperation, OPhysicalPosition> positions = new IdentityHashMap<>();
            for (ORecordOperation recordOperation : newRecords) {
              ORecord rec = recordOperation.getRecord();

              if (allocated) {
                if (rec.getIdentity().isPersistent()) {
                  positions.put(recordOperation, new OPhysicalPosition(rec.getIdentity().getClusterPosition()));
                } else {
                  throw new OStorageException("Impossible to commit a transaction with not valid rid in pre-allocated commit");
                }
              } else if (rec.isDirty() && !rec.getIdentity().isPersistent()) {
                ORecordId rid = (ORecordId) rec.getIdentity().copy();
                ORecordId oldRID = rid.copy();

                final Integer clusterOverride = clusterOverrides.get(recordOperation);
                final int clusterId = clusterOverride == null ? rid.getClusterId() : clusterOverride;

                final OCluster cluster = getClusterById(clusterId);
                OPhysicalPosition physicalPosition = cluster.allocatePosition(ORecordInternal.getRecordType(rec));
                rid.setClusterId(cluster.getId());

                if (rid.getClusterPosition() > -1) {
                  // CREATE EMPTY RECORDS UNTIL THE POSITION IS REACHED. THIS IS THE CASE WHEN A SERVER IS OUT OF SYNC
                  // BECAUSE A TRANSACTION HAS BEEN ROLLED BACK BEFORE TO SEND THE REMOTE CREATES. SO THE OWNER NODE DELETED
                  // RECORD HAVING A HIGHER CLUSTER POSITION
                  while (rid.getClusterPosition() > physicalPosition.clusterPosition) {
                    physicalPosition = cluster.allocatePosition(ORecordInternal.getRecordType(rec));
                  }

                  if (rid.getClusterPosition() != physicalPosition.clusterPosition)
                    throw new OConcurrentCreateException(rid, new ORecordId(rid.getClusterId(), physicalPosition.clusterPosition));
                }
                positions.put(recordOperation, physicalPosition);

                rid.setClusterPosition(physicalPosition.clusterPosition);

                transaction.updateIdentityAfterCommit(oldRID, rid);
              }
            }

            lockRidBags(clustersToLock, indexOperations, indexManager);

            checkReadOnlyConditions();

            for (ORecordOperation recordOperation : recordOperations) {
              commitEntry(recordOperation, positions.get(recordOperation), database.getSerializer());
              result.add(recordOperation);
            }

            lockIndexes(indexOperations);

            checkReadOnlyConditions();

            commitIndexes(indexOperations);

            final OLogSequenceNumber lsn = endStorageTx();
            final DataOutputStream journaledStream = OAbstractPaginatedStorage.journaledStream;
            if (journaledStream != null) { // send event to journaled tx stream if the streaming is on
              final int txId = transaction.getClientTransactionId();
              if (lsn == null || writeAheadLog == null) // if tx is not journaled
                try {
                  journaledStream.writeInt(txId);
                } catch (IOException e) {
                  OLogManager.instance().error(this, "unable to write tx id into journaled stream", e);
                }
              else
                writeAheadLog.addEventAt(lsn, () -> {
                  try {
                    journaledStream.writeInt(txId);
                  } catch (IOException e) {
                    OLogManager.instance().error(this, "unable to write tx id into journaled stream", e);
                  }
                });
            }

            OTransactionAbstract.updateCacheFromEntries(transaction.getDatabase(), recordOperations, true);
            txCommit.incrementAndGet();

          } catch (IOException | RuntimeException e) {
            makeRollback(transaction, e);
          } finally {
            this.transaction.set(null);
          }
        } finally {
          atomicOperationsManager.ensureThatComponentsUnlocked();
          database.getMetadata().clearThreadLocalSchemaSnapshot();
        }
      } finally {
        try {
          if (modificationLock) {
            List<ORID> recordLocks = new ArrayList<>();
            for (ORecordOperation recordOperation : recordOperations) {
              if (recordOperation.type == ORecordOperation.UPDATED || recordOperation.type == ORecordOperation.DELETED) {
                recordLocks.add(recordOperation.getRID());
              }
            }

            Set<ORID> locked = transaction.getLockedRecords();
            if (locked != null) {
              recordLocks.removeAll(locked);
            }

            for (ORID rid : recordLocks) {
              releaseWriteLock(rid);
            }
          }
        } finally {
          stateLock.releaseReadLock();
        }
      }

      if (OLogManager.instance().isDebugEnabled())
        OLogManager.instance()
            .debug(this, "%d Committed transaction %d on database '%s' (result=%s)", Thread.currentThread().getId(),
                transaction.getId(), database.getName(), result);

      return result;
    } catch (RuntimeException ee) {
      throw logAndPrepareForRethrow(ee);
    } catch (Error ee) {
      handleJVMError(ee);
      OAtomicOperationsManager.alarmClearOfAtomicOperation();
      throw logAndPrepareForRethrow(ee);
    } catch (Throwable t) {
      throw logAndPrepareForRethrow(t);
    }
  }

  private static void commitIndexes(final Map<String, OTransactionIndexChanges> indexesToCommit) {
    final Map<OIndex, OIndexAbstract.IndexTxSnapshot> snapshots = new IdentityHashMap<>();

    for (OTransactionIndexChanges changes : indexesToCommit.values()) {
      final OIndexInternal<?> index = changes.getAssociatedIndex();
      final OIndexAbstract.IndexTxSnapshot snapshot = new OIndexAbstract.IndexTxSnapshot();
      snapshots.put(index, snapshot);

      index.preCommit(snapshot);
    }

    for (OTransactionIndexChanges changes : indexesToCommit.values()) {
      final OIndexInternal<?> index = changes.getAssociatedIndex();
      final OIndexAbstract.IndexTxSnapshot snapshot = snapshots.get(index);

      index.addTxOperation(snapshot, changes);
    }

    try {
      for (OTransactionIndexChanges changes : indexesToCommit.values()) {
        final OIndexInternal<?> index = changes.getAssociatedIndex();
        final OIndexAbstract.IndexTxSnapshot snapshot = snapshots.get(index);

        index.commit(snapshot);
      }
    } finally {
      for (OTransactionIndexChanges changes : indexesToCommit.values()) {
        final OIndexInternal<?> index = changes.getAssociatedIndex();
        final OIndexAbstract.IndexTxSnapshot snapshot = snapshots.get(index);

        index.postCommit(snapshot);
      }
    }
  }

  private static TreeMap<String, OTransactionIndexChanges> getSortedIndexOperations(OTransactionInternal clientTx) {
    return new TreeMap<>(clientTx.getIndexOperations());
  }

  public int loadIndexEngine(String name) {
    try {
      checkOpenness();

      stateLock.acquireReadLock();
      try {
        checkOpenness();

        final OIndexEngine engine = indexEngineNameMap.get(name);
        if (engine == null)
          return -1;

        final int indexId = indexEngines.indexOf(engine);
        assert indexId >= 0;

        return indexId;
      } finally {
        stateLock.releaseReadLock();
      }
    } catch (RuntimeException ee) {
      throw logAndPrepareForRethrow(ee);
    } catch (Error ee) {
      throw logAndPrepareForRethrow(ee);
    } catch (Throwable t) {
      throw logAndPrepareForRethrow(t);
    }
  }

  public int loadExternalIndexEngine(String engineName, String algorithm, String indexType, OIndexDefinition indexDefinition,
      OBinarySerializer valueSerializer, boolean isAutomatic, Boolean durableInNonTxMode, int version,
      Map<String, String> engineProperties) {
    try {
      checkOpenness();

      stateLock.acquireWriteLock();
      try {
        checkOpenness();

        checkLowDiskSpaceRequestsAndReadOnlyConditions();

        // this method introduced for binary compatibility only
        if (configuration.getBinaryFormatVersion() > 15)
          return -1;

        if (indexEngineNameMap.containsKey(engineName))
          throw new OIndexException("Index with name " + engineName + " already exists");

        makeStorageDirty();

        final OBinarySerializer keySerializer = determineKeySerializer(indexDefinition);
        final int keySize = determineKeySize(indexDefinition);
        final OType[] keyTypes = indexDefinition != null ? indexDefinition.getTypes() : null;
        final boolean nullValuesSupport = indexDefinition != null && !indexDefinition.isNullValuesIgnored();

        final OStorageConfigurationImpl.IndexEngineData engineData = new OStorageConfigurationImpl.IndexEngineData(engineName,
            algorithm, indexType, durableInNonTxMode, version, valueSerializer.getId(), keySerializer.getId(), isAutomatic,
            keyTypes, nullValuesSupport, keySize, null, null, engineProperties);

        final OIndexEngine engine = OIndexes
            .createIndexEngine(engineName, algorithm, indexType, durableInNonTxMode, this, version, engineProperties, null);
        engine.load(engineName, valueSerializer, isAutomatic, keySerializer, keyTypes, nullValuesSupport, keySize,
            engineData.getEngineProperties(), null);

        indexEngineNameMap.put(engineName, engine);
        indexEngines.add(engine);
        ((OStorageConfigurationImpl) configuration).addIndexEngine(engineName, engineData);

        return indexEngines.size() - 1;
      } catch (IOException e) {
        throw OException.wrapException(new OStorageException("Cannot add index engine " + engineName + " in storage."), e);
      } finally {
        stateLock.releaseWriteLock();
      }
    } catch (RuntimeException ee) {
      throw logAndPrepareForRethrow(ee);
    } catch (Error ee) {
      throw logAndPrepareForRethrow(ee);
    } catch (Throwable t) {
      throw logAndPrepareForRethrow(t);
    }
  }

  public int addIndexEngine(String engineName, final String algorithm, final String indexType,
      final OIndexDefinition indexDefinition, final OBinarySerializer valueSerializer, final boolean isAutomatic,
      final Boolean durableInNonTxMode, final int version, final Map<String, String> engineProperties,
      final Set<String> clustersToIndex, final ODocument metadata) {
    try {
      checkOpenness();

      stateLock.acquireWriteLock();
      try {
        checkOpenness();

        checkLowDiskSpaceRequestsAndReadOnlyConditions();

        if (indexEngineNameMap.containsKey(engineName)) {
          // OLD INDEX FILE ARE PRESENT: THIS IS THE CASE OF PARTIAL/BROKEN INDEX
          OLogManager.instance().warn(this, "Index with name '%s' already exists, removing it and re-create the index", engineName);
          final OIndexEngine engine = indexEngineNameMap.remove(engineName);
          if (engine != null) {
            indexEngines.remove(engine);
            ((OStorageConfigurationImpl) configuration).deleteIndexEngine(engineName);
            engine.delete();
          }
        }

        makeStorageDirty();

        final OBinarySerializer keySerializer = determineKeySerializer(indexDefinition);
        final int keySize = determineKeySize(indexDefinition);
        final OType[] keyTypes = indexDefinition != null ? indexDefinition.getTypes() : null;
        final boolean nullValuesSupport = indexDefinition != null && !indexDefinition.isNullValuesIgnored();
        final byte serializerId;

        if (valueSerializer != null)
          serializerId = valueSerializer.getId();
        else
          serializerId = -1;

        final OIndexEngine engine = OIndexes
            .createIndexEngine(engineName, algorithm, indexType, durableInNonTxMode, this, version, engineProperties, metadata);

        final OContextConfiguration ctxCfg = getConfiguration().getContextConfiguration();
        final String cfgEncryption = ctxCfg.getValueAsString(OGlobalConfiguration.STORAGE_ENCRYPTION_METHOD);
        final String cfgEncryptionKey = ctxCfg.getValueAsString(OGlobalConfiguration.STORAGE_ENCRYPTION_KEY);

        final OEncryption encryption;
        if (cfgEncryption == null || cfgEncryption.equals(ONothingEncryption.NAME)) {
          encryption = null;
        } else {
          encryption = OEncryptionFactory.INSTANCE.getEncryption(cfgEncryption, cfgEncryptionKey);
        }

        engine.create(valueSerializer, isAutomatic, keyTypes, nullValuesSupport, keySerializer, keySize, clustersToIndex,
            engineProperties, metadata, encryption);

        if (writeAheadLog != null) {
          writeAheadLog.flush();
        }

        indexEngineNameMap.put(engineName, engine);

        indexEngines.add(engine);

        final OStorageConfigurationImpl.IndexEngineData engineData = new OStorageConfigurationImpl.IndexEngineData(engineName,
            algorithm, indexType, durableInNonTxMode, version, serializerId, keySerializer.getId(), isAutomatic, keyTypes,
            nullValuesSupport, keySize, cfgEncryption, cfgEncryptionKey, engineProperties);

        ((OStorageConfigurationImpl) configuration).addIndexEngine(engineName, engineData);

        return indexEngines.size() - 1;
      } catch (IOException e) {
        throw OException.wrapException(new OStorageException("Cannot add index engine " + engineName + " in storage."), e);
      } finally {
        stateLock.releaseWriteLock();
      }
    } catch (RuntimeException ee) {
      throw logAndPrepareForRethrow(ee);
    } catch (Error ee) {
      throw logAndPrepareForRethrow(ee);
    } catch (Throwable t) {
      throw logAndPrepareForRethrow(t);
    }
  }

  private static int determineKeySize(OIndexDefinition indexDefinition) {
    if (indexDefinition == null || indexDefinition instanceof ORuntimeKeyIndexDefinition)
      return 1;
    else
      return indexDefinition.getTypes().length;
  }

  private OBinarySerializer determineKeySerializer(OIndexDefinition indexDefinition) {
    final OBinarySerializer keySerializer;
    if (indexDefinition != null) {
      if (indexDefinition instanceof ORuntimeKeyIndexDefinition) {
        keySerializer = ((ORuntimeKeyIndexDefinition) indexDefinition).getSerializer();
      } else {
        if (indexDefinition.getTypes().length > 1) {
          keySerializer = OCompositeKeySerializer.INSTANCE;
        } else {
          OCurrentStorageComponentsFactory currentStorageComponentsFactory = componentsFactory;
          if (currentStorageComponentsFactory != null)
            keySerializer = currentStorageComponentsFactory.binarySerializerFactory
                .getObjectSerializer(indexDefinition.getTypes()[0]);
          else
            throw new IllegalStateException("Cannot load binary serializer, storage is not properly initialized");
        }
      }
    } else {
      keySerializer = new OSimpleKeySerializer();
    }
    return keySerializer;
  }

  public void deleteIndexEngine(int indexId) throws OInvalidIndexEngineIdException {
    try {
      checkOpenness();

      stateLock.acquireWriteLock();
      try {
        checkOpenness();

        checkLowDiskSpaceRequestsAndReadOnlyConditions();

        checkIndexId(indexId);

        makeStorageDirty();
        final OIndexEngine engine = indexEngines.get(indexId);

        indexEngines.set(indexId, null);

        engine.delete();

        final String engineName = engine.getName();
        indexEngineNameMap.remove(engineName);
        ((OStorageConfigurationImpl) configuration).deleteIndexEngine(engineName);
      } catch (IOException e) {
        throw OException.wrapException(new OStorageException("Error on index deletion"), e);
      } finally {
        stateLock.releaseWriteLock();
      }
    } catch (OInvalidIndexEngineIdException ie) {
      throw logAndPrepareForRethrow(ie);
    } catch (RuntimeException ee) {
      throw logAndPrepareForRethrow(ee);
    } catch (Error ee) {
      throw logAndPrepareForRethrow(ee);
    } catch (Throwable t) {
      throw logAndPrepareForRethrow(t);
    }
  }

  private void checkIndexId(int indexId) throws OInvalidIndexEngineIdException {
    if (indexId < 0 || indexId >= indexEngines.size() || indexEngines.get(indexId) == null)
      throw new OInvalidIndexEngineIdException("Engine with id " + indexId + " is not registered inside of storage");
  }

  public boolean indexContainsKey(int indexId, Object key) throws OInvalidIndexEngineIdException {
    try {
      if (transaction.get() != null)
        return doIndexContainsKey(indexId, key);

      checkOpenness();

      stateLock.acquireReadLock();
      try {
        checkOpenness();

        return doIndexContainsKey(indexId, key);
      } finally {
        stateLock.releaseReadLock();
      }
    } catch (OInvalidIndexEngineIdException ie) {
      throw logAndPrepareForRethrow(ie);
    } catch (RuntimeException ee) {
      throw logAndPrepareForRethrow(ee);
    } catch (Error ee) {
      throw logAndPrepareForRethrow(ee);
    } catch (Throwable t) {
      throw logAndPrepareForRethrow(t);
    }
  }

  private boolean doIndexContainsKey(int indexId, Object key) throws OInvalidIndexEngineIdException {
    checkIndexId(indexId);

    final OIndexEngine engine = indexEngines.get(indexId);

    return engine.contains(key);
  }

  public boolean removeKeyFromIndex(int indexId, Object key) throws OInvalidIndexEngineIdException {
    try {
      if (transaction.get() != null) {
        return doRemoveKeyFromIndex(indexId, key);
      }

      checkOpenness();

      stateLock.acquireReadLock();
      try {
        checkOpenness();

        checkLowDiskSpaceRequestsAndReadOnlyConditions();

        return doRemoveKeyFromIndex(indexId, key);
      } finally {
        stateLock.releaseReadLock();
      }
    } catch (OInvalidIndexEngineIdException ie) {
      throw logAndPrepareForRethrow(ie);
    } catch (RuntimeException ee) {
      throw logAndPrepareForRethrow(ee);
    } catch (Error ee) {
      throw logAndPrepareForRethrow(ee);
    } catch (Throwable t) {
      throw logAndPrepareForRethrow(t);
    }
  }

  private boolean doRemoveKeyFromIndex(int indexId, Object key) throws OInvalidIndexEngineIdException {
    try {
      checkIndexId(indexId);

      makeStorageDirty();
      final OIndexEngine engine = indexEngines.get(indexId);

      return engine.remove(key);
    } catch (IOException e) {
      throw OException.wrapException(new OStorageException("Error during removal of entry with key " + key + " from index "), e);
    }
  }

  public void clearIndex(int indexId) throws OInvalidIndexEngineIdException {
    try {
      if (transaction.get() != null) {
        doClearIndex(indexId);
        return;
      }

      checkOpenness();

      stateLock.acquireReadLock();
      try {
        checkOpenness();

        checkLowDiskSpaceRequestsAndReadOnlyConditions();

        doClearIndex(indexId);
      } finally {
        stateLock.releaseReadLock();
      }
    } catch (OInvalidIndexEngineIdException ie) {
      throw logAndPrepareForRethrow(ie);
    } catch (RuntimeException ee) {
      throw logAndPrepareForRethrow(ee);
    } catch (Error ee) {
      throw logAndPrepareForRethrow(ee);
    } catch (Throwable t) {
      throw logAndPrepareForRethrow(t);
    }
  }

  private void doClearIndex(int indexId) throws OInvalidIndexEngineIdException {
    try {
      checkIndexId(indexId);

      final OIndexEngine engine = indexEngines.get(indexId);

      makeStorageDirty();
      engine.clear();
    } catch (IOException e) {
      throw OException.wrapException(new OStorageException("Error during clearing of index"), e);
    }

  }

  public Object getIndexValue(int indexId, Object key) throws OInvalidIndexEngineIdException {
    try {
      if (transaction.get() != null)
        return doGetIndexValue(indexId, key);

      checkOpenness();

      stateLock.acquireReadLock();
      try {
        checkOpenness();
        return doGetIndexValue(indexId, key);
      } finally {
        stateLock.releaseReadLock();
      }
    } catch (OInvalidIndexEngineIdException ie) {
      throw logAndPrepareForRethrow(ie);
    } catch (RuntimeException ee) {
      throw logAndPrepareForRethrow(ee);
    } catch (Error ee) {
      throw logAndPrepareForRethrow(ee);
    } catch (Throwable t) {
      throw logAndPrepareForRethrow(t);
    }
  }

  private Object doGetIndexValue(int indexId, Object key) throws OInvalidIndexEngineIdException {
    checkIndexId(indexId);

    final OIndexEngine engine = indexEngines.get(indexId);

    return engine.get(key);
  }

  public OIndexEngine getIndexEngine(int indexId) throws OInvalidIndexEngineIdException {
    try {
      checkIndexId(indexId);
      return indexEngines.get(indexId);
    } catch (OInvalidIndexEngineIdException ie) {
      throw logAndPrepareForRethrow(ie);
    } catch (RuntimeException ee) {
      throw logAndPrepareForRethrow(ee);
    } catch (Error ee) {
      throw logAndPrepareForRethrow(ee);
    } catch (Throwable t) {
      throw logAndPrepareForRethrow(t);
    }
  }

  public void updateIndexEntry(int indexId, Object key, OIndexKeyUpdater<Object> valueCreator)
      throws OInvalidIndexEngineIdException {
    try {
      if (transaction.get() != null) {
        doUpdateIndexEntry(indexId, key, valueCreator);
        return;
      }

      checkOpenness();

      stateLock.acquireReadLock();
      try {
        checkOpenness();
        checkLowDiskSpaceRequestsAndReadOnlyConditions();

        doUpdateIndexEntry(indexId, key, valueCreator);
      } finally {
        stateLock.releaseReadLock();
      }
    } catch (OInvalidIndexEngineIdException ie) {
      throw logAndPrepareForRethrow(ie);
    } catch (RuntimeException ee) {
      throw logAndPrepareForRethrow(ee);
    } catch (Error ee) {
      throw logAndPrepareForRethrow(ee);
    } catch (Throwable t) {
      throw logAndPrepareForRethrow(t);
    }
  }

  public <T> T callIndexEngine(boolean atomicOperation, boolean readOperation, int indexId, OIndexEngineCallback<T> callback)
      throws OInvalidIndexEngineIdException {
    try {
      if (transaction.get() != null)
        return doCallIndexEngine(atomicOperation, readOperation, indexId, callback);

      checkOpenness();

      stateLock.acquireReadLock();
      try {
        return doCallIndexEngine(atomicOperation, readOperation, indexId, callback);
      } finally {
        stateLock.releaseReadLock();
      }
    } catch (OInvalidIndexEngineIdException ie) {
      throw logAndPrepareForRethrow(ie);
    } catch (RuntimeException ee) {
      throw logAndPrepareForRethrow(ee);
    } catch (Error ee) {
      throw logAndPrepareForRethrow(ee);
    } catch (Throwable t) {
      throw logAndPrepareForRethrow(t);
    }
  }

  private <T> T doCallIndexEngine(boolean atomicOperation, boolean readOperation, int indexId, OIndexEngineCallback<T> callback)
      throws OInvalidIndexEngineIdException {
    checkIndexId(indexId);
    try {
      if (atomicOperation)
        atomicOperationsManager.startAtomicOperation((String) null, true);
    } catch (IOException e) {
      throw OException.wrapException(new OStorageException("Cannot put key value entry in index"), e);
    }

    try {

      if (!readOperation)
        makeStorageDirty();

      final OIndexEngine engine = indexEngines.get(indexId);
      T result = callback.callEngine(engine);

      if (atomicOperation)
        atomicOperationsManager.endAtomicOperation(false, null);

      return result;
    } catch (Exception e) {
      try {
        if (atomicOperation)
          atomicOperationsManager.endAtomicOperation(true, e);

        throw OException.wrapException(new OStorageException("Cannot put key value entry in index"), e);
      } catch (IOException ioe) {
        throw OException.wrapException(new OStorageException("Error during operation rollback"), ioe);
      }
    }

  }

  private void doUpdateIndexEntry(int indexId, Object key, OIndexKeyUpdater<Object> valueCreator)
      throws OInvalidIndexEngineIdException {
    try {
      atomicOperationsManager.startAtomicOperation((String) null, true);
    } catch (IOException e) {
      throw OException.wrapException(new OStorageException("Cannot put key value entry in index"), e);
    }

    try {

      checkIndexId(indexId);

      final OIndexEngine engine = indexEngines.get(indexId);
      makeStorageDirty();

      engine.update(key, valueCreator);

      atomicOperationsManager.endAtomicOperation(false, null);
    } catch (OInvalidIndexEngineIdException e) {
      try {
        atomicOperationsManager.endAtomicOperation(true, e);
      } catch (IOException ioe) {
        throw OException.wrapException(new OStorageException("Error during operation rollback"), ioe);
      }

      throw e;
    } catch (Exception e) {
      try {
        atomicOperationsManager.endAtomicOperation(true, e);
        throw OException.wrapException(new OStorageException("Cannot put key value entry in index"), e);
      } catch (IOException ioe) {
        throw OException.wrapException(new OStorageException("Error during operation rollback"), ioe);
      }
    }
  }

  public void putIndexValue(int indexId, Object key, Object value) throws OInvalidIndexEngineIdException {
    try {
      if (transaction.get() != null) {
        doPutIndexValue(indexId, key, value);
        return;
      }

      checkOpenness();

      stateLock.acquireReadLock();
      try {
        checkOpenness();

        checkLowDiskSpaceRequestsAndReadOnlyConditions();

        doPutIndexValue(indexId, key, value);
      } finally {
        stateLock.releaseReadLock();
      }
    } catch (OInvalidIndexEngineIdException ie) {
      throw logAndPrepareForRethrow(ie);
    } catch (RuntimeException ee) {
      throw logAndPrepareForRethrow(ee);
    } catch (Error ee) {
      throw logAndPrepareForRethrow(ee);
    } catch (Throwable t) {
      throw logAndPrepareForRethrow(t);
    }
  }

  private void doPutIndexValue(int indexId, Object key, Object value) throws OInvalidIndexEngineIdException {
    try {
      checkIndexId(indexId);

      final OIndexEngine engine = indexEngines.get(indexId);
      makeStorageDirty();

      engine.put(key, value);
    } catch (IOException e) {
      throw OException.wrapException(new OStorageException("Cannot put key " + key + " value " + value + " entry to the index"), e);
    }
  }

  /**
   * Puts the given value under the given key into this storage for the index with the given index id. Validates the operation using
   * the provided validator.
   *
   * @param indexId   the index id of the index to put the value into.
   * @param key       the key to put the value under.
   * @param value     the value to put.
   * @param validator the operation validator.
   *
   * @return {@code true} if the validator allowed the put, {@code false} otherwise.
   *
   * @see OIndexEngine.Validator#validate(Object, Object, Object)
   */
  @SuppressWarnings("UnusedReturnValue")
  public boolean validatedPutIndexValue(int indexId, Object key, OIdentifiable value,
      OIndexEngine.Validator<Object, OIdentifiable> validator) throws OInvalidIndexEngineIdException {
    try {
      if (transaction.get() != null)
        return doValidatedPutIndexValue(indexId, key, value, validator);

      checkOpenness();

      stateLock.acquireReadLock();
      try {
        checkOpenness();

        checkLowDiskSpaceRequestsAndReadOnlyConditions();

        return doValidatedPutIndexValue(indexId, key, value, validator);
      } finally {
        stateLock.releaseReadLock();
      }
    } catch (OInvalidIndexEngineIdException ie) {
      throw logAndPrepareForRethrow(ie);
    } catch (RuntimeException ee) {
      throw logAndPrepareForRethrow(ee);
    } catch (Error ee) {
      throw logAndPrepareForRethrow(ee);
    } catch (Throwable t) {
      throw logAndPrepareForRethrow(t);
    }
  }

  private boolean doValidatedPutIndexValue(int indexId, Object key, OIdentifiable value,
      OIndexEngine.Validator<Object, OIdentifiable> validator) throws OInvalidIndexEngineIdException {
    try {
      checkIndexId(indexId);

      final OIndexEngine engine = indexEngines.get(indexId);
      makeStorageDirty();

      return engine.validatedPut(key, value, validator);
    } catch (IOException e) {
      throw OException.wrapException(new OStorageException("Cannot put key " + key + " value " + value + " entry to the index"), e);
    }
  }

  public Object getIndexFirstKey(int indexId) throws OInvalidIndexEngineIdException {
    try {
      if (transaction.get() != null)
        return doGetIndexFirstKey(indexId);

      checkOpenness();

      stateLock.acquireReadLock();
      try {
        checkOpenness();
        return doGetIndexFirstKey(indexId);
      } finally {
        stateLock.releaseReadLock();
      }
    } catch (OInvalidIndexEngineIdException ie) {
      throw logAndPrepareForRethrow(ie);
    } catch (RuntimeException ee) {
      throw logAndPrepareForRethrow(ee);
    } catch (Error ee) {
      throw logAndPrepareForRethrow(ee);
    } catch (Throwable t) {
      throw logAndPrepareForRethrow(t);
    }
  }

  private Object doGetIndexFirstKey(int indexId) throws OInvalidIndexEngineIdException {
    checkIndexId(indexId);

    final OIndexEngine engine = indexEngines.get(indexId);

    return engine.getFirstKey();
  }

  public Object getIndexLastKey(int indexId) throws OInvalidIndexEngineIdException {
    try {
      if (transaction.get() != null)
        return doGetIndexFirstKey(indexId);

      checkOpenness();

      stateLock.acquireReadLock();
      try {
        checkOpenness();
        return doGetIndexLastKey(indexId);
      } finally {
        stateLock.releaseReadLock();
      }
    } catch (OInvalidIndexEngineIdException ie) {
      throw logAndPrepareForRethrow(ie);
    } catch (RuntimeException ee) {
      throw logAndPrepareForRethrow(ee);
    } catch (Error ee) {
      throw logAndPrepareForRethrow(ee);
    } catch (Throwable t) {
      throw logAndPrepareForRethrow(t);
    }
  }

  private Object doGetIndexLastKey(int indexId) throws OInvalidIndexEngineIdException {
    checkIndexId(indexId);

    final OIndexEngine engine = indexEngines.get(indexId);

    return engine.getLastKey();
  }

  public OIndexCursor iterateIndexEntriesBetween(int indexId, Object rangeFrom, boolean fromInclusive, Object rangeTo,
      boolean toInclusive, boolean ascSortOrder, OIndexEngine.ValuesTransformer transformer) throws OInvalidIndexEngineIdException {
    try {
      if (transaction.get() != null)
        return doIterateIndexEntriesBetween(indexId, rangeFrom, fromInclusive, rangeTo, toInclusive, ascSortOrder, transformer);

      checkOpenness();

      stateLock.acquireReadLock();
      try {
        checkOpenness();
        return doIterateIndexEntriesBetween(indexId, rangeFrom, fromInclusive, rangeTo, toInclusive, ascSortOrder, transformer);
      } finally {
        stateLock.releaseReadLock();
      }
    } catch (OInvalidIndexEngineIdException ie) {
      throw logAndPrepareForRethrow(ie);
    } catch (RuntimeException ee) {
      throw logAndPrepareForRethrow(ee);
    } catch (Error ee) {
      throw logAndPrepareForRethrow(ee);
    } catch (Throwable t) {
      throw logAndPrepareForRethrow(t);
    }
  }

  private OIndexCursor doIterateIndexEntriesBetween(int indexId, Object rangeFrom, boolean fromInclusive, Object rangeTo,
      boolean toInclusive, boolean ascSortOrder, OIndexEngine.ValuesTransformer transformer) throws OInvalidIndexEngineIdException {
    checkIndexId(indexId);

    final OIndexEngine engine = indexEngines.get(indexId);

    return engine.iterateEntriesBetween(rangeFrom, fromInclusive, rangeTo, toInclusive, ascSortOrder, transformer);
  }

  public OIndexCursor iterateIndexEntriesMajor(int indexId, Object fromKey, boolean isInclusive, boolean ascSortOrder,
      OIndexEngine.ValuesTransformer transformer) throws OInvalidIndexEngineIdException {
    try {
      if (transaction.get() != null)
        return doIterateIndexEntriesMajor(indexId, fromKey, isInclusive, ascSortOrder, transformer);

      checkOpenness();

      stateLock.acquireReadLock();
      try {
        checkOpenness();
        return doIterateIndexEntriesMajor(indexId, fromKey, isInclusive, ascSortOrder, transformer);
      } finally {
        stateLock.releaseReadLock();
      }
    } catch (OInvalidIndexEngineIdException ie) {
      throw logAndPrepareForRethrow(ie);
    } catch (RuntimeException ee) {
      throw logAndPrepareForRethrow(ee);
    } catch (Error ee) {
      throw logAndPrepareForRethrow(ee);
    } catch (Throwable t) {
      throw logAndPrepareForRethrow(t);
    }
  }

  private OIndexCursor doIterateIndexEntriesMajor(int indexId, Object fromKey, boolean isInclusive, boolean ascSortOrder,
      OIndexEngine.ValuesTransformer transformer) throws OInvalidIndexEngineIdException {
    checkIndexId(indexId);

    final OIndexEngine engine = indexEngines.get(indexId);

    return engine.iterateEntriesMajor(fromKey, isInclusive, ascSortOrder, transformer);
  }

  public OIndexCursor iterateIndexEntriesMinor(int indexId, final Object toKey, final boolean isInclusive, boolean ascSortOrder,
      OIndexEngine.ValuesTransformer transformer) throws OInvalidIndexEngineIdException {
    try {
      if (transaction.get() != null)
        return doIterateIndexEntriesMinor(indexId, toKey, isInclusive, ascSortOrder, transformer);

      checkOpenness();

      stateLock.acquireReadLock();
      try {
        checkOpenness();
        return doIterateIndexEntriesMinor(indexId, toKey, isInclusive, ascSortOrder, transformer);
      } finally {
        stateLock.releaseReadLock();
      }
    } catch (OInvalidIndexEngineIdException ie) {
      throw logAndPrepareForRethrow(ie);
    } catch (RuntimeException ee) {
      throw logAndPrepareForRethrow(ee);
    } catch (Error ee) {
      throw logAndPrepareForRethrow(ee);
    } catch (Throwable t) {
      throw logAndPrepareForRethrow(t);
    }
  }

  private OIndexCursor doIterateIndexEntriesMinor(int indexId, Object toKey, boolean isInclusive, boolean ascSortOrder,
      OIndexEngine.ValuesTransformer transformer) throws OInvalidIndexEngineIdException {
    checkIndexId(indexId);

    final OIndexEngine engine = indexEngines.get(indexId);

    return engine.iterateEntriesMinor(toKey, isInclusive, ascSortOrder, transformer);
  }

  public OIndexCursor getIndexCursor(int indexId, OIndexEngine.ValuesTransformer valuesTransformer)
      throws OInvalidIndexEngineIdException {
    try {
      if (transaction.get() != null)
        return doGetIndexCursor(indexId, valuesTransformer);

      checkOpenness();

      stateLock.acquireReadLock();
      try {
        checkOpenness();
        return doGetIndexCursor(indexId, valuesTransformer);
      } finally {
        stateLock.releaseReadLock();
      }
    } catch (OInvalidIndexEngineIdException ie) {
      throw logAndPrepareForRethrow(ie);
    } catch (RuntimeException ee) {
      throw logAndPrepareForRethrow(ee);
    } catch (Error ee) {
      throw logAndPrepareForRethrow(ee);
    } catch (Throwable t) {
      throw logAndPrepareForRethrow(t);
    }
  }

  private OIndexCursor doGetIndexCursor(int indexId, OIndexEngine.ValuesTransformer valuesTransformer)
      throws OInvalidIndexEngineIdException {
    checkIndexId(indexId);

    final OIndexEngine engine = indexEngines.get(indexId);

    return engine.cursor(valuesTransformer);
  }

  public OIndexCursor getIndexDescCursor(int indexId, OIndexEngine.ValuesTransformer valuesTransformer)
      throws OInvalidIndexEngineIdException {
    try {
      if (transaction.get() != null)
        return doGetIndexDescCursor(indexId, valuesTransformer);

      checkOpenness();

      stateLock.acquireReadLock();
      try {
        checkOpenness();
        return doGetIndexDescCursor(indexId, valuesTransformer);
      } finally {
        stateLock.releaseReadLock();
      }
    } catch (OInvalidIndexEngineIdException ie) {
      throw logAndPrepareForRethrow(ie);
    } catch (RuntimeException ee) {
      throw logAndPrepareForRethrow(ee);
    } catch (Error ee) {
      throw logAndPrepareForRethrow(ee);
    } catch (Throwable t) {
      throw logAndPrepareForRethrow(t);
    }
  }

  private OIndexCursor doGetIndexDescCursor(int indexId, OIndexEngine.ValuesTransformer valuesTransformer)
      throws OInvalidIndexEngineIdException {
    checkIndexId(indexId);

    final OIndexEngine engine = indexEngines.get(indexId);

    return engine.descCursor(valuesTransformer);
  }

  public OIndexKeyCursor getIndexKeyCursor(int indexId) throws OInvalidIndexEngineIdException {
    try {
      if (transaction.get() != null)
        return doGetIndexKeyCursor(indexId);

      checkOpenness();

      stateLock.acquireReadLock();
      try {
        checkOpenness();
        return doGetIndexKeyCursor(indexId);
      } finally {
        stateLock.releaseReadLock();
      }
    } catch (OInvalidIndexEngineIdException ie) {
      throw logAndPrepareForRethrow(ie);
    } catch (RuntimeException ee) {
      throw logAndPrepareForRethrow(ee);
    } catch (Error ee) {
      throw logAndPrepareForRethrow(ee);
    } catch (Throwable t) {
      throw logAndPrepareForRethrow(t);
    }
  }

  private OIndexKeyCursor doGetIndexKeyCursor(int indexId) throws OInvalidIndexEngineIdException {
    checkIndexId(indexId);

    final OIndexEngine engine = indexEngines.get(indexId);

    return engine.keyCursor();
  }

  public long getIndexSize(int indexId, OIndexEngine.ValuesTransformer transformer) throws OInvalidIndexEngineIdException {
    try {
      if (transaction.get() != null)
        return doGetIndexSize(indexId, transformer);

      checkOpenness();

      stateLock.acquireReadLock();
      try {
        checkOpenness();
        return doGetIndexSize(indexId, transformer);
      } finally {
        stateLock.releaseReadLock();
      }
    } catch (OInvalidIndexEngineIdException ie) {
      throw logAndPrepareForRethrow(ie);
    } catch (RuntimeException ee) {
      throw logAndPrepareForRethrow(ee);
    } catch (Error ee) {
      throw logAndPrepareForRethrow(ee);
    } catch (Throwable t) {
      throw logAndPrepareForRethrow(t);
    }
  }

  private long doGetIndexSize(int indexId, OIndexEngine.ValuesTransformer transformer) throws OInvalidIndexEngineIdException {
    checkIndexId(indexId);

    final OIndexEngine engine = indexEngines.get(indexId);

    return engine.size(transformer);
  }

  public boolean hasIndexRangeQuerySupport(int indexId) throws OInvalidIndexEngineIdException {
    try {
      if (transaction.get() != null)
        return doHasRangeQuerySupport(indexId);

      checkOpenness();

      stateLock.acquireReadLock();
      try {
        checkOpenness();
        return doHasRangeQuerySupport(indexId);
      } finally {
        stateLock.releaseReadLock();
      }
    } catch (OInvalidIndexEngineIdException ie) {
      throw logAndPrepareForRethrow(ie);
    } catch (RuntimeException ee) {
      throw logAndPrepareForRethrow(ee);
    } catch (Error ee) {
      throw logAndPrepareForRethrow(ee);
    } catch (Throwable t) {
      throw logAndPrepareForRethrow(t);
    }
  }

  private boolean doHasRangeQuerySupport(int indexId) throws OInvalidIndexEngineIdException {
    checkIndexId(indexId);

    final OIndexEngine engine = indexEngines.get(indexId);

    return engine.hasRangeQuerySupport();
  }

  private void makeRollback(OTransactionInternal clientTx, Exception e) {
    // WE NEED TO CALL ROLLBACK HERE, IN THE LOCK
    OLogManager.instance()
        .debug(this, "Error during transaction commit, transaction will be rolled back (tx-id=%d)", e, clientTx.getId());
    rollback(clientTx);
    if (e instanceof RuntimeException)
      throw ((RuntimeException) e);
    else
      throw OException.wrapException(new OStorageException("Error during transaction commit"), e);

  }

  @Override
  public void rollback(final OTransactionInternal clientTx) {
    try {
      checkOpenness();
      stateLock.acquireReadLock();
      try {
        try {
          checkOpenness();

          if (transaction.get() == null)
            return;

          if (transaction.get().getClientTx().getId() != clientTx.getId())
            throw new OStorageException(
                "Passed in and active transaction are different transactions. Passed in transaction cannot be rolled back.");

          makeStorageDirty();
          rollbackStorageTx();

          OTransactionAbstract.updateCacheFromEntries(clientTx.getDatabase(), clientTx.getRecordOperations(), false);

          txRollback.incrementAndGet();

        } catch (IOException e) {
          throw OException.wrapException(new OStorageException("Error during transaction rollback"), e);
        } finally {
          transaction.set(null);
        }
      } finally {
        stateLock.releaseReadLock();
      }
    } catch (RuntimeException ee) {
      throw logAndPrepareForRethrow(ee);
    } catch (Error ee) {
      throw logAndPrepareForRethrow(ee);
    } catch (Throwable t) {
      throw logAndPrepareForRethrow(t);
    }
  }

  /**
   * Rollbacks the given micro-transaction.
   *
   * @param microTransaction the micro-transaction to rollback.
   */
  public void rollback(OMicroTransaction microTransaction) {
    try {
      checkOpenness();
      stateLock.acquireReadLock();
      try {
        try {
          checkOpenness();

          if (transaction.get() == null)
            return;

          if (transaction.get().getMicroTransaction().getId() != microTransaction.getId())
            throw new OStorageException(
                "Passed in and active micro-transaction are different micro-transactions. Passed in micro-transaction cannot be "
                    + "rolled back.");

          makeStorageDirty();
          rollbackStorageTx();

          microTransaction.updateRecordCacheAfterRollback();

          txRollback.incrementAndGet();

        } catch (IOException e) {
          throw OException.wrapException(new OStorageException("Error during micro-transaction rollback"), e);
        } finally {
          transaction.set(null);
        }
      } finally {
        stateLock.releaseReadLock();
      }
    } catch (RuntimeException ee) {
      throw logAndPrepareForRethrow(ee);
    } catch (Error ee) {
      throw logAndPrepareForRethrow(ee);
    } catch (Throwable t) {
      throw logAndPrepareForRethrow(t);
    }
  }

  @Override
  public boolean checkForRecordValidity(final OPhysicalPosition ppos) {
    try {
      return ppos != null && !ORecordVersionHelper.isTombstone(ppos.recordVersion);
    } catch (RuntimeException ee) {
      throw logAndPrepareForRethrow(ee);
    } catch (Error ee) {
      throw logAndPrepareForRethrow(ee);
    } catch (Throwable t) {
      throw logAndPrepareForRethrow(t);
    }
  }

  @Override
  public void synch() {
    try {
      checkOpenness();

      stateLock.acquireReadLock();
      try {
        final long timer = Orient.instance().getProfiler().startChrono();
        final long lockId = atomicOperationsManager.freezeAtomicOperations(null, null);
        try {
          checkOpenness();
          if (jvmError.get() == null) {
            for (OIndexEngine indexEngine : indexEngines)
              try {
                if (indexEngine != null)
                  indexEngine.flush();
              } catch (Throwable t) {
                OLogManager.instance().error(this, "Error while flushing index via index engine of class %s.", t,
                    indexEngine.getClass().getSimpleName());
              }

            if (writeAheadLog != null) {
              makeFullCheckpoint();
              return;
            }

            writeCache.flush();

            clearStorageDirty();
          } else {
            OLogManager.instance().errorNoDb(this, "Sync can not be performed because of JVM error on storage", null);
          }

        } catch (IOException e) {
          throw OException.wrapException(new OStorageException("Error on synch storage '" + name + "'"), e);

        } finally {
          atomicOperationsManager.releaseAtomicOperations(lockId);
          //noinspection ResultOfMethodCallIgnored
          Orient.instance().getProfiler().stopChrono("db." + name + ".synch", "Synch a database", timer, "db.*.synch");
        }
      } finally {
        stateLock.releaseReadLock();
      }
    } catch (RuntimeException ee) {
      throw logAndPrepareForRethrow(ee);
    } catch (Error ee) {
      throw logAndPrepareForRethrow(ee);
    } catch (Throwable t) {
      throw logAndPrepareForRethrow(t);
    }
  }

  @Override
  public String getPhysicalClusterNameById(final int iClusterId) {
    try {
      checkOpenness();

      stateLock.acquireReadLock();
      try {
        checkOpenness();

        if (iClusterId < 0 || iClusterId >= clusters.size())
          return null;

        return clusters.get(iClusterId) != null ? clusters.get(iClusterId).getName() : null;
      } finally {
        stateLock.releaseReadLock();
      }
    } catch (RuntimeException ee) {
      throw logAndPrepareForRethrow(ee);
    } catch (Error ee) {
      throw logAndPrepareForRethrow(ee);
    } catch (Throwable t) {
      throw logAndPrepareForRethrow(t);
    }
  }

  @Override
  public int getDefaultClusterId() {
    return defaultClusterId;
  }

  @Override
  public void setDefaultClusterId(final int defaultClusterId) {
    this.defaultClusterId = defaultClusterId;
  }

  @Override
  public OCluster getClusterById(int iClusterId) {
    try {
      checkOpenness();
      stateLock.acquireReadLock();
      try {
        checkOpenness();

        if (iClusterId == ORID.CLUSTER_ID_INVALID)
          // GET THE DEFAULT CLUSTER
          iClusterId = defaultClusterId;

        final OCluster cluster = doGetAndCheckCluster(iClusterId);

        return cluster;
      } finally {
        stateLock.releaseReadLock();
      }
    } catch (RuntimeException ee) {
      throw logAndPrepareForRethrow(ee);
    } catch (Error ee) {
      throw logAndPrepareForRethrow(ee);
    } catch (Throwable t) {
      throw logAndPrepareForRethrow(t);
    }
  }

  @Override
  public OCluster getClusterByName(final String clusterName) {
    try {
      checkOpenness();

      stateLock.acquireReadLock();
      try {
        checkOpenness();
        final OCluster cluster = clusterMap.get(clusterName.toLowerCase(configuration.getLocaleInstance()));

        if (cluster == null)
          throw new OStorageException("Cluster " + clusterName + " does not exist in database '" + name + "'");
        return cluster;
      } finally {
        stateLock.releaseReadLock();
      }
    } catch (RuntimeException ee) {
      throw logAndPrepareForRethrow(ee);
    } catch (Error ee) {
      throw logAndPrepareForRethrow(ee);
    } catch (Throwable t) {
      throw logAndPrepareForRethrow(t);
    }
  }

  @Override
  public long getSize() {
    try {
      try {
        long size = 0;

        stateLock.acquireReadLock();
        try {
          for (OCluster c : clusters)
            if (c != null)
              size += c.getRecordsSize();
        } finally {
          stateLock.releaseReadLock();
        }

        return size;
      } catch (IOException ioe) {
        throw OException.wrapException(new OStorageException("Cannot calculate records size"), ioe);
      }
    } catch (RuntimeException ee) {
      throw logAndPrepareForRethrow(ee);
    } catch (Error ee) {
      throw logAndPrepareForRethrow(ee);
    } catch (Throwable t) {
      throw logAndPrepareForRethrow(t);
    }
  }

  @Override
  public int getClusters() {
    try {
      checkOpenness();
      stateLock.acquireReadLock();
      try {
        checkOpenness();
        return clusterMap.size();
      } finally {
        stateLock.releaseReadLock();
      }
    } catch (RuntimeException ee) {
      throw logAndPrepareForRethrow(ee);
    } catch (Error ee) {
      throw logAndPrepareForRethrow(ee);
    } catch (Throwable t) {
      throw logAndPrepareForRethrow(t);
    }
  }

  @Override
  public Set<OCluster> getClusterInstances() {
    try {
      checkOpenness();
      stateLock.acquireReadLock();
      try {
        checkOpenness();
        final Set<OCluster> result = new HashSet<>();

        // ADD ALL THE CLUSTERS
        for (OCluster c : clusters)
          if (c != null)
            result.add(c);

        return result;

      } finally {
        stateLock.releaseReadLock();
      }
    } catch (RuntimeException ee) {
      throw logAndPrepareForRethrow(ee);
    } catch (Error ee) {
      throw logAndPrepareForRethrow(ee);
    } catch (Throwable t) {
      throw logAndPrepareForRethrow(t);
    }
  }

  /**
   * Method that completes the cluster rename operation. <strong>IT WILL NOT RENAME A CLUSTER, IT JUST CHANGES THE NAME IN THE
   * INTERNAL MAPPING</strong>
   */
  public void renameCluster(final String oldName, final String newName) {
    try {
      clusterMap.put(newName.toLowerCase(configuration.getLocaleInstance()),
          clusterMap.remove(oldName.toLowerCase(configuration.getLocaleInstance())));
    } catch (RuntimeException ee) {
      throw logAndPrepareForRethrow(ee);
    } catch (Error ee) {
      throw logAndPrepareForRethrow(ee);
    } catch (Throwable t) {
      throw logAndPrepareForRethrow(t);
    }
  }

  @Override
  public boolean cleanOutRecord(final ORecordId recordId, final int recordVersion, final int iMode,
      final ORecordCallback<Boolean> callback) {
    return deleteRecord(recordId, recordVersion, iMode, callback).getResult();
  }

  @Override
  public boolean isFrozen() {
    try {
      return atomicOperationsManager.isFrozen();
    } catch (RuntimeException ee) {
      throw logAndPrepareForRethrow(ee);
    } catch (Error ee) {
      throw logAndPrepareForRethrow(ee);
    } catch (Throwable t) {
      throw logAndPrepareForRethrow(t);
    }
  }

  @Override
  public void freeze(final boolean throwException) {
    try {
      checkOpenness();
      stateLock.acquireReadLock();
      try {
        checkOpenness();

        if (throwException)
          atomicOperationsManager
              .freezeAtomicOperations(OModificationOperationProhibitedException.class, "Modification requests are prohibited");
        else
          atomicOperationsManager.freezeAtomicOperations(null, null);

        final List<OFreezableStorageComponent> frozenIndexes = new ArrayList<>(indexEngines.size());
        try {
          for (OIndexEngine indexEngine : indexEngines)
            if (indexEngine instanceof OFreezableStorageComponent) {
              ((OFreezableStorageComponent) indexEngine).freeze(false);
              frozenIndexes.add((OFreezableStorageComponent) indexEngine);
            }
        } catch (Exception e) {
          // RELEASE ALL THE FROZEN INDEXES
          for (OFreezableStorageComponent indexEngine : frozenIndexes)
            indexEngine.release();

          throw OException.wrapException(new OStorageException("Error on freeze of storage '" + name + "'"), e);
        }

        synch();
      } finally {
        stateLock.releaseReadLock();
      }
    } catch (RuntimeException ee) {
      throw logAndPrepareForRethrow(ee);
    } catch (Error ee) {
      throw logAndPrepareForRethrow(ee);
    } catch (Throwable t) {
      throw logAndPrepareForRethrow(t);
    }
  }

  @Override
  public void release() {
    try {
      for (OIndexEngine indexEngine : indexEngines)
        if (indexEngine instanceof OFreezableStorageComponent) {
          ((OFreezableStorageComponent) indexEngine).release();
        }

      atomicOperationsManager.releaseAtomicOperations(-1);
    } catch (RuntimeException ee) {
      throw logAndPrepareForRethrow(ee);
    } catch (Error ee) {
      throw logAndPrepareForRethrow(ee);
    } catch (Throwable t) {
      throw logAndPrepareForRethrow(t);
    }
  }

  @Override
  public boolean isRemote() {
    return false;
  }

  public boolean wereDataRestoredAfterOpen() {
    return wereDataRestoredAfterOpen;
  }

  public boolean wereNonTxOperationsPerformedInPreviousOpen() {
    return wereNonTxOperationsPerformedInPreviousOpen;
  }

  @Override
  public void reload() {
    try {
      close();
      open(null, null, null);
    } catch (RuntimeException ee) {
      throw logAndPrepareForRethrow(ee);
    } catch (Error ee) {
      throw logAndPrepareForRethrow(ee);
    } catch (Throwable t) {
      throw logAndPrepareForRethrow(t);
    }
  }

  @SuppressWarnings("unused")
  public String getMode() {
    return mode;
  }

  @Override
  public void lowDiskSpace(OLowDiskSpaceInformation information) {
    lowDiskSpace = information;
  }

  /**
   * @inheritDoc
   */
  @Override
  public void pageIsBroken(String fileName, long pageIndex) {
    brokenPages.add(new OPair<>(fileName, pageIndex));
  }

  @Override
  public void requestCheckpoint() {
    try {
      if (!walVacuumInProgress.get() && walVacuumInProgress.compareAndSet(false, true)) {
        fuzzyCheckpointExecutor.submit(new WALVacuum());
      }
    } catch (RuntimeException ee) {
      throw logAndPrepareForRethrow(ee);
    } catch (Error ee) {
      throw logAndPrepareForRethrow(ee);
    } catch (Throwable t) {
      throw logAndPrepareForRethrow(t);
    }
  }

  /**
   * Executes the command request and return the result back.
   */
  @Override
  public Object command(final OCommandRequestText iCommand) {
    try {
      while (true) {
        try {
          final OCommandExecutor executor = OCommandManager.instance().getExecutor(iCommand);

          // COPY THE CONTEXT FROM THE REQUEST
          executor.setContext(iCommand.getContext());

          executor.setProgressListener(iCommand.getProgressListener());
          executor.parse(iCommand);

          return executeCommand(iCommand, executor);
        } catch (ORetryQueryException ignore) {

          if (iCommand instanceof OQueryAbstract) {
            final OQueryAbstract query = (OQueryAbstract) iCommand;
            query.reset();
          }

        }
      }
    } catch (RuntimeException ee) {
      throw logAndPrepareForRethrow(ee);
    } catch (Error ee) {
      throw logAndPrepareForRethrow(ee, false);
    } catch (Throwable t) {
      throw logAndPrepareForRethrow(t);
    }
  }

  @SuppressWarnings("WeakerAccess")
  public Object executeCommand(final OCommandRequestText iCommand, final OCommandExecutor executor) {
    try {
      if (iCommand.isIdempotent() && !executor.isIdempotent())
        throw new OCommandExecutionException("Cannot execute non idempotent command");

      long beginTime = Orient.instance().getProfiler().startChrono();

      try {

        ODatabaseDocumentInternal db = ODatabaseRecordThreadLocal.instance().get();

        // CALL BEFORE COMMAND
        Iterable<ODatabaseListener> listeners = db.getListeners();
        for (ODatabaseListener oDatabaseListener : listeners) {
          oDatabaseListener.onBeforeCommand(iCommand, executor);
        }

        boolean foundInCache = false;
        Object result = null;
        if (iCommand.isCacheableResult() && executor.isCacheable() && iCommand.getParameters() == null) {
          // TRY WITH COMMAND CACHE
          result = db.getMetadata().getCommandCache().get(db.getUser(), iCommand.getText(), iCommand.getLimit());

          if (result != null) {
            foundInCache = true;

            if (iCommand.getResultListener() != null) {
              // INVOKE THE LISTENER IF ANY
              if (result instanceof Collection) {
                for (Object o : (Collection) result)
                  iCommand.getResultListener().result(o);
              } else
                iCommand.getResultListener().result(result);

              // RESET THE RESULT TO AVOID TO SEND IT TWICE
              result = null;
            }
          }
        }

        if (!foundInCache) {
          // EXECUTE THE COMMAND
          Map<Object, Object> params = iCommand.getParameters();
          result = executor.execute(params);

          if (result != null && iCommand.isCacheableResult() && executor.isCacheable() && (iCommand.getParameters() == null
              || iCommand.getParameters().isEmpty()))
            // CACHE THE COMMAND RESULT
            db.getMetadata().getCommandCache()
                .put(db.getUser(), iCommand.getText(), result, iCommand.getLimit(), executor.getInvolvedClusters(),
                    System.currentTimeMillis() - beginTime);
        }

        // CALL AFTER COMMAND
        for (ODatabaseListener oDatabaseListener : listeners) {
          oDatabaseListener.onAfterCommand(iCommand, executor, result);
        }

        return result;

      } catch (OException e) {
        // PASS THROUGH
        throw e;
      } catch (Exception e) {
        throw OException.wrapException(new OCommandExecutionException("Error on execution of command: " + iCommand), e);

      } finally {
        if (Orient.instance().getProfiler().isRecording()) {
          final ODatabaseDocumentInternal db = ODatabaseRecordThreadLocal.instance().getIfDefined();
          if (db != null) {
            final OSecurityUser user = db.getUser();
            final String userString = user != null ? user.toString() : null;
            //noinspection ResultOfMethodCallIgnored
            Orient.instance().getProfiler()
                .stopChrono("db." + ODatabaseRecordThreadLocal.instance().get().getName() + ".command." + iCommand.toString(),
                    "Command executed against the database", beginTime, "db.*.command.*", null, userString);
          }
        }
      }
    } catch (RuntimeException ee) {
      throw logAndPrepareForRethrow(ee);
    } catch (Error ee) {
      throw logAndPrepareForRethrow(ee, false);
    } catch (Throwable t) {
      throw logAndPrepareForRethrow(t);
    }
  }

  @Override
  public OPhysicalPosition[] higherPhysicalPositions(int currentClusterId, OPhysicalPosition physicalPosition) {
    try {
      if (currentClusterId == -1)
        return new OPhysicalPosition[0];

      checkOpenness();

      stateLock.acquireReadLock();
      try {
        checkOpenness();

        final OCluster cluster = getClusterById(currentClusterId);
        return cluster.higherPositions(physicalPosition);
      } catch (IOException ioe) {
        throw OException
            .wrapException(new OStorageException("Cluster Id " + currentClusterId + " is invalid in storage '" + name + '\''), ioe);
      } finally {
        stateLock.releaseReadLock();
      }
    } catch (RuntimeException ee) {
      throw logAndPrepareForRethrow(ee);
    } catch (Error ee) {
      throw logAndPrepareForRethrow(ee);
    } catch (Throwable t) {
      throw logAndPrepareForRethrow(t);
    }
  }

  @Override
  public OPhysicalPosition[] ceilingPhysicalPositions(int clusterId, OPhysicalPosition physicalPosition) {
    try {
      if (clusterId == -1)
        return new OPhysicalPosition[0];

      checkOpenness();

      stateLock.acquireReadLock();
      try {
        checkOpenness();

        final OCluster cluster = getClusterById(clusterId);
        return cluster.ceilingPositions(physicalPosition);
      } catch (IOException ioe) {
        throw OException
            .wrapException(new OStorageException("Cluster Id " + clusterId + " is invalid in storage '" + name + '\''), ioe);
      } finally {
        stateLock.releaseReadLock();
      }
    } catch (RuntimeException ee) {
      throw logAndPrepareForRethrow(ee);
    } catch (Error ee) {
      throw logAndPrepareForRethrow(ee);
    } catch (Throwable t) {
      throw logAndPrepareForRethrow(t);
    }
  }

  @Override
  public OPhysicalPosition[] lowerPhysicalPositions(int currentClusterId, OPhysicalPosition physicalPosition) {
    try {
      if (currentClusterId == -1)
        return new OPhysicalPosition[0];

      checkOpenness();

      stateLock.acquireReadLock();
      try {
        checkOpenness();

        final OCluster cluster = getClusterById(currentClusterId);

        return cluster.lowerPositions(physicalPosition);
      } catch (IOException ioe) {
        throw OException
            .wrapException(new OStorageException("Cluster Id " + currentClusterId + " is invalid in storage '" + name + '\''), ioe);
      } finally {
        stateLock.releaseReadLock();
      }
    } catch (RuntimeException ee) {
      throw logAndPrepareForRethrow(ee);
    } catch (Error ee) {
      throw logAndPrepareForRethrow(ee);
    } catch (Throwable t) {
      throw logAndPrepareForRethrow(t);
    }
  }

  @Override
  public OPhysicalPosition[] floorPhysicalPositions(int clusterId, OPhysicalPosition physicalPosition) {
    try {
      if (clusterId == -1)
        return new OPhysicalPosition[0];

      checkOpenness();

      stateLock.acquireReadLock();
      try {
        checkOpenness();

        final OCluster cluster = getClusterById(clusterId);

        return cluster.floorPositions(physicalPosition);
      } catch (IOException ioe) {
        throw OException
            .wrapException(new OStorageException("Cluster Id " + clusterId + " is invalid in storage '" + name + '\''), ioe);
      } finally {
        stateLock.releaseReadLock();
      }
    } catch (RuntimeException ee) {
      throw logAndPrepareForRethrow(ee);
    } catch (Error ee) {
      throw logAndPrepareForRethrow(ee);
    } catch (Throwable t) {
      throw logAndPrepareForRethrow(t);
    }
  }

  public void acquireWriteLock(final ORID rid, long timeout) {
    if (!modificationLock) {
      throw new ODatabaseException(
          "Record write locks are off by configuration, set the configuration \"storage.pessimisticLock\" to \""
              + OrientDBConfig.LOCK_TYPE_READWRITE + "\" for enable them");
    }

    try {
      lockManager.acquireWriteLock(rid, timeout);
    } catch (RuntimeException ee) {
      throw logAndPrepareForRethrow(ee);
    } catch (Error ee) {
      throw logAndPrepareForRethrow(ee);
    } catch (Throwable t) {
      throw logAndPrepareForRethrow(t);
    }
  }

  public void acquireWriteLock(final ORID rid) {
    if (!modificationLock) {
      throw new ODatabaseException(
          "Record write locks are off by configuration, set the configuration \"storage.pessimisticLock\" to \""
              + OrientDBConfig.LOCK_TYPE_MODIFICATION + "\" for enable them");
    }

    try {
      lockManager.acquireWriteLock(rid, 0);
    } catch (RuntimeException ee) {
      throw logAndPrepareForRethrow(ee);
    } catch (Error ee) {
      throw logAndPrepareForRethrow(ee);
    } catch (Throwable t) {
      throw logAndPrepareForRethrow(t);
    }
  }

  public void releaseWriteLock(final ORID rid) {
    try {
      lockManager.releaseWriteLock(rid);
    } catch (RuntimeException ee) {
      throw logAndPrepareForRethrow(ee);
    } catch (Error ee) {
      throw logAndPrepareForRethrow(ee);
    } catch (Throwable t) {
      throw logAndPrepareForRethrow(t);
    }
  }

  public void acquireReadLock(final ORID rid) {
    if (!readLock) {
      throw new ODatabaseException(
          "Record read locks are off by configuration, set the configuration \"storage.pessimisticLock\" to \""
              + OrientDBConfig.LOCK_TYPE_READWRITE + "\" for enable them");
    }

    try {
      lockManager.acquireReadLock(rid, 0);
    } catch (RuntimeException ee) {
      throw logAndPrepareForRethrow(ee);
    } catch (Error ee) {
      throw logAndPrepareForRethrow(ee);
    } catch (Throwable t) {
      throw logAndPrepareForRethrow(t);
    }
  }

  public void acquireReadLock(final ORID rid, long timeout) {
    if (!readLock) {
      throw new ODatabaseException(
          "Record read locks are off by configuration, set the configuration \"storage.pessimisticLock\" to \""
              + OrientDBConfig.LOCK_TYPE_READWRITE + "\" for enable them");
    }

    try {
      lockManager.acquireReadLock(rid, timeout);
    } catch (RuntimeException ee) {
      throw logAndPrepareForRethrow(ee);
    } catch (Error ee) {
      throw logAndPrepareForRethrow(ee);
    } catch (Throwable t) {
      throw logAndPrepareForRethrow(t);
    }
  }

  public void releaseReadLock(final ORID rid) {
    try {
      lockManager.releaseReadLock(rid);
    } catch (RuntimeException ee) {
      throw logAndPrepareForRethrow(ee);
    } catch (Error ee) {
      throw logAndPrepareForRethrow(ee);
    } catch (Throwable t) {
      throw logAndPrepareForRethrow(t);
    }
  }

  @Override
  public ORecordConflictStrategy getConflictStrategy() {
    return recordConflictStrategy;
  }

  @Override
  public void setConflictStrategy(final ORecordConflictStrategy conflictResolver) {
    checkOpenness();
    stateLock.acquireWriteLock();
    try {
      checkOpenness();

      this.recordConflictStrategy = conflictResolver;
      ((OStorageConfigurationImpl) configuration).setConflictStrategy(conflictResolver.getName());
    } finally {
      stateLock.releaseWriteLock();
    }

  }

  @SuppressWarnings("unused")
  public AtomicLong getRecordScanned() {
    return recordScanned;
  }

  @SuppressWarnings("unused")
  protected abstract OLogSequenceNumber copyWALToIncrementalBackup(ZipOutputStream zipOutputStream, long startSegment)
      throws IOException;

  @SuppressWarnings("unused")
  protected abstract boolean isWriteAllowedDuringIncrementalBackup();

  @SuppressWarnings("unused")
  public OStorageRecoverListener getRecoverListener() {
    return recoverListener;
  }

  public void registerRecoverListener(final OStorageRecoverListener recoverListener) {
    this.recoverListener = recoverListener;
  }

  @SuppressWarnings("unused")
  public void unregisterRecoverListener(final OStorageRecoverListener recoverListener) {
    if (this.recoverListener == recoverListener)
      this.recoverListener = null;
  }

  @SuppressWarnings("unused")
  protected abstract File createWalTempDirectory();

  @SuppressWarnings("unused")
  protected abstract void addFileToDirectory(String name, InputStream stream, File directory) throws IOException;

  @SuppressWarnings("unused")
  protected abstract OWriteAheadLog createWalFromIBUFiles(File directory) throws IOException;

  /**
   * Checks if the storage is open. If it's closed an exception is raised.
   */
  @SuppressWarnings("WeakerAccess")
  protected void checkOpenness() {
    if (status != STATUS.OPEN)
      throw new OStorageException("Storage " + name + " is not opened.");
  }

  protected void makeFuzzyCheckpoint() {
    if (writeAheadLog == null) {
      return;
    }

    //check every 1 ms.
    while (!stateLock.tryAcquireReadLock(1_000_000)) {
      if (status != STATUS.OPEN) {
        return;
      }
    }

    try {
      if (status != STATUS.OPEN || writeAheadLog == null) {
        return;
      }

      final OLogSequenceNumber endLSN = writeAheadLog.end();

      final OLogSequenceNumber minLSN = writeCache.getMinimalNotFlushedLSN();
      final long fuzzySegment;

      if (minLSN != null) {
        fuzzySegment = minLSN.getSegment();
      } else {
        if (endLSN == null)
          return;

        fuzzySegment = endLSN.getSegment();
      }

      writeCache.makeFuzzyCheckpoint(fuzzySegment);

    } catch (IOException ioe) {
      throw OException.wrapException(new OIOException("Error during fuzzy checkpoint"), ioe);
    } finally {
      stateLock.releaseReadLock();
    }
  }

  protected void makeFullCheckpoint() {
    final OSessionStoragePerformanceStatistic statistic = performanceStatisticManager.getSessionPerformanceStatistic();
    if (statistic != null)
      statistic.startFullCheckpointTimer();
    try {
      if (writeAheadLog == null)
        return;

      try {
        writeAheadLog.flush();

        //so we will be able to cut almost all the log
        writeAheadLog.appendNewSegment();

        final OLogSequenceNumber lastLSN = writeAheadLog.logFullCheckpointStart();
        writeCache.flush();
        writeAheadLog.logFullCheckpointEnd();
        writeAheadLog.flush();

        writeAheadLog.cutTill(lastLSN);

        if (jvmError.get() == null) {
          clearStorageDirty();
        }

      } catch (IOException ioe) {
        throw OException.wrapException(new OStorageException("Error during checkpoint creation for storage " + name), ioe);
      }

      fullCheckpointCount.increment();
    } finally {
      if (statistic != null)
        statistic.stopFullCheckpointTimer();
    }
  }

  public long getFullCheckpointCount() {
    return fullCheckpointCount.sum();
  }

  protected void preOpenSteps() throws IOException {
  }

  @SuppressWarnings({ "WeakerAccess", "EmptyMethod" })
  protected void postCreateSteps() {
  }

  protected void preCreateSteps() throws IOException {
  }

  protected abstract void initWalAndDiskCache(OContextConfiguration contextConfiguration) throws IOException, InterruptedException;

  protected abstract void postCloseSteps(@SuppressWarnings("unused") boolean onDelete, boolean jvmError) throws IOException;

  @SuppressWarnings({ "EmptyMethod", "WeakerAccess" })
  protected void preCloseSteps() {
  }

  protected void postDeleteSteps() {
  }

  protected void makeStorageDirty() throws IOException {
  }

  protected void clearStorageDirty() throws IOException {
  }

  protected boolean isDirty() {
    return false;
  }

  private ORawBuffer readRecordIfNotLatest(final OCluster cluster, final ORecordId rid, final int recordVersion)
      throws ORecordNotFoundException {
    checkOpenness();

    if (!rid.isPersistent())
      throw new ORecordNotFoundException(rid,
          "Cannot read record " + rid + " since the position is invalid in database '" + name + '\'');

    if (transaction.get() != null) {
      return doReadRecordIfNotLatest(cluster, rid, recordVersion);
    }

    stateLock.acquireReadLock();
    try {
      if (readLock) {
        ODatabaseDocumentInternal db = ODatabaseRecordThreadLocal.instance().getIfDefined();
        if (db == null || !((OTransactionAbstract) db.getTransaction()).getLockedRecords().contains(rid)) {
          acquireReadLock(rid);
        }
      }

      ORawBuffer buff;
      checkOpenness();

      buff = doReadRecordIfNotLatest(cluster, rid, recordVersion);
      return buff;
    } finally {
      try {
        if (readLock) {
          ODatabaseDocumentInternal db = ODatabaseRecordThreadLocal.instance().getIfDefined();
          if (db == null || !((OTransactionAbstract) db.getTransaction()).getLockedRecords().contains(rid)) {
            releaseReadLock(rid);
          }
        }
      } finally {
        stateLock.releaseReadLock();
      }
    }
  }

  private ORawBuffer readRecord(final OCluster clusterSegment, final ORecordId rid, boolean prefetchRecords) {
    checkOpenness();

    if (!rid.isPersistent())
      throw new ORecordNotFoundException(rid,
          "Cannot read record " + rid + " since the position is invalid in database '" + name + '\'');

    if (transaction.get() != null) {
      // Disabled this assert have no meaning anymore
      // assert iLockingStrategy.equals(LOCKING_STRATEGY.DEFAULT);
      return doReadRecord(clusterSegment, rid, prefetchRecords);
    }

    stateLock.acquireReadLock();
    try {
      if (readLock) {
        ODatabaseDocumentInternal db = ODatabaseRecordThreadLocal.instance().getIfDefined();
        if (db == null || !((OTransactionAbstract) db.getTransaction()).getLockedRecords().contains(rid)) {
          acquireReadLock(rid);
        }
      }
      checkOpenness();
      return doReadRecord(clusterSegment, rid, prefetchRecords);
    } finally {
      try {
        if (readLock) {
          ODatabaseDocumentInternal db = ODatabaseRecordThreadLocal.instance().getIfDefined();
          if (db == null || !((OTransactionAbstract) db.getTransaction()).getLockedRecords().contains(rid)) {
            releaseReadLock(rid);
          }
        }
      } finally {
        stateLock.releaseReadLock();
      }
    }
  }

  private OLogSequenceNumber endStorageTx() throws IOException {
    final OLogSequenceNumber lsn = atomicOperationsManager.endAtomicOperation(false, null);
    assert atomicOperationsManager.getCurrentOperation() == null;
    return lsn;
  }

  private void startStorageTx(OTransactionInternal clientTx) throws IOException {
    final OStorageTransaction storageTx = transaction.get();
    if (storageTx != null && storageTx.getClientTx().getId() != clientTx.getId())
      rollback(clientTx);

    assert atomicOperationsManager.getCurrentOperation() == null;

    transaction.set(new OStorageTransaction(clientTx));
    try {
      atomicOperationsManager.startAtomicOperation((String) null, true);
    } catch (RuntimeException e) {
      transaction.set(null);
      throw e;
    }
  }

  private void rollbackStorageTx() throws IOException {
    if (writeAheadLog == null || transaction.get() == null)
      return;

    atomicOperationsManager.endAtomicOperation(true, null);

    assert atomicOperationsManager.getCurrentOperation() == null;
  }

  private void recoverIfNeeded() throws Exception {
    if (isDirty()) {
      OLogManager.instance().warn(this, "Storage '" + name + "' was not closed properly. Will try to recover from write ahead log");
      try {
        wereDataRestoredAfterOpen = restoreFromWAL() != null;

        if (recoverListener != null)
          recoverListener.onStorageRecover();

        makeFullCheckpoint();
      } catch (Exception e) {
        OLogManager.instance().error(this, "Exception during storage data restore", e);
        throw e;
      }

      OLogManager.instance().info(this, "Storage data recover was completed");
    }
  }

  private OStorageOperationResult<OPhysicalPosition> doCreateRecord(final ORecordId rid, final byte[] content, int recordVersion,
      final byte recordType, final ORecordCallback<Long> callback, final OCluster cluster, OPhysicalPosition ppos,
      final OPhysicalPosition allocated) {
    if (content == null)
      throw new IllegalArgumentException("Record is null");

    try {

      if (recordVersion > -1)
        recordVersion++;
      else
        recordVersion = 0;

      makeStorageDirty();
      atomicOperationsManager.startAtomicOperation((String) null, true);
      try {
        ppos = cluster.createRecord(content, recordVersion, recordType, allocated);
        rid.setClusterPosition(ppos.clusterPosition);

        final ORecordSerializationContext context = ORecordSerializationContext.getContext();
        if (context != null)
          context.executeOperations(this);
        atomicOperationsManager.endAtomicOperation(false, null);
      } catch (Exception e) {
        atomicOperationsManager.endAtomicOperation(true, e);

        if (e instanceof OOfflineClusterException)
          throw (OOfflineClusterException) e;

        OLogManager.instance().error(this, "Error on creating record in cluster: " + cluster, e);

        try {
          if (ppos.clusterPosition != ORID.CLUSTER_POS_INVALID)
            cluster.deleteRecord(ppos.clusterPosition);
        } catch (IOException ioe) {
          OLogManager.instance().error(this, "Error on removing record in cluster: " + cluster, ioe);
        }

        throw ODatabaseException.wrapException(new OStorageException("Error during creation of record"), e);
      }

      if (callback != null)
        callback.call(rid, ppos.clusterPosition);

      if (OLogManager.instance().isDebugEnabled())
        OLogManager.instance().debug(this, "Created record %s v.%s size=%d bytes", rid, recordVersion, content.length);

      recordCreated.incrementAndGet();

      return new OStorageOperationResult<>(ppos);
    } catch (IOException ioe) {
      throw OException.wrapException(
          new OStorageException("Error during record deletion in cluster " + (cluster != null ? cluster.getName() : "")), ioe);
    }
  }

  private OStorageOperationResult<Integer> doUpdateRecord(final ORecordId rid, final boolean updateContent, byte[] content,
      final int version, final byte recordType, final ORecordCallback<Integer> callback, final OCluster cluster) {

    Orient.instance().getProfiler().startChrono();
    try {

      final OPhysicalPosition ppos = cluster.getPhysicalPosition(new OPhysicalPosition(rid.getClusterPosition()));
      if (!checkForRecordValidity(ppos)) {
        final int recordVersion = -1;
        if (callback != null)
          callback.call(rid, recordVersion);

        return new OStorageOperationResult<>(recordVersion);
      }

      boolean contentModified = false;
      if (updateContent) {
        final AtomicInteger recVersion = new AtomicInteger(version);
        final AtomicInteger dbVersion = new AtomicInteger(ppos.recordVersion);

        final byte[] newContent = checkAndIncrementVersion(cluster, rid, recVersion, dbVersion, content, recordType);

        ppos.recordVersion = dbVersion.get();

        // REMOVED BECAUSE DISTRIBUTED COULD UNDO AN OPERATION RESTORING A LOWER VERSION
        // assert ppos.recordVersion >= oldVersion;

        if (newContent != null) {
          contentModified = true;
          content = newContent;
        }
      }

      makeStorageDirty();
      atomicOperationsManager.startAtomicOperation((String) null, true);
      try {
        if (updateContent)
          cluster.updateRecord(rid.getClusterPosition(), content, ppos.recordVersion, recordType);

        final ORecordSerializationContext context = ORecordSerializationContext.getContext();
        if (context != null)
          context.executeOperations(this);
        atomicOperationsManager.endAtomicOperation(false, null);
      } catch (Exception e) {
        atomicOperationsManager.endAtomicOperation(true, e);

        OLogManager.instance().error(this, "Error on updating record " + rid + " (cluster: " + cluster + ")", e);

        final int recordVersion = -1;
        if (callback != null)
          callback.call(rid, recordVersion);

        return new OStorageOperationResult<>(recordVersion);
      }

      //if we do not update content of the record we should keep version of the record the same
      //otherwise we would have issues when two records may have the same version but different content
      int newRecordVersion;
      if (updateContent) {
        newRecordVersion = ppos.recordVersion;
      } else {
        newRecordVersion = version;
      }

      if (callback != null)
        callback.call(rid, newRecordVersion);

      if (OLogManager.instance().isDebugEnabled())
        OLogManager.instance().debug(this, "Updated record %s v.%s size=%d", rid, newRecordVersion, content.length);

      recordUpdated.incrementAndGet();

      if (contentModified)
        return new OStorageOperationResult<>(newRecordVersion, content, false);
      else
        return new OStorageOperationResult<>(newRecordVersion);
    } catch (OConcurrentModificationException e) {
      recordConflict.incrementAndGet();
      throw e;
    } catch (IOException ioe) {
      throw OException
          .wrapException(new OStorageException("Error on updating record " + rid + " (cluster: " + cluster.getName() + ")"), ioe);
    }

  }

  private OStorageOperationResult<Integer> doRecycleRecord(final ORecordId rid, byte[] content, final int version,
      final OCluster cluster, final byte recordType) {

    try {
      makeStorageDirty();
      atomicOperationsManager.startAtomicOperation((String) null, true);
      try {
        cluster.recycleRecord(rid.getClusterPosition(), content, version, recordType);

        final ORecordSerializationContext context = ORecordSerializationContext.getContext();
        if (context != null)
          context.executeOperations(this);
        atomicOperationsManager.endAtomicOperation(false, null);
      } catch (RuntimeException e) {
        atomicOperationsManager.endAtomicOperation(true, e);
        throw e;
      } catch (Exception e) {
        atomicOperationsManager.endAtomicOperation(true, e);

        OLogManager.instance().error(this, "Error on recycling record " + rid + " (cluster: " + cluster + ")", e);

        throw OException
            .wrapException(new OStorageException("Error on recycling record " + rid + " (cluster: " + cluster + ")"), e);
      }

      if (OLogManager.instance().isDebugEnabled())
        OLogManager.instance().debug(this, "Recycled record %s v.%s size=%d", rid, version, content.length);

      return new OStorageOperationResult<>(version, content, false);

    } catch (IOException ioe) {
      OLogManager.instance().error(this, "Error on recycling record " + rid + " (cluster: " + cluster + ")", ioe);

      throw OException
          .wrapException(new OStorageException("Error on recycling record " + rid + " (cluster: " + cluster + ")"), ioe);
    }
  }

  private OStorageOperationResult<Boolean> doDeleteRecord(ORecordId rid, final int version, OCluster cluster) {
    Orient.instance().getProfiler().startChrono();
    try {

      final OPhysicalPosition ppos = cluster.getPhysicalPosition(new OPhysicalPosition(rid.getClusterPosition()));

      if (ppos == null)
        // ALREADY DELETED
        return new OStorageOperationResult<>(false);

      // MVCC TRANSACTION: CHECK IF VERSION IS THE SAME
      if (version > -1 && ppos.recordVersion != version) {
        recordConflict.incrementAndGet();

        if (OFastConcurrentModificationException.enabled())
          throw OFastConcurrentModificationException.instance();
        else
          throw new OConcurrentModificationException(rid, ppos.recordVersion, version, ORecordOperation.DELETED);
      }

      makeStorageDirty();
      atomicOperationsManager.startAtomicOperation((String) null, true);
      try {
        cluster.deleteRecord(ppos.clusterPosition);

        final ORecordSerializationContext context = ORecordSerializationContext.getContext();
        if (context != null)
          context.executeOperations(this);
        atomicOperationsManager.endAtomicOperation(false, null);
      } catch (Exception e) {
        atomicOperationsManager.endAtomicOperation(true, e);
        OLogManager.instance().error(this, "Error on deleting record " + rid + "( cluster: " + cluster + ")", e);
        return new OStorageOperationResult<>(false);
      }

      if (OLogManager.instance().isDebugEnabled())
        OLogManager.instance().debug(this, "Deleted record %s v.%s", rid, version);

      recordDeleted.incrementAndGet();

      return new OStorageOperationResult<>(true);
    } catch (IOException ioe) {
      throw OException
          .wrapException(new OStorageException("Error on deleting record " + rid + "( cluster: " + cluster.getName() + ")"), ioe);
    }
  }

  private OStorageOperationResult<Boolean> doHideMethod(ORecordId rid, OCluster cluster) {
    try {
      final OPhysicalPosition ppos = cluster.getPhysicalPosition(new OPhysicalPosition(rid.getClusterPosition()));

      if (ppos == null)
        // ALREADY HIDDEN
        return new OStorageOperationResult<>(false);

      makeStorageDirty();
      atomicOperationsManager.startAtomicOperation((String) null, true);
      try {
        cluster.hideRecord(ppos.clusterPosition);

        final ORecordSerializationContext context = ORecordSerializationContext.getContext();
        if (context != null)
          context.executeOperations(this);

        atomicOperationsManager.endAtomicOperation(false, null);
      } catch (Exception e) {
        atomicOperationsManager.endAtomicOperation(true, e);
        OLogManager.instance().error(this, "Error on deleting record " + rid + "( cluster: " + cluster + ")", e);

        return new OStorageOperationResult<>(false);
      }

      return new OStorageOperationResult<>(true);
    } catch (IOException ioe) {
      OLogManager.instance().error(this, "Error on deleting record " + rid + "( cluster: " + cluster + ")", ioe);
      throw OException.wrapException(new OStorageException("Error on deleting record " + rid + "( cluster: " + cluster + ")"), ioe);
    }
  }

  private ORawBuffer doReadRecord(final OCluster clusterSegment, final ORecordId rid, boolean prefetchRecords) {
    try {

      final ORawBuffer buff = clusterSegment.readRecord(rid.getClusterPosition(), prefetchRecords);

      if (buff != null && OLogManager.instance().isDebugEnabled())
        OLogManager.instance()
            .debug(this, "Read record %s v.%s size=%d bytes", rid, buff.version, buff.buffer != null ? buff.buffer.length : 0);

      recordRead.incrementAndGet();

      return buff;
    } catch (IOException e) {
      throw OException.wrapException(new OStorageException("Error during read of record with rid = " + rid), e);
    }
  }

  private static ORawBuffer doReadRecordIfNotLatest(final OCluster cluster, final ORecordId rid, final int recordVersion)
      throws ORecordNotFoundException {
    try {
      return cluster.readRecordIfVersionIsNotLatest(rid.getClusterPosition(), recordVersion);
    } catch (IOException e) {
      throw OException.wrapException(new OStorageException("Error during read of record with rid = " + rid), e);
    }
  }

  private void addDefaultClusters() throws IOException {
    final String storageCompression = getConfiguration().getContextConfiguration()
        .getValueAsString(OGlobalConfiguration.STORAGE_COMPRESSION_METHOD);

    final String storageEncryption = getConfiguration().getContextConfiguration()
        .getValueAsString(OGlobalConfiguration.STORAGE_ENCRYPTION_METHOD);

    final String encryptionKey = getConfiguration().getContextConfiguration()
        .getValueAsString(OGlobalConfiguration.STORAGE_ENCRYPTION_KEY);

    final String stgConflictStrategy = getConflictStrategy().getName();

    createClusterFromConfig(
        new OStoragePaginatedClusterConfiguration(getConfiguration(), clusters.size(), OMetadataDefault.CLUSTER_INTERNAL_NAME, null,
            true, 20, 4, storageCompression, storageEncryption, encryptionKey, stgConflictStrategy,
            OStorageClusterConfiguration.STATUS.ONLINE));

    createClusterFromConfig(
        new OStoragePaginatedClusterConfiguration(getConfiguration(), clusters.size(), OMetadataDefault.CLUSTER_INDEX_NAME, null,
            false, OStoragePaginatedClusterConfiguration.DEFAULT_GROW_FACTOR,
            OStoragePaginatedClusterConfiguration.DEFAULT_GROW_FACTOR, storageCompression, storageEncryption, encryptionKey,
            stgConflictStrategy, OStorageClusterConfiguration.STATUS.ONLINE));

    createClusterFromConfig(
        new OStoragePaginatedClusterConfiguration(getConfiguration(), clusters.size(), OMetadataDefault.CLUSTER_MANUAL_INDEX_NAME,
            null, false, 1, 1, storageCompression, storageEncryption, encryptionKey, stgConflictStrategy,
            OStorageClusterConfiguration.STATUS.ONLINE));

    defaultClusterId = createClusterFromConfig(
        new OStoragePaginatedClusterConfiguration(getConfiguration(), clusters.size(), CLUSTER_DEFAULT_NAME, null, true,
            OStoragePaginatedClusterConfiguration.DEFAULT_GROW_FACTOR, OStoragePaginatedClusterConfiguration.DEFAULT_GROW_FACTOR,
            storageCompression, storageEncryption, encryptionKey, stgConflictStrategy, OStorageClusterConfiguration.STATUS.ONLINE));
  }

  private int createClusterFromConfig(final OStorageClusterConfiguration config) throws IOException {
    OCluster cluster = clusterMap.get(config.getName().toLowerCase(configuration.getLocaleInstance()));

    if (cluster != null) {
      cluster.configure(this, config);
      return -1;
    }

    if (config.getStatus() == OStorageClusterConfiguration.STATUS.ONLINE)
      cluster = OPaginatedClusterFactory.INSTANCE.createCluster(config.getName(), configuration.getVersion(), this);
    else
      cluster = new OOfflineCluster(this, config.getId(), config.getName());
    cluster.configure(this, config);

    return registerCluster(cluster);
  }

  private void setCluster(int id, OCluster cluster) {
    if (clusters.size() <= id) {
      while (clusters.size() < id)
        clusters.add(null);

      clusters.add(cluster);
    } else
      clusters.set(id, cluster);
  }

  /**
   * Register the cluster internally.
   *
   * @param cluster OCluster implementation
   *
   * @return The id (physical position into the array) of the new cluster just created. First is 0.
   */
  private int registerCluster(final OCluster cluster) {
    final int id;

    if (cluster != null) {
      // CHECK FOR DUPLICATION OF NAMES
      if (clusterMap.containsKey(cluster.getName().toLowerCase(configuration.getLocaleInstance())))
        throw new OConfigurationException(
            "Cannot add cluster '" + cluster.getName() + "' because it is already registered in database '" + name + "'");
      // CREATE AND ADD THE NEW REF SEGMENT
      clusterMap.put(cluster.getName().toLowerCase(configuration.getLocaleInstance()), cluster);
      id = cluster.getId();
    } else {
      id = clusters.size();
    }

    setCluster(id, cluster);

    return id;
  }

  private int doAddCluster(String clusterName, Object[] parameters) throws IOException {
    // FIND THE FIRST AVAILABLE CLUSTER ID
    int clusterPos = clusters.size();
    for (int i = 0; i < clusters.size(); ++i) {
      if (clusters.get(i) == null) {
        clusterPos = i;
        break;
      }
    }

    return addClusterInternal(clusterName, clusterPos, parameters);
  }

  private int addClusterInternal(String clusterName, int clusterPos, Object... parameters) throws IOException {

    final OCluster cluster;
    if (clusterName != null) {
      clusterName = clusterName.toLowerCase(configuration.getLocaleInstance());

      cluster = OPaginatedClusterFactory.INSTANCE.createCluster(clusterName, configuration.getVersion(), this);
      cluster.configure(this, clusterPos, clusterName, parameters);
    } else {
      cluster = null;
    }

    int createdClusterId = -1;

    if (cluster != null) {
      if (!cluster.exists()) {
        cluster.create(-1);
      } else {
        cluster.open();
      }

      if (writeAheadLog != null) {
        writeAheadLog.flush();
      }

      createdClusterId = registerCluster(cluster);

      ((OPaginatedCluster) cluster).registerInStorageConfig((OStorageConfigurationImpl) configuration);
      ((OStorageConfigurationImpl) configuration).update();
    }

    if (OLogManager.instance().isDebugEnabled())
      OLogManager.instance()
          .debug(this, "Created cluster '%s' in database '%s' with id %d. Clusters: %s", clusterName, url, createdClusterId,
              clusters);

    return createdClusterId;
  }

  private void doClose(boolean force, boolean onDelete) {
    if (!force && !onDelete)
      return;

    if (status == STATUS.CLOSED) {
      return;
    }

    final long timer = Orient.instance().getProfiler().startChrono();
    stateLock.acquireWriteLock();
    try {
      if (status == STATUS.CLOSED)
        return;

      status = STATUS.CLOSING;

      if (jvmError.get() == null) {
        readCache.storeCacheState(writeCache);

        if (!onDelete && jvmError.get() == null)
          makeFullCheckpoint();

        preCloseSteps();

        sbTreeCollectionManager.close();

        // we close all files inside cache system so we only clear cluster metadata
        clusters.clear();
        clusterMap.clear();

        // we close all files inside cache system so we only clear index metadata and close non core indexes
        for (OIndexEngine engine : indexEngines) {
          if (engine != null && !(engine instanceof OSBTreeIndexEngine || engine instanceof OHashTableIndexEngine)) {
            if (onDelete)
              engine.delete();
            else
              engine.close();
          }
        }

        indexEngines.clear();
        indexEngineNameMap.clear();

        if (getConfiguration() != null)
          if (onDelete)
            ((OStorageConfigurationImpl) configuration).delete();
          else
            ((OStorageConfigurationImpl) configuration).close();

        super.close(force, onDelete);

        if (writeCache != null) {
          writeCache.removeLowDiskSpaceListener(this);
          writeCache.removeBackgroundExceptionListener(this);
          writeCache.removePageIsBrokenListener(this);
        }

        if (writeAheadLog != null) {
          writeAheadLog.removeFullCheckpointListener(this);
          writeAheadLog.removeLowDiskSpaceListener(this);
        }

        if (readCache != null)
          if (!onDelete)
            readCache.closeStorage(writeCache);
          else
            readCache.deleteStorage(writeCache);

        if (writeAheadLog != null) {
          writeAheadLog.close();
          if (onDelete)
            writeAheadLog.delete();
        }

        try {
          performanceStatisticManager.unregisterMBean(name, id);
        } catch (Exception e) {
          OLogManager.instance().error(this, "MBean for write cache cannot be unregistered", e);
        }

        postCloseSteps(onDelete, jvmError.get() != null);

        if (atomicOperationsManager != null)
          try {
            atomicOperationsManager.unregisterMBean();
          } catch (Exception e) {
            OLogManager.instance().error(this, "MBean for atomic operations manager cannot be unregistered", e);
          }

        transaction = null;
      } else {
        OLogManager.instance()
            .errorNoDb(this, "Because of JVM error happened inside of storage it can not be properly closed", null);
      }

      status = STATUS.CLOSED;
    } catch (IOException e) {
      final String message = "Error on closing of storage '" + name;
      OLogManager.instance().error(this, message, e);

      throw OException.wrapException(new OStorageException(message), e);

    } finally {
      //noinspection ResultOfMethodCallIgnored
      Orient.instance().getProfiler().stopChrono("db." + name + ".close", "Close a database", timer, "db.*.close");
      stateLock.releaseWriteLock();
    }
  }

  @SuppressWarnings("unused")
  protected void closeClusters(boolean onDelete) throws IOException {
    for (OCluster cluster : clusters)
      if (cluster != null)
        cluster.close(!onDelete);

    clusters.clear();
    clusterMap.clear();
  }

  @SuppressWarnings("unused")
  protected void closeIndexes(boolean onDelete) {
    for (OIndexEngine engine : indexEngines) {
      if (engine != null) {
        if (onDelete)
          engine.delete();
        else
          engine.close();
      }
    }

    indexEngines.clear();
    indexEngineNameMap.clear();
  }

  @SuppressFBWarnings(value = "PZLA_PREFER_ZERO_LENGTH_ARRAYS")
  private byte[] checkAndIncrementVersion(final OCluster iCluster, final ORecordId rid, final AtomicInteger version,
      final AtomicInteger iDatabaseVersion, final byte[] iRecordContent, final byte iRecordType) {

    final int v = version.get();

    switch (v) {
    // DOCUMENT UPDATE, NO VERSION CONTROL
    case -1:
      iDatabaseVersion.incrementAndGet();
      break;

    // DOCUMENT UPDATE, NO VERSION CONTROL, NO VERSION UPDATE
    case -2:
      break;

    default:
      // MVCC CONTROL AND RECORD UPDATE OR WRONG VERSION VALUE
      // MVCC TRANSACTION: CHECK IF VERSION IS THE SAME
      if (v < -2) {
        // OVERWRITE VERSION: THIS IS USED IN CASE OF FIX OF RECORDS IN DISTRIBUTED MODE
        version.set(ORecordVersionHelper.clearRollbackMode(v));
        iDatabaseVersion.set(version.get());

      } else if (v != iDatabaseVersion.get()) {
        final ORecordConflictStrategy strategy =
            iCluster.getRecordConflictStrategy() != null ? iCluster.getRecordConflictStrategy() : recordConflictStrategy;
        return strategy.onUpdate(this, iRecordType, rid, v, iRecordContent, iDatabaseVersion);
      } else
        // OK, INCREMENT DB VERSION
        iDatabaseVersion.incrementAndGet();
    }

    return null;
  }

  private void commitEntry(final ORecordOperation txEntry, final OPhysicalPosition allocated, ORecordSerializer serializer) {

    final ORecord rec = txEntry.getRecord();
    if (txEntry.type != ORecordOperation.DELETED && !rec.isDirty())
      // NO OPERATION
      return;

    ORecordId rid = (ORecordId) rec.getIdentity();

    if (txEntry.type == ORecordOperation.UPDATED && rid.isNew())
      // OVERWRITE OPERATION AS CREATE
      txEntry.type = ORecordOperation.CREATED;

    ORecordSerializationContext.pushContext();
    try {
      final OCluster cluster = getClusterById(rid.getClusterId());

      if (cluster.getName().equals(OMetadataDefault.CLUSTER_INDEX_NAME) || cluster.getName()
          .equals(OMetadataDefault.CLUSTER_MANUAL_INDEX_NAME))
        // AVOID TO COMMIT INDEX STUFF
        return;

      switch (txEntry.type) {
      case ORecordOperation.LOADED:
        break;

      case ORecordOperation.CREATED: {

        final byte[] stream = serializer.toStream(rec, false);
        if (allocated != null) {
          final OPhysicalPosition ppos;
          final byte recordType = ORecordInternal.getRecordType(rec);
          ppos = doCreateRecord(rid, stream, rec.getVersion(), recordType, null, cluster, new OPhysicalPosition(recordType),
              allocated).getResult();

          ORecordInternal.setVersion(rec, ppos.recordVersion);
        } else {
          // USE -2 AS VERSION TO AVOID INCREMENTING THE VERSION
          final OStorageOperationResult<Integer> updateRes = updateRecord(rid, ORecordInternal.isContentChanged(rec), stream, -2,
              ORecordInternal.getRecordType(rec), -1, null);
          ORecordInternal.setVersion(rec, updateRes.getResult());
          if (updateRes.getModifiedRecordContent() != null)
            ORecordInternal.fill(rec, rid, updateRes.getResult(), updateRes.getModifiedRecordContent(), false);
        }

        break;
      }

      case ORecordOperation.UPDATED: {
        final byte[] stream = serializer.toStream(rec, false);

        final OStorageOperationResult<Integer> updateRes = doUpdateRecord(rid, ORecordInternal.isContentChanged(rec), stream,
            rec.getVersion(), ORecordInternal.getRecordType(rec), null, cluster);
        txEntry.setResultData(updateRes.getResult());
        ORecordInternal.setVersion(rec, updateRes.getResult());
        if (updateRes.getModifiedRecordContent() != null)
          ORecordInternal.fill(rec, rid, updateRes.getResult(), updateRes.getModifiedRecordContent(), false);

        break;
      }

      case ORecordOperation.DELETED: {
        if (rec instanceof ODocument)
          ORidBagDeleter.deleteAllRidBags((ODocument) rec);
        deleteRecord(rid, rec.getVersion(), -1, null);
        break;
      }

      default:
        throw new OStorageException("Unknown record operation " + txEntry.type);
      }
    } finally {
      ORecordSerializationContext.pullContext();
    }

    // RESET TRACKING
    if (rec instanceof ODocument && ((ODocument) rec).isTrackingChanges()) {
      ODocumentInternal.clearTrackData(((ODocument) rec));
    }

    ORecordInternal.unsetDirty(rec);
  }

  private void checkClusterSegmentIndexRange(final int iClusterId) {
    if (iClusterId < 0 || iClusterId > clusters.size() - 1)
      throw new IllegalArgumentException("Cluster segment #" + iClusterId + " does not exist in database '" + name + "'");
  }

  private OLogSequenceNumber restoreFromWAL() throws IOException {
    if (writeAheadLog == null) {
      OLogManager.instance().error(this, "Restore is not possible because write ahead logging is switched off.", null);
      return null;
    }

    if (writeAheadLog.begin() == null) {
      OLogManager.instance().error(this, "Restore is not possible because write ahead log is empty.", null);
      return null;
    }

    OLogManager.instance().info(this, "Looking for last checkpoint...");

    final OLogSequenceNumber end = writeAheadLog.end();
    if (end == null) {
      OLogManager.instance().errorNoDb(this, "WAL is empty, there is nothing not restore", null);
      return null;
    }

    writeAheadLog.addCutTillLimit(end);
    try {
      OLogSequenceNumber lastCheckPoint;
      try {
        lastCheckPoint = writeAheadLog.getLastCheckpoint();
      } catch (OWALPageBrokenException ignore) {
        lastCheckPoint = null;
      }

      if (lastCheckPoint == null) {
        OLogManager.instance().info(this, "Checkpoints are absent, the restore will start from the beginning.");
        return restoreFromBeginning();
      }

      OWALRecord checkPointRecord;
      try {
        checkPointRecord = writeAheadLog.read(lastCheckPoint);
      } catch (OWALPageBrokenException ignore) {
        checkPointRecord = null;
      }

      if (checkPointRecord == null) {
        OLogManager.instance().info(this, "Checkpoints are absent, the restore will start from the beginning.");
        return restoreFromBeginning();
      }

      if (checkPointRecord instanceof OFuzzyCheckpointStartRecord) {
        OLogManager.instance().info(this, "Found FUZZY checkpoint.");

        boolean fuzzyCheckPointIsComplete = checkFuzzyCheckPointIsComplete(lastCheckPoint);
        if (!fuzzyCheckPointIsComplete) {
          OLogManager.instance().warn(this, "FUZZY checkpoint is not complete.");

          OLogSequenceNumber previousCheckpoint = ((OFuzzyCheckpointStartRecord) checkPointRecord).getPreviousCheckpoint();
          checkPointRecord = null;

          if (previousCheckpoint != null)
            checkPointRecord = writeAheadLog.read(previousCheckpoint);

          if (checkPointRecord != null) {
            OLogManager.instance().warn(this, "Restore will start from the previous checkpoint.");
            return restoreFromCheckPoint((OAbstractCheckPointStartRecord) checkPointRecord);
          } else {
            OLogManager.instance().warn(this, "Restore will start from the beginning.");
            return restoreFromBeginning();
          }
        } else
          return restoreFromCheckPoint((OAbstractCheckPointStartRecord) checkPointRecord);
      }

      if (checkPointRecord instanceof OFullCheckpointStartRecord) {
        OLogManager.instance().info(this, "FULL checkpoint found.");
        boolean fullCheckPointIsComplete = checkFullCheckPointIsComplete(lastCheckPoint);
        if (!fullCheckPointIsComplete) {
          OLogManager.instance().warn(this, "FULL checkpoint has not completed.");

          OLogSequenceNumber previousCheckpoint = ((OFullCheckpointStartRecord) checkPointRecord).getPreviousCheckpoint();
          checkPointRecord = null;
          if (previousCheckpoint != null)
            checkPointRecord = writeAheadLog.read(previousCheckpoint);

          if (checkPointRecord != null) {
            OLogManager.instance().warn(this, "Restore will start from the previous checkpoint.");
            return restoreFromCheckPoint((OAbstractCheckPointStartRecord) checkPointRecord);
          } else {
            OLogManager.instance().warn(this, "Restore will start from the beginning.");
            return restoreFromBeginning();
          }
        } else
          return restoreFromCheckPoint((OAbstractCheckPointStartRecord) checkPointRecord);
      }

      throw new OStorageException("Unknown checkpoint record type " + checkPointRecord.getClass().getName());
    } finally {
      writeAheadLog.removeCutTillLimit(end);
    }
  }

  private boolean checkFullCheckPointIsComplete(OLogSequenceNumber lastCheckPoint) throws IOException {
    try {
      OLogSequenceNumber lsn = writeAheadLog.next(lastCheckPoint);

      while (lsn != null) {
        OWALRecord walRecord = writeAheadLog.read(lsn);
        if (walRecord instanceof OCheckpointEndRecord)
          return true;

        lsn = writeAheadLog.next(lsn);
      }
    } catch (OWALPageBrokenException ignore) {
      return false;
    }

    return false;
  }

  @Override
  public String incrementalBackup(String backupDirectory) throws UnsupportedOperationException {
    throw new UnsupportedOperationException("Incremental backup is supported only in enterprise version");
  }

  @Override
  public void restoreFromIncrementalBackup(String filePath) {
    throw new UnsupportedOperationException("Incremental backup is supported only in enterprise version");
  }

  private boolean checkFuzzyCheckPointIsComplete(OLogSequenceNumber lastCheckPoint) throws IOException {
    try {
      OLogSequenceNumber lsn = writeAheadLog.next(lastCheckPoint);

      while (lsn != null) {
        OWALRecord walRecord = writeAheadLog.read(lsn);
        if (walRecord instanceof OFuzzyCheckpointEndRecord)
          return true;

        lsn = writeAheadLog.next(lsn);
      }
    } catch (OWALPageBrokenException ignore) {
      return false;
    }

    return false;
  }

  private OLogSequenceNumber restoreFromCheckPoint(OAbstractCheckPointStartRecord checkPointRecord) throws IOException {
    if (checkPointRecord instanceof OFuzzyCheckpointStartRecord) {
      return restoreFromFuzzyCheckPoint((OFuzzyCheckpointStartRecord) checkPointRecord);
    }

    if (checkPointRecord instanceof OFullCheckpointStartRecord) {
      return restoreFromFullCheckPoint((OFullCheckpointStartRecord) checkPointRecord);
    }

    throw new OStorageException("Unknown checkpoint record type " + checkPointRecord.getClass().getName());
  }

  private OLogSequenceNumber restoreFromFullCheckPoint(OFullCheckpointStartRecord checkPointRecord) throws IOException {
    OLogManager.instance().info(this, "Data restore procedure from full checkpoint is started. Restore is performed from LSN %s",
        checkPointRecord.getLsn());

    final OLogSequenceNumber lsn = writeAheadLog.next(checkPointRecord.getLsn());
    return restoreFrom(lsn, writeAheadLog);
  }

  private OLogSequenceNumber restoreFromFuzzyCheckPoint(OFuzzyCheckpointStartRecord checkPointRecord) throws IOException {
    OLogManager.instance().infoNoDb(this, "Data restore procedure from FUZZY checkpoint is started.");
    OLogSequenceNumber flushedLsn = checkPointRecord.getFlushedLsn();

    if (flushedLsn.compareTo(writeAheadLog.begin()) < 0) {
      OLogManager.instance().errorNoDb(this,
          "Fuzzy checkpoint points to removed part of the log, " + "will try to restore data from the rest of the WAL", null);
      flushedLsn = writeAheadLog.begin();
    }

    return restoreFrom(flushedLsn, writeAheadLog);
  }

  private OLogSequenceNumber restoreFromBeginning() throws IOException {
    OLogManager.instance().info(this, "Data restore procedure is started.");
    OLogSequenceNumber lsn = writeAheadLog.begin();

    return restoreFrom(lsn, writeAheadLog);
  }

  @SuppressWarnings("WeakerAccess")
  protected OLogSequenceNumber restoreFrom(OLogSequenceNumber lsn, OWriteAheadLog writeAheadLog) throws IOException {
    OLogSequenceNumber logSequenceNumber = null;
    OModifiableBoolean atLeastOnePageUpdate = new OModifiableBoolean();

    long recordsProcessed = 0;

    final int reportBatchSize = OGlobalConfiguration.WAL_REPORT_AFTER_OPERATIONS_DURING_RESTORE.getValueAsInteger();
    final Map<OOperationUnitId, List<OWALRecord>> operationUnits = new HashMap<>();

    long lastReportTime = 0;

    try {
      while (lsn != null) {
        logSequenceNumber = lsn;

        OWALRecord walRecord = writeAheadLog.read(lsn);

        if (walRecord instanceof OAtomicUnitEndRecord) {
          OAtomicUnitEndRecord atomicUnitEndRecord = (OAtomicUnitEndRecord) walRecord;
          List<OWALRecord> atomicUnit = operationUnits.remove(atomicUnitEndRecord.getOperationUnitId());

          // in case of data restore from fuzzy checkpoint part of operations may be already flushed to the disk
          if (atomicUnit != null) {
            atomicUnit.add(walRecord);
            restoreAtomicUnit(atomicUnit, atLeastOnePageUpdate);
          }

        } else if (walRecord instanceof OAtomicUnitStartRecord) {
          List<OWALRecord> operationList = new ArrayList<>();

          assert !operationUnits.containsKey(((OAtomicUnitStartRecord) walRecord).getOperationUnitId());

          operationUnits.put(((OAtomicUnitStartRecord) walRecord).getOperationUnitId(), operationList);
          operationList.add(walRecord);
        } else if (walRecord instanceof OOperationUnitRecord) {
          OOperationUnitRecord operationUnitRecord = (OOperationUnitRecord) walRecord;

          List<OWALRecord> operationList = operationUnits.get(operationUnitRecord.getOperationUnitId());

          if (operationList == null || operationList.isEmpty()) {
            OLogManager.instance().errorNoDb(this, "'Start transaction' record is absent for atomic operation", null);

            if (operationList == null) {
              operationList = new ArrayList<>();
              operationUnits.put(operationUnitRecord.getOperationUnitId(), operationList);
            }
          }

          operationList.add(operationUnitRecord);
        } else if (walRecord instanceof ONonTxOperationPerformedWALRecord) {
          if (!wereNonTxOperationsPerformedInPreviousOpen) {
            OLogManager.instance().warnNoDb(this, "Non tx operation was used during data modification we will need index rebuild.");
            wereNonTxOperationsPerformedInPreviousOpen = true;
          }
        } else
          OLogManager.instance().warnNoDb(this, "Record %s will be skipped during data restore", walRecord);

        recordsProcessed++;

        final long currentTime = System.currentTimeMillis();
        if (reportBatchSize > 0 && recordsProcessed % reportBatchSize == 0
            || currentTime - lastReportTime > WAL_RESTORE_REPORT_INTERVAL) {
          OLogManager.instance()
              .infoNoDb(this, "%d operations were processed, current LSN is %s last LSN is %s", recordsProcessed, lsn,
                  writeAheadLog.end());
          lastReportTime = currentTime;
        }

        lsn = writeAheadLog.next(lsn);
      }

      OLogManager.instance()
          .infoNoDb(this, "There are %d unfinished atomic operations left, they will be rolled back", operationUnits.size());

      if (!operationUnits.isEmpty()) {
        for (List<OWALRecord> atomicOperation : operationUnits.values()) {
          revertAtomicUnit(atomicOperation, atLeastOnePageUpdate);
        }
      }
    } catch (OWALPageBrokenException e) {
      OLogManager.instance()
          .errorNoDb(this, "Data restore was paused because broken WAL page was found. The rest of changes will be rolled back.",
              e);
    } catch (RuntimeException e) {
      OLogManager.instance().errorNoDb(this,
          "Data restore was paused because of exception. The rest of changes will be rolled back and WAL files will be backed up."
              + " Please report issue about this exception to bug tracker and provide WAL files which are backed up in 'wal_backup' directory.",
          e);
      backUpWAL(e);
    }

    if (atLeastOnePageUpdate.getValue())
      return logSequenceNumber;

    return null;
  }

  private void backUpWAL(Exception e) {
    try {
      final File rootDir = new File(getConfiguration().getDirectory());
      final File backUpDir = new File(rootDir, "wal_backup");
      if (!backUpDir.exists()) {
        final boolean created = backUpDir.mkdir();
        if (!created) {
          OLogManager.instance().error(this, "Cannot create directory for backup files " + backUpDir.getAbsolutePath(), null);
          return;
        }
      }

      final Date date = new Date();
      final SimpleDateFormat dateFormat = new SimpleDateFormat("dd_MM_yy_HH_mm_ss");
      final String strDate = dateFormat.format(date);
      final String archiveName = "wal_backup_" + strDate + ".zip";
      final String metadataName = "wal_metadata_" + strDate + ".txt";

      final File archiveFile = new File(backUpDir, archiveName);
      if (!archiveFile.createNewFile()) {
        OLogManager.instance().error(this, "Cannot create backup file " + archiveFile.getAbsolutePath(), null);
        return;
      }

      try (final FileOutputStream archiveOutputStream = new FileOutputStream(archiveFile)) {
        try (final ZipOutputStream archiveZipOutputStream = new ZipOutputStream(new BufferedOutputStream(archiveOutputStream))) {

          final ZipEntry metadataEntry = new ZipEntry(metadataName);

          archiveZipOutputStream.putNextEntry(metadataEntry);

          final PrintWriter metadataFileWriter = new PrintWriter(new OutputStreamWriter(archiveZipOutputStream, "UTF-8"));
          metadataFileWriter.append("Storage name : ").append(getName()).append("\r\n");
          metadataFileWriter.append("Date : ").append(strDate).append("\r\n");
          metadataFileWriter.append("Stacktrace : \r\n");
          e.printStackTrace(metadataFileWriter);
          metadataFileWriter.flush();
          archiveZipOutputStream.closeEntry();

          final List<String> walPaths = ((ODiskWriteAheadLog) writeAheadLog).getWalFiles();
          for (String walSegment : walPaths) {
            archiveEntry(archiveZipOutputStream, walSegment);
          }

          archiveEntry(archiveZipOutputStream, ((ODiskWriteAheadLog) writeAheadLog).getWMRFile().toString());
        }
      }
    } catch (IOException ioe) {
      OLogManager.instance().error(this, "Error during WAL backup", ioe);
    }
  }

  private static void archiveEntry(ZipOutputStream archiveZipOutputStream, String walSegment) throws IOException {
    final File walFile = new File(walSegment);
    final ZipEntry walZipEntry = new ZipEntry(walFile.getName());
    archiveZipOutputStream.putNextEntry(walZipEntry);
    try {
      try (FileInputStream walInputStream = new FileInputStream(walFile)) {
        try (BufferedInputStream walBufferedInputStream = new BufferedInputStream(walInputStream)) {
          final byte[] buffer = new byte[1024];
          int readBytes;

          while ((readBytes = walBufferedInputStream.read(buffer)) > -1) {
            archiveZipOutputStream.write(buffer, 0, readBytes);
          }
        }
      }
    } finally {
      archiveZipOutputStream.closeEntry();
    }
  }

  private void revertAtomicUnit(List<OWALRecord> atomicUnit, OModifiableBoolean atLeastOnePageUpdate) throws IOException {
    final ListIterator<OWALRecord> recordsIterator = atomicUnit.listIterator(atomicUnit.size());

    while (recordsIterator.hasPrevious()) {
      final OWALRecord record = recordsIterator.previous();

      if (record instanceof OFileDeletedWALRecord) {
        OLogManager.instance().infoNoDb(this, "Deletion of file can not be rolled back");
      } else if (record instanceof OFileCreatedWALRecord) {
        final OFileCreatedWALRecord fileCreatedWALRecord = (OFileCreatedWALRecord) record;
        OLogManager.instance().infoNoDb(this, "File %s is going to be deleted", fileCreatedWALRecord.getFileName());

        if (writeCache.exists(fileCreatedWALRecord.getFileId())) {
          readCache.deleteFile(fileCreatedWALRecord.getFileId(), writeCache);
          OLogManager.instance().infoNoDb(this, "File %s was deleted", fileCreatedWALRecord.getFileName());
        } else {
          OLogManager.instance().infoNoDb(this, "File %d is absent and can not be deleted", fileCreatedWALRecord.getFileName());
        }
      } else if (record instanceof OUpdatePageRecord) {
        final OUpdatePageRecord updatePageRecord = (OUpdatePageRecord) record;

        long fileId = updatePageRecord.getFileId();
        if (!writeCache.exists(fileId)) {
          final String fileName = writeCache.restoreFileById(fileId);

          throw new OStorageException("File with id " + fileId + " and name " + fileName
              + " was deleted from storage, the rest of operations can not be restored");

        }

        final long pageIndex = updatePageRecord.getPageIndex();
        fileId = writeCache.externalFileId(writeCache.internalFileId(fileId));

        OCacheEntry cacheEntry = readCache.loadForWrite(fileId, pageIndex, true, writeCache, 1, false);
        if (cacheEntry == null) {
          //page may not exist because it was not flushed that is OK, we just go forward
          continue;
        }

        try {
          final ODurablePage durablePage = new ODurablePage(cacheEntry);
          durablePage.rollbackChanges(updatePageRecord.getChanges());
          durablePage.setLsn(updatePageRecord.getPrevLsn());
        } finally {
          readCache.releaseFromWrite(cacheEntry, writeCache);
        }

        atLeastOnePageUpdate.setValue(true);
      } else if (record instanceof OAtomicUnitStartRecord) {
        //noinspection UnnecessaryContinue
        continue;
      } else if (record instanceof OAtomicUnitEndRecord) {
        //noinspection UnnecessaryContinue
        continue;
      } else {
        OLogManager.instance()
            .errorNoDb(this, "Invalid WAL record type was passed %s. Given record will be skipped.", null, record.getClass());

        assert false : "Invalid WAL record type was passed " + record.getClass().getName();
      }
    }

  }

  @SuppressWarnings("WeakerAccess")
  protected void restoreAtomicUnit(List<OWALRecord> atomicUnit, OModifiableBoolean atLeastOnePageUpdate) throws IOException {
    assert atomicUnit.get(atomicUnit.size() - 1) instanceof OAtomicUnitEndRecord;

    for (OWALRecord walRecord : atomicUnit) {
      if (walRecord instanceof OFileDeletedWALRecord) {
        OFileDeletedWALRecord fileDeletedWALRecord = (OFileDeletedWALRecord) walRecord;
        if (writeCache.exists(fileDeletedWALRecord.getFileId()))
          readCache.deleteFile(fileDeletedWALRecord.getFileId(), writeCache);
      } else if (walRecord instanceof OFileCreatedWALRecord) {
        OFileCreatedWALRecord fileCreatedCreatedWALRecord = (OFileCreatedWALRecord) walRecord;

        if (!writeCache.exists(fileCreatedCreatedWALRecord.getFileName())) {
          readCache.addFile(fileCreatedCreatedWALRecord.getFileName(), fileCreatedCreatedWALRecord.getFileId(), writeCache);
        }
      } else if (walRecord instanceof OUpdatePageRecord) {
        final OUpdatePageRecord updatePageRecord = (OUpdatePageRecord) walRecord;

        long fileId = updatePageRecord.getFileId();
        if (!writeCache.exists(fileId)) {
          String fileName = writeCache.restoreFileById(fileId);

          if (fileName == null) {
            throw new OStorageException(
                "File with id " + fileId + " was deleted from storage, the rest of operations can not be restored");
          } else {
            OLogManager.instance().warn(this, "Previously deleted file with name " + fileName
                + " was deleted but new empty file was added to continue restore process");
          }
        }

        final long pageIndex = updatePageRecord.getPageIndex();
        fileId = writeCache.externalFileId(writeCache.internalFileId(fileId));

        OCacheEntry cacheEntry = readCache.loadForWrite(fileId, pageIndex, true, writeCache, 1, false);
        if (cacheEntry == null) {
          do {
            if (cacheEntry != null)
              readCache.releaseFromWrite(cacheEntry, writeCache);

            cacheEntry = readCache.allocateNewPage(fileId, writeCache, false);
          } while (cacheEntry.getPageIndex() != pageIndex);
        }

        try {
          ODurablePage durablePage = new ODurablePage(cacheEntry);
          durablePage.restoreChanges(updatePageRecord.getChanges());
          durablePage.setLsn(updatePageRecord.getLsn());
        } finally {
          readCache.releaseFromWrite(cacheEntry, writeCache);
        }

        atLeastOnePageUpdate.setValue(true);
      } else if (walRecord instanceof OAtomicUnitStartRecord) {
        //noinspection UnnecessaryContinue
        continue;
      } else if (walRecord instanceof OAtomicUnitEndRecord) {
        //noinspection UnnecessaryContinue
        continue;
      } else {
        OLogManager.instance()
            .error(this, "Invalid WAL record type was passed %s. Given record will be skipped.", null, walRecord.getClass());

        assert false : "Invalid WAL record type was passed " + walRecord.getClass().getName();
      }
    }
  }

  /**
   * Method which is called before any data modification operation to check alarm conditions such as: <ol> <li>Low disk space</li>
   * <li>Exception during data flush in background threads</li> <li>Broken files</li> </ol>
   * If one of those conditions are satisfied data modification operation is aborted and storage is switched in "read only" mode.
   */
  private void checkLowDiskSpaceRequestsAndReadOnlyConditions() {
    if (transaction.get() != null)
      return;

    if (lowDiskSpace != null) {
      if (checkpointInProgress.compareAndSet(false, true)) {
        try {
          if (writeCache.checkLowDiskSpace()) {

            OLogManager.instance().error(this, "Not enough disk space, force sync will be called", null);
            synch();

            if (writeCache.checkLowDiskSpace()) {
              throw new OLowDiskSpaceException("Error occurred while executing a write operation to database '" + name
                  + "' due to limited free space on the disk (" + (lowDiskSpace.freeSpace / (1024 * 1024))
                  + " MB). The database is now working in read-only mode."
                  + " Please close the database (or stop OrientDB), make room on your hard drive and then reopen the database. "
                  + "The minimal required space is " + (lowDiskSpace.requiredSpace / (1024 * 1024)) + " MB. "
                  + "Required space is now set to " + getConfiguration().getContextConfiguration()
                  .getValueAsInteger(OGlobalConfiguration.DISK_CACHE_FREE_SPACE_LIMIT)
                  + "MB (you can change it by setting parameter " + OGlobalConfiguration.DISK_CACHE_FREE_SPACE_LIMIT.getKey()
                  + ") .");
            } else {
              lowDiskSpace = null;
            }
          } else
            lowDiskSpace = null;
        } catch (IOException e) {
          throw OException.wrapException(new OStorageException("Error during low disk space handling"), e);
        } finally {
          checkpointInProgress.set(false);
        }
      }
    }

    checkReadOnlyConditions();
  }

  public void checkReadOnlyConditions() {
    if (dataFlushException != null) {
      throw OException.wrapException(new OStorageException(
              "Error in data flush background thread, please restart database and send full stack trace inside of bug report"),
          dataFlushException);
    }

    if (!brokenPages.isEmpty()) {
      //order pages by file and index
      final Map<String, SortedSet<Long>> pagesByFile = new HashMap<>();

      for (OPair<String, Long> brokenPage : brokenPages) {
        final SortedSet<Long> sortedPages = pagesByFile.computeIfAbsent(brokenPage.key, (fileName) -> new TreeSet<>());
        sortedPages.add(brokenPage.value);
      }

      final StringBuilder brokenPagesList = new StringBuilder();
      brokenPagesList.append("[");

      for (String fileName : pagesByFile.keySet()) {
        brokenPagesList.append('\'').append(fileName).append("' :");

        final SortedSet<Long> pageIndexes = pagesByFile.get(fileName);
        final long lastPage = pageIndexes.last();

        for (Long pageIndex : pagesByFile.get(fileName)) {
          brokenPagesList.append(pageIndex);
          if (pageIndex != lastPage) {
            brokenPagesList.append(", ");
          }
        }

        brokenPagesList.append(";");
      }
      brokenPagesList.append("]");

      throw new OPageIsBrokenException("Following files and pages are detected to be broken " + brokenPagesList + ", storage is "
          + "switched to 'read only' mode. Any modification operations are prohibited. "
          + "To restore database and make it fully operational you may export and import database " + "to and from JSON.");

    }

    if (jvmError.get() != null) {
      throw new OJVMErrorException("JVM error '" + jvmError.get().getClass().getSimpleName() + " : " + jvmError.get().getMessage()
          + "' occurred during data processing, storage is switched to 'read-only' mode. "
          + "To prevent this exception please restart the JVM and check data consistency by calling of 'check database' "
          + "command from database console.");
    }

  }

  @SuppressWarnings("unused")
  public void setStorageConfigurationUpdateListener(OStorageConfigurationUpdateListener storageConfigurationUpdateListener) {
    stateLock.acquireWriteLock();
    try {
      checkOpenness();
      ((OStorageConfigurationImpl) configuration).setConfigurationUpdateListener(storageConfigurationUpdateListener);
    } finally {
      stateLock.releaseWriteLock();
    }
  }

  private static class ORIDOLockManager extends OComparableLockManager<ORID> {
    ORIDOLockManager() {
      super(true, -1);
    }

    @Override
    protected ORID getImmutableResourceId(ORID iResourceId) {
      return new ORecordId(iResourceId);
    }
  }

  @SuppressWarnings("unused")
  protected static Map<Integer, List<ORecordId>> getRidsGroupedByCluster(final Collection<ORecordId> iRids) {
    final Map<Integer, List<ORecordId>> ridsPerCluster = new HashMap<>();
    for (ORecordId rid : iRids) {
      List<ORecordId> rids = ridsPerCluster.computeIfAbsent(rid.getClusterId(), k -> new ArrayList<>(iRids.size()));
      rids.add(rid);
    }
    return ridsPerCluster;
  }

  private static void lockIndexes(final TreeMap<String, OTransactionIndexChanges> indexes) {
    for (OTransactionIndexChanges changes : indexes.values()) {
      assert changes.changesPerKey instanceof TreeMap;

      final OIndexInternal<?> index = changes.getAssociatedIndex();

      final List<Object> orderedIndexNames = new ArrayList<>(changes.changesPerKey.keySet());
      if (orderedIndexNames.size() > 1)
        orderedIndexNames.sort((o1, o2) -> {
          String i1 = index.getIndexNameByKey(o1);
          String i2 = index.getIndexNameByKey(o2);
          return i1.compareTo(i2);
        });

      boolean fullyLocked = false;
      for (Object key : orderedIndexNames)
        if (index.acquireAtomicExclusiveLock(key)) {
          fullyLocked = true;
          break;
        }
      if (!fullyLocked && !changes.nullKeyChanges.entries.isEmpty())
        index.acquireAtomicExclusiveLock(null);
    }
  }

  private static void lockClusters(final TreeMap<Integer, OCluster> clustersToLock) {
    for (OCluster cluster : clustersToLock.values())
      cluster.acquireAtomicExclusiveLock();
  }

  private void lockRidBags(final TreeMap<Integer, OCluster> clusters, final TreeMap<String, OTransactionIndexChanges> indexes,
      OIndexManager manager) {
    final OAtomicOperation atomicOperation = atomicOperationsManager.getCurrentOperation();

    for (Integer clusterId : clusters.keySet())
      atomicOperationsManager
          .acquireExclusiveLockTillOperationComplete(atomicOperation, OSBTreeCollectionManagerAbstract.generateLockName(clusterId));

    for (Map.Entry<String, OTransactionIndexChanges> entry : indexes.entrySet()) {
      final String indexName = entry.getKey();
      final OIndexInternal<?> index = entry.getValue().resolveAssociatedIndex(indexName, manager);

      if (!index.isUnique())
        atomicOperationsManager
            .acquireExclusiveLockTillOperationComplete(atomicOperation, OIndexRIDContainerSBTree.generateLockName(indexName));
    }
  }

  private void registerProfilerHooks() {
    Orient.instance().getProfiler()
        .registerHookValue("db." + this.name + ".createRecord", "Number of created records", OProfiler.METRIC_TYPE.COUNTER,
            new AtomicLongOProfilerHookValue(recordCreated), "db.*.createRecord");

    Orient.instance().getProfiler()
        .registerHookValue("db." + this.name + ".readRecord", "Number of read records", OProfiler.METRIC_TYPE.COUNTER,
            new AtomicLongOProfilerHookValue(recordRead), "db.*.readRecord");

    Orient.instance().getProfiler()
        .registerHookValue("db." + this.name + ".updateRecord", "Number of updated records", OProfiler.METRIC_TYPE.COUNTER,
            new AtomicLongOProfilerHookValue(recordUpdated), "db.*.updateRecord");

    Orient.instance().getProfiler()
        .registerHookValue("db." + this.name + ".deleteRecord", "Number of deleted records", OProfiler.METRIC_TYPE.COUNTER,
            new AtomicLongOProfilerHookValue(recordDeleted), "db.*.deleteRecord");

    Orient.instance().getProfiler()
        .registerHookValue("db." + this.name + ".scanRecord", "Number of read scanned", OProfiler.METRIC_TYPE.COUNTER,
            new AtomicLongOProfilerHookValue(recordScanned), "db.*.scanRecord");

    Orient.instance().getProfiler()
        .registerHookValue("db." + this.name + ".recyclePosition", "Number of recycled records", OProfiler.METRIC_TYPE.COUNTER,
            new AtomicLongOProfilerHookValue(recordRecycled), "db.*.recyclePosition");

    Orient.instance().getProfiler()
        .registerHookValue("db." + this.name + ".conflictRecord", "Number of conflicts during updating and deleting records",
            OProfiler.METRIC_TYPE.COUNTER, new AtomicLongOProfilerHookValue(recordConflict), "db.*.conflictRecord");

    Orient.instance().getProfiler()
        .registerHookValue("db." + this.name + ".txBegun", "Number of transactions begun", OProfiler.METRIC_TYPE.COUNTER,
            new AtomicLongOProfilerHookValue(txBegun), "db.*.txBegun");

    Orient.instance().getProfiler()
        .registerHookValue("db." + this.name + ".txCommit", "Number of committed transactions", OProfiler.METRIC_TYPE.COUNTER,
            new AtomicLongOProfilerHookValue(txCommit), "db.*.txCommit");

    Orient.instance().getProfiler()
        .registerHookValue("db." + this.name + ".txRollback", "Number of rolled back transactions", OProfiler.METRIC_TYPE.COUNTER,
            new AtomicLongOProfilerHookValue(txRollback), "db.*.txRollback");
  }

  protected RuntimeException logAndPrepareForRethrow(RuntimeException runtimeException) {
    if (!(runtimeException instanceof OHighLevelException || runtimeException instanceof ONeedRetryException))
      OLogManager.instance()
          .errorStorage(this, "Exception `%08X` in storage `%s`: %s", runtimeException, System.identityHashCode(runtimeException),
              getURL(), OConstants.getVersion());
    return runtimeException;
  }

  protected Error logAndPrepareForRethrow(Error error) {
    return logAndPrepareForRethrow(error, true);
  }

  private Error logAndPrepareForRethrow(Error error, boolean putInReadOnlyMode) {
    if (!(error instanceof OHighLevelException))
      OLogManager.instance()
          .errorStorage(this, "Exception `%08X` in storage `%s`: %s", error, System.identityHashCode(error), getURL(),
              OConstants.getVersion());

    if (putInReadOnlyMode) {
      handleJVMError(error);
    }

    return error;
  }

  protected RuntimeException logAndPrepareForRethrow(Throwable throwable) {
    if (!(throwable instanceof OHighLevelException || throwable instanceof ONeedRetryException))
      OLogManager.instance()
          .errorStorage(this, "Exception `%08X` in storage `%s`: %s", throwable, System.identityHashCode(throwable), getURL(),
              OConstants.getVersion());
    return new RuntimeException(throwable);
  }

  private OInvalidIndexEngineIdException logAndPrepareForRethrow(OInvalidIndexEngineIdException exception) {
    OLogManager.instance()
        .errorStorage(this, "Exception `%08X` in storage `%s` : %s", exception, System.identityHashCode(exception), getURL(),
            OConstants.getVersion());
    return exception;
  }

  private static class FuzzyCheckpointThreadFactory implements ThreadFactory {
    @Override
    public Thread newThread(Runnable r) {
      Thread thread = new Thread(storageThreadGroup, r);
      thread.setDaemon(true);
      thread.setUncaughtExceptionHandler(new OUncaughtExceptionHandler());
      return thread;
    }
  }

  private final class WALVacuum implements Runnable {

    WALVacuum() {
    }

    @Override
    public void run() {
      stateLock.acquireReadLock();
      try {
        if (status == STATUS.CLOSED) {
          return;
        }

        final long[] nonActiveSegments = writeAheadLog.nonActiveSegments();
        if (nonActiveSegments.length == 0) {
          return;
        }

        long flushTillSegmentId;
        if (nonActiveSegments.length == 1) {
          flushTillSegmentId = writeAheadLog.activeSegment();
        } else {
          flushTillSegmentId = (nonActiveSegments[0] + nonActiveSegments[nonActiveSegments.length - 1]) / 2;
        }

        long minDirtySegment;
        do {
          writeCache.flushTillSegment(flushTillSegmentId);

          //we should take min lsn BEFORE min write cache LSN call
          //to avoid case when new data are changed before call
          OLogSequenceNumber endLSN = writeAheadLog.end();
          OLogSequenceNumber minDirtyLSN = writeCache.getMinimalNotFlushedLSN();

          if (minDirtyLSN == null) {
            minDirtySegment = endLSN.getSegment();
          } else {
            minDirtySegment = minDirtyLSN.getSegment();
          }
        } while (minDirtySegment < flushTillSegmentId);

        writeCache.makeFuzzyCheckpoint(minDirtySegment);

      } catch (Exception e) {
        dataFlushException = e;
        OLogManager.instance().error(this, "Error during flushing of data for fuzzy checkpoint", e);
      } finally {
        stateLock.releaseReadLock();
        walVacuumInProgress.set(false);
      }
    }
  }

  @Override
  public OStorageConfiguration getConfiguration() {
    return configuration;
  }

  @Override
  public void setSchemaRecordId(String schemaRecordId) {
    checkOpenness();
    stateLock.acquireWriteLock();
    try {
      checkOpenness();

      final OStorageConfigurationImpl storageConfiguration = (OStorageConfigurationImpl) configuration;
      storageConfiguration.setSchemaRecordId(schemaRecordId);
      storageConfiguration.update();
    } catch (RuntimeException ee) {
      throw logAndPrepareForRethrow(ee);
    } catch (Error ee) {
      throw logAndPrepareForRethrow(ee);
    } catch (Throwable t) {
      throw logAndPrepareForRethrow(t);
    } finally {
      stateLock.releaseWriteLock();
    }
  }

  @Override
  public void setDateFormat(String dateFormat) {
    checkOpenness();
    stateLock.acquireWriteLock();
    try {
      checkOpenness();

      final OStorageConfigurationImpl storageConfiguration = (OStorageConfigurationImpl) configuration;
      storageConfiguration.setDateFormat(dateFormat);
      storageConfiguration.update();
    } catch (RuntimeException ee) {
      throw logAndPrepareForRethrow(ee);
    } catch (Error ee) {
      throw logAndPrepareForRethrow(ee);
    } catch (Throwable t) {
      throw logAndPrepareForRethrow(t);
    } finally {
      stateLock.releaseWriteLock();
    }

  }

  @Override
  public void setTimeZone(TimeZone timeZoneValue) {
    checkOpenness();
    stateLock.acquireWriteLock();
    try {
      checkOpenness();

      final OStorageConfigurationImpl storageConfiguration = (OStorageConfigurationImpl) configuration;
      storageConfiguration.setTimeZone(timeZoneValue);
      storageConfiguration.update();
    } catch (RuntimeException ee) {
      throw logAndPrepareForRethrow(ee);
    } catch (Error ee) {
      throw logAndPrepareForRethrow(ee);
    } catch (Throwable t) {
      throw logAndPrepareForRethrow(t);
    } finally {
      stateLock.releaseWriteLock();
    }

  }

  @Override
  public void setLocaleLanguage(String locale) {
    checkOpenness();
    stateLock.acquireWriteLock();
    try {
      checkOpenness();

      final OStorageConfigurationImpl storageConfiguration = (OStorageConfigurationImpl) configuration;
      storageConfiguration.setLocaleLanguage(locale);
      storageConfiguration.update();
    } catch (RuntimeException ee) {
      throw logAndPrepareForRethrow(ee);
    } catch (Error ee) {
      throw logAndPrepareForRethrow(ee);
    } catch (Throwable t) {
      throw logAndPrepareForRethrow(t);
    } finally {
      stateLock.releaseWriteLock();
    }

  }

  @Override
  public void setCharset(String charset) {
    checkOpenness();
    stateLock.acquireWriteLock();
    try {
      checkOpenness();

      final OStorageConfigurationImpl storageConfiguration = (OStorageConfigurationImpl) configuration;
      storageConfiguration.setCharset(charset);
      storageConfiguration.update();
    } catch (RuntimeException ee) {
      throw logAndPrepareForRethrow(ee);
    } catch (Error ee) {
      throw logAndPrepareForRethrow(ee);
    } catch (Throwable t) {
      throw logAndPrepareForRethrow(t);
    } finally {
      stateLock.releaseWriteLock();
    }
  }

  @Override
  public void setIndexMgrRecordId(String indexMgrRecordId) {
    checkOpenness();
    stateLock.acquireWriteLock();
    try {
      checkOpenness();

      final OStorageConfigurationImpl storageConfiguration = (OStorageConfigurationImpl) configuration;
      storageConfiguration.setIndexMgrRecordId(indexMgrRecordId);
      storageConfiguration.update();
    } catch (RuntimeException ee) {
      throw logAndPrepareForRethrow(ee);
    } catch (Error ee) {
      throw logAndPrepareForRethrow(ee);
    } catch (Throwable t) {
      throw logAndPrepareForRethrow(t);
    } finally {
      stateLock.releaseWriteLock();
    }
  }

  @Override
  public void setDateTimeFormat(String dateTimeFormat) {
    checkOpenness();
    stateLock.acquireWriteLock();
    try {
      checkOpenness();

      final OStorageConfigurationImpl storageConfiguration = (OStorageConfigurationImpl) configuration;
      storageConfiguration.setDateTimeFormat(dateTimeFormat);
      storageConfiguration.update();
    } catch (RuntimeException ee) {
      throw logAndPrepareForRethrow(ee);
    } catch (Error ee) {
      throw logAndPrepareForRethrow(ee);
    } catch (Throwable t) {
      throw logAndPrepareForRethrow(t);
    } finally {
      stateLock.releaseWriteLock();
    }
  }

  @Override
  public void setLocaleCountry(String localeCountry) {
    checkOpenness();
    stateLock.acquireWriteLock();
    try {
      checkOpenness();

      final OStorageConfigurationImpl storageConfiguration = (OStorageConfigurationImpl) configuration;
      storageConfiguration.setLocaleCountry(localeCountry);
      storageConfiguration.update();
    } catch (RuntimeException ee) {
      throw logAndPrepareForRethrow(ee);
    } catch (Error ee) {
      throw logAndPrepareForRethrow(ee);
    } catch (Throwable t) {
      throw logAndPrepareForRethrow(t);
    } finally {
      stateLock.releaseWriteLock();
    }
  }

  @Override
  public void setClusterSelection(String clusterSelection) {
    checkOpenness();
    stateLock.acquireWriteLock();
    try {
      checkOpenness();

      final OStorageConfigurationImpl storageConfiguration = (OStorageConfigurationImpl) configuration;
      storageConfiguration.setClusterSelection(clusterSelection);
      storageConfiguration.update();
    } catch (RuntimeException ee) {
      throw logAndPrepareForRethrow(ee);
    } catch (Error ee) {
      throw logAndPrepareForRethrow(ee);
    } catch (Throwable t) {
      throw logAndPrepareForRethrow(t);
    } finally {
      stateLock.releaseWriteLock();
    }
  }

  @Override
  public void setMinimumClusters(int minimumClusters) {
    checkOpenness();
    stateLock.acquireWriteLock();
    try {
      checkOpenness();

      final OStorageConfigurationImpl storageConfiguration = (OStorageConfigurationImpl) configuration;
      storageConfiguration.setMinimumClusters(minimumClusters);
      storageConfiguration.update();
    } catch (RuntimeException ee) {
      throw logAndPrepareForRethrow(ee);
    } catch (Error ee) {
      throw logAndPrepareForRethrow(ee);
    } catch (Throwable t) {
      throw logAndPrepareForRethrow(t);
    } finally {
      stateLock.releaseWriteLock();
    }
  }

  @Override
  public void setValidation(boolean validation) {
    checkOpenness();
    stateLock.acquireWriteLock();
    try {
      checkOpenness();

      final OStorageConfigurationImpl storageConfiguration = (OStorageConfigurationImpl) configuration;
      storageConfiguration.setValidation(validation);
      storageConfiguration.update();
    } catch (RuntimeException ee) {
      throw logAndPrepareForRethrow(ee);
    } catch (Error ee) {
      throw logAndPrepareForRethrow(ee);
    } catch (Throwable t) {
      throw logAndPrepareForRethrow(t);
    } finally {
      stateLock.releaseWriteLock();
    }

  }

  @Override
  public void removeProperty(String property) {
    checkOpenness();
    stateLock.acquireWriteLock();
    try {
      checkOpenness();

      final OStorageConfigurationImpl storageConfiguration = (OStorageConfigurationImpl) configuration;
      storageConfiguration.removeProperty(property);
      storageConfiguration.update();
    } catch (RuntimeException ee) {
      throw logAndPrepareForRethrow(ee);
    } catch (Error ee) {
      throw logAndPrepareForRethrow(ee);
    } catch (Throwable t) {
      throw logAndPrepareForRethrow(t);
    } finally {
      stateLock.releaseWriteLock();
    }

  }

  @Override
  public void setProperty(String property, String value) {
    checkOpenness();

    stateLock.acquireWriteLock();
    try {
      checkOpenness();

      final OStorageConfigurationImpl storageConfiguration = (OStorageConfigurationImpl) configuration;
      storageConfiguration.setProperty(property, value);
      storageConfiguration.update();
    } catch (RuntimeException ee) {
      throw logAndPrepareForRethrow(ee);
    } catch (Error ee) {
      throw logAndPrepareForRethrow(ee);
    } catch (Throwable t) {
      throw logAndPrepareForRethrow(t);
    } finally {
      stateLock.releaseWriteLock();
    }
  }

  @Override
  public void setRecordSerializer(String recordSerializer, int version) {
    checkOpenness();

    stateLock.acquireWriteLock();
    try {
      checkOpenness();

      final OStorageConfigurationImpl storageConfiguration = (OStorageConfigurationImpl) configuration;
      storageConfiguration.setRecordSerializer(recordSerializer);
      storageConfiguration.setRecordSerializerVersion(version);

      storageConfiguration.update();
    } catch (RuntimeException ee) {
      throw logAndPrepareForRethrow(ee);
    } catch (Error ee) {
      throw logAndPrepareForRethrow(ee);
    } catch (Throwable t) {
      throw logAndPrepareForRethrow(t);
    } finally {
      stateLock.releaseWriteLock();
    }

  }

  @Override
  public void clearProperties() {
    checkOpenness();

    stateLock.acquireWriteLock();
    try {
      checkOpenness();

      final OStorageConfigurationImpl storageConfiguration = (OStorageConfigurationImpl) configuration;
      storageConfiguration.clearProperties();
      storageConfiguration.update();
    } catch (RuntimeException ee) {
      throw logAndPrepareForRethrow(ee);
    } catch (Error ee) {
      throw logAndPrepareForRethrow(ee);
    } catch (Throwable t) {
      throw logAndPrepareForRethrow(t);
    } finally {
      stateLock.releaseWriteLock();
    }
  }
}<|MERGE_RESOLUTION|>--- conflicted
+++ resolved
@@ -990,13 +990,8 @@
    * output stream. In output stream will be included all thw records which were updated/deleted/created since passed in LSN till
    * the current moment. Deleted records are written in output stream first, then created/updated records. All records are sorted by
    * record id. Data format: <ol> <li>Amount of records (single entry) - 8 bytes</li> <li>Record's cluster id - 4 bytes</li>
-<<<<<<< HEAD
-   * <li>Record's cluster position - 8 bytes</li> <li>Delete flag, 1 if record is deleted - 1 byte</li> <li>Record version , only if
-   * record is not deleted - 4 bytes</li> <li>Record type, only if record is not deleted - 1 byte</li> <li>Length of binary
-=======
    * <li>Record's cluster position - 8 bytes</li> <li>Delete flag, 1 if record is deleted - 1 byte</li> <li>Record version , only
    * if record is not deleted - 4 bytes</li> <li>Record type, only if record is not deleted - 1 byte</li> <li>Length of binary
->>>>>>> a8479829
    * presentation of record, only if record is not deleted - 4 bytes</li> <li>Binary presentation of the record, only if record is
    * not deleted - length of content is provided in above entity</li> </ol>
    *
