/*
 *
 *  *  Copyright 2010-2016 OrientDB LTD (http://orientdb.com)
 *  *
 *  *  Licensed under the Apache License, Version 2.0 (the "License");
 *  *  you may not use this file except in compliance with the License.
 *  *  You may obtain a copy of the License at
 *  *
 *  *       http://www.apache.org/licenses/LICENSE-2.0
 *  *
 *  *  Unless required by applicable law or agreed to in writing, software
 *  *  distributed under the License is distributed on an "AS IS" BASIS,
 *  *  WITHOUT WARRANTIES OR CONDITIONS OF ANY KIND, either express or implied.
 *  *  See the License for the specific language governing permissions and
 *  *  limitations under the License.
 *  *
 *  * For more information: http://orientdb.com
 *
 */

package com.orientechnologies.orient.core.storage.impl.local;

import com.orientechnologies.common.concur.ONeedRetryException;
import com.orientechnologies.common.concur.lock.OComparableLockManager;
import com.orientechnologies.common.concur.lock.OLockManager;
import com.orientechnologies.common.concur.lock.OModificationOperationProhibitedException;
import com.orientechnologies.common.concur.lock.OPartitionedLockManager;
import com.orientechnologies.common.exception.OException;
import com.orientechnologies.common.exception.OHighLevelException;
import com.orientechnologies.common.io.OIOException;
import com.orientechnologies.common.log.OLogManager;
import com.orientechnologies.common.profiler.AtomicLongOProfilerHookValue;
import com.orientechnologies.common.profiler.OProfiler;
import com.orientechnologies.common.serialization.types.OBinarySerializer;
import com.orientechnologies.common.serialization.types.OIntegerSerializer;
import com.orientechnologies.common.serialization.types.OUTF8Serializer;
import com.orientechnologies.common.thread.OScheduledThreadPoolExecutorWithLogging;
import com.orientechnologies.common.types.OModifiableBoolean;
import com.orientechnologies.common.util.OCallable;
import com.orientechnologies.common.util.OCommonConst;
import com.orientechnologies.common.util.OPair;
import com.orientechnologies.common.util.OUncaughtExceptionHandler;
import com.orientechnologies.orient.core.OConstants;
import com.orientechnologies.orient.core.Orient;
import com.orientechnologies.orient.core.command.OCommandExecutor;
import com.orientechnologies.orient.core.command.OCommandManager;
import com.orientechnologies.orient.core.command.OCommandOutputListener;
import com.orientechnologies.orient.core.command.OCommandRequestText;
import com.orientechnologies.orient.core.config.OContextConfiguration;
import com.orientechnologies.orient.core.config.OGlobalConfiguration;
import com.orientechnologies.orient.core.config.OStorageClusterConfiguration;
import com.orientechnologies.orient.core.config.OStorageConfiguration;
import com.orientechnologies.orient.core.config.OStorageConfigurationImpl;
import com.orientechnologies.orient.core.config.OStorageConfigurationUpdateListener;
import com.orientechnologies.orient.core.conflict.ORecordConflictStrategy;
import com.orientechnologies.orient.core.db.ODatabaseDocumentInternal;
import com.orientechnologies.orient.core.db.ODatabaseListener;
import com.orientechnologies.orient.core.db.ODatabaseRecordThreadLocal;
import com.orientechnologies.orient.core.db.record.OCurrentStorageComponentsFactory;
import com.orientechnologies.orient.core.db.record.ORecordOperation;
import com.orientechnologies.orient.core.db.record.ridbag.ORidBagDeleter;
import com.orientechnologies.orient.core.encryption.OEncryption;
import com.orientechnologies.orient.core.encryption.OEncryptionFactory;
import com.orientechnologies.orient.core.encryption.impl.ONothingEncryption;
import com.orientechnologies.orient.core.exception.OCommandExecutionException;
import com.orientechnologies.orient.core.exception.OConcurrentCreateException;
import com.orientechnologies.orient.core.exception.OConcurrentModificationException;
import com.orientechnologies.orient.core.exception.OConfigurationException;
import com.orientechnologies.orient.core.exception.ODatabaseException;
import com.orientechnologies.orient.core.exception.OFastConcurrentModificationException;
import com.orientechnologies.orient.core.exception.OInvalidIndexEngineIdException;
import com.orientechnologies.orient.core.exception.OJVMErrorException;
import com.orientechnologies.orient.core.exception.OLowDiskSpaceException;
import com.orientechnologies.orient.core.exception.OPageIsBrokenException;
import com.orientechnologies.orient.core.exception.ORecordNotFoundException;
import com.orientechnologies.orient.core.exception.ORetryQueryException;
import com.orientechnologies.orient.core.exception.OStorageException;
import com.orientechnologies.orient.core.exception.OStorageExistsException;
import com.orientechnologies.orient.core.id.ORID;
import com.orientechnologies.orient.core.id.ORecordId;
import com.orientechnologies.orient.core.index.OIndex;
import com.orientechnologies.orient.core.index.OIndexAbstract;
import com.orientechnologies.orient.core.index.OIndexCursor;
import com.orientechnologies.orient.core.index.OIndexDefinition;
import com.orientechnologies.orient.core.index.OIndexException;
import com.orientechnologies.orient.core.index.OIndexInternal;
import com.orientechnologies.orient.core.index.OIndexKeyCursor;
import com.orientechnologies.orient.core.index.OIndexKeyUpdater;
import com.orientechnologies.orient.core.index.OIndexManager;
import com.orientechnologies.orient.core.index.OIndexes;
import com.orientechnologies.orient.core.index.ORuntimeKeyIndexDefinition;
import com.orientechnologies.orient.core.index.engine.OBaseIndexEngine;
import com.orientechnologies.orient.core.index.engine.OIndexEngine;
import com.orientechnologies.orient.core.index.engine.OMultiValueIndexEngine;
import com.orientechnologies.orient.core.index.engine.OSingleValueIndexEngine;
import com.orientechnologies.orient.core.index.engine.OV1IndexEngine;
import com.orientechnologies.orient.core.index.engine.v1.OCellBTreeMultiValueIndexEngine;
import com.orientechnologies.orient.core.index.engine.v1.OCellBTreeSingleValueIndexEngine;
import com.orientechnologies.orient.core.metadata.OMetadataDefault;
import com.orientechnologies.orient.core.metadata.schema.OImmutableClass;
import com.orientechnologies.orient.core.metadata.schema.OType;
import com.orientechnologies.orient.core.metadata.security.OSecurityUser;
import com.orientechnologies.orient.core.metadata.security.OToken;
import com.orientechnologies.orient.core.query.OQueryAbstract;
import com.orientechnologies.orient.core.record.ORecord;
import com.orientechnologies.orient.core.record.ORecordInternal;
import com.orientechnologies.orient.core.record.ORecordVersionHelper;
import com.orientechnologies.orient.core.record.impl.OBlob;
import com.orientechnologies.orient.core.record.impl.ODocument;
import com.orientechnologies.orient.core.record.impl.ODocumentInternal;
import com.orientechnologies.orient.core.serialization.serializer.binary.impl.index.OCompositeKeySerializer;
import com.orientechnologies.orient.core.serialization.serializer.binary.impl.index.OSimpleKeySerializer;
import com.orientechnologies.orient.core.serialization.serializer.record.ORecordSerializer;
import com.orientechnologies.orient.core.storage.OCluster;
import com.orientechnologies.orient.core.storage.OIdentifiableStorage;
import com.orientechnologies.orient.core.storage.OPhysicalPosition;
import com.orientechnologies.orient.core.storage.ORawBuffer;
import com.orientechnologies.orient.core.storage.ORecordCallback;
import com.orientechnologies.orient.core.storage.ORecordMetadata;
import com.orientechnologies.orient.core.storage.OStorageAbstract;
import com.orientechnologies.orient.core.storage.OStorageOperationResult;
import com.orientechnologies.orient.core.storage.cache.OCacheEntry;
import com.orientechnologies.orient.core.storage.cache.OPageDataVerificationError;
import com.orientechnologies.orient.core.storage.cache.OReadCache;
import com.orientechnologies.orient.core.storage.cache.OWriteCache;
import com.orientechnologies.orient.core.storage.cache.local.OBackgroundExceptionListener;
import com.orientechnologies.orient.core.storage.cluster.OOfflineCluster;
import com.orientechnologies.orient.core.storage.cluster.OPaginatedCluster;
import com.orientechnologies.orient.core.storage.config.OClusterBasedStorageConfiguration;
import com.orientechnologies.orient.core.storage.impl.local.paginated.ORecordOperationMetadata;
import com.orientechnologies.orient.core.storage.impl.local.paginated.ORecordSerializationContext;
import com.orientechnologies.orient.core.storage.impl.local.paginated.OStorageTransaction;
import com.orientechnologies.orient.core.storage.impl.local.paginated.atomicoperations.OAtomicOperation;
import com.orientechnologies.orient.core.storage.impl.local.paginated.atomicoperations.OAtomicOperationsManager;
import com.orientechnologies.orient.core.storage.impl.local.paginated.base.ODurablePage;
import com.orientechnologies.orient.core.storage.impl.local.paginated.wal.OAbstractCheckPointStartRecord;
import com.orientechnologies.orient.core.storage.impl.local.paginated.wal.OAtomicUnitEndRecord;
import com.orientechnologies.orient.core.storage.impl.local.paginated.wal.OAtomicUnitStartRecord;
import com.orientechnologies.orient.core.storage.impl.local.paginated.wal.OCheckpointEndRecord;
import com.orientechnologies.orient.core.storage.impl.local.paginated.wal.OFileCreatedWALRecord;
import com.orientechnologies.orient.core.storage.impl.local.paginated.wal.OFileDeletedWALRecord;
import com.orientechnologies.orient.core.storage.impl.local.paginated.wal.OFullCheckpointStartRecord;
import com.orientechnologies.orient.core.storage.impl.local.paginated.wal.OFuzzyCheckpointEndRecord;
import com.orientechnologies.orient.core.storage.impl.local.paginated.wal.OFuzzyCheckpointStartRecord;
import com.orientechnologies.orient.core.storage.impl.local.paginated.wal.OLogSequenceNumber;
import com.orientechnologies.orient.core.storage.impl.local.paginated.wal.ONonTxOperationPerformedWALRecord;
import com.orientechnologies.orient.core.storage.impl.local.paginated.wal.OOperationUnitId;
import com.orientechnologies.orient.core.storage.impl.local.paginated.wal.OOperationUnitRecord;
import com.orientechnologies.orient.core.storage.impl.local.paginated.wal.OPaginatedClusterFactory;
import com.orientechnologies.orient.core.storage.impl.local.paginated.wal.OUpdatePageRecord;
import com.orientechnologies.orient.core.storage.impl.local.paginated.wal.OWALPageBrokenException;
import com.orientechnologies.orient.core.storage.impl.local.paginated.wal.OWALRecord;
import com.orientechnologies.orient.core.storage.impl.local.paginated.wal.OWriteAheadLog;
import com.orientechnologies.orient.core.storage.impl.local.paginated.wal.cas.OCASDiskWriteAheadLog;
import com.orientechnologies.orient.core.storage.impl.local.paginated.wal.cas.OWriteableWALRecord;
import com.orientechnologies.orient.core.storage.impl.local.statistic.OPerformanceStatisticManager;
import com.orientechnologies.orient.core.storage.impl.local.statistic.OSessionStoragePerformanceStatistic;
import com.orientechnologies.orient.core.storage.index.engine.OHashTableIndexEngine;
import com.orientechnologies.orient.core.storage.index.engine.OSBTreeIndexEngine;
import com.orientechnologies.orient.core.storage.ridbag.sbtree.OIndexRIDContainerSBTree;
import com.orientechnologies.orient.core.storage.ridbag.sbtree.OSBTreeCollectionManager;
import com.orientechnologies.orient.core.storage.ridbag.sbtree.OSBTreeCollectionManagerAbstract;
import com.orientechnologies.orient.core.storage.ridbag.sbtree.OSBTreeCollectionManagerShared;
import com.orientechnologies.orient.core.tx.OTransactionAbstract;
import com.orientechnologies.orient.core.tx.OTransactionIndexChanges;
import com.orientechnologies.orient.core.tx.OTransactionInternal;
import edu.umd.cs.findbugs.annotations.SuppressFBWarnings;

import javax.annotation.Nonnull;
import java.io.BufferedInputStream;
import java.io.BufferedOutputStream;
import java.io.DataOutputStream;
import java.io.File;
import java.io.FileInputStream;
import java.io.FileNotFoundException;
import java.io.FileOutputStream;
import java.io.IOException;
import java.io.InputStream;
import java.io.OutputStream;
import java.io.OutputStreamWriter;
import java.io.PrintWriter;
import java.nio.charset.StandardCharsets;
import java.text.SimpleDateFormat;
import java.util.ArrayList;
import java.util.Collection;
import java.util.Collections;
import java.util.Comparator;
import java.util.Date;
import java.util.HashMap;
import java.util.HashSet;
import java.util.IdentityHashMap;
import java.util.Iterator;
import java.util.List;
import java.util.Map;
import java.util.NoSuchElementException;
import java.util.Set;
import java.util.SortedSet;
import java.util.TimeZone;
import java.util.TreeMap;
import java.util.TreeSet;
import java.util.concurrent.Callable;
import java.util.concurrent.ConcurrentHashMap;
import java.util.concurrent.ThreadFactory;
import java.util.concurrent.atomic.AtomicBoolean;
import java.util.concurrent.atomic.AtomicInteger;
import java.util.concurrent.atomic.AtomicLong;
import java.util.concurrent.atomic.AtomicReference;
import java.util.concurrent.atomic.LongAdder;
import java.util.concurrent.locks.Lock;
import java.util.zip.ZipEntry;
import java.util.zip.ZipOutputStream;

/**
 * @author Andrey Lomakin (a.lomakin-at-orientdb.com)
 * @since 28.03.13
 */
public abstract class OAbstractPaginatedStorage extends OStorageAbstract
    implements OLowDiskSpaceListener, OCheckpointRequestListener, OIdentifiableStorage, OBackgroundExceptionListener,
    OFreezableStorageComponent, OPageIsBrokenListener {
  protected static final OScheduledThreadPoolExecutorWithLogging fuzzyCheckpointExecutor;
  private static final   int                                     RECORD_LOCK_TIMEOUT                = OGlobalConfiguration.STORAGE_RECORD_LOCK_TIMEOUT
      .getValueAsInteger();
  private static final   int                                     WAL_RESTORE_REPORT_INTERVAL        = 30 * 1000; // milliseconds
  private static final   Comparator<ORecordOperation>            COMMIT_RECORD_OPERATION_COMPARATOR = Comparator
      .comparing(o -> o.getRecord().getIdentity());

  static {
    fuzzyCheckpointExecutor = new OScheduledThreadPoolExecutorWithLogging(1, new FuzzyCheckpointThreadFactory());
    fuzzyCheckpointExecutor.setMaximumPoolSize(1);
  }

  @SuppressWarnings("WeakerAccess")
  protected final OSBTreeCollectionManagerShared sbTreeCollectionManager;
  private final   OComparableLockManager<ORID>   lockManager;
  /**
   * Lock is used to atomically update record versions.
   */
  private final   OLockManager<ORID>             recordVersionManager;
  private final   Map<String, OCluster>          clusterMap = new HashMap<>();
  private final   List<OCluster>                 clusters   = new ArrayList<>();

  private volatile ThreadLocal<OStorageTransaction> transaction;
  private final    AtomicBoolean                    checkpointInProgress = new AtomicBoolean();
  private final    AtomicBoolean                    walVacuumInProgress  = new AtomicBoolean();

  /**
   * Error which happened inside of storage or during data processing related to this storage.
   */
  private final AtomicReference<Error>       jvmError                    = new AtomicReference<>();
  private final OPerformanceStatisticManager performanceStatisticManager = new OPerformanceStatisticManager(this,
      OGlobalConfiguration.STORAGE_PROFILER_SNAPSHOT_INTERVAL.getValueAsInteger() * 1000000L,
      OGlobalConfiguration.STORAGE_PROFILER_CLEANUP_INTERVAL.getValueAsInteger() * 1000000L);

  protected volatile OWriteAheadLog          writeAheadLog;
  private            OStorageRecoverListener recoverListener;

  protected volatile OReadCache  readCache;
  protected volatile OWriteCache writeCache;

  private volatile ORecordConflictStrategy recordConflictStrategy = Orient.instance().getRecordConflictStrategy()
      .getDefaultImplementation();

  private volatile   int                      defaultClusterId = -1;
  protected volatile OAtomicOperationsManager atomicOperationsManager;
  private volatile   boolean                  wereNonTxOperationsPerformedInPreviousOpen;
  private volatile   OLowDiskSpaceInformation lowDiskSpace;
  private volatile   boolean                  pessimisticLock;
  /**
   * Set of pages which were detected as broken and need to be repaired.
   */
  private final      Set<OPair<String, Long>> brokenPages      = Collections.newSetFromMap(new ConcurrentHashMap<>(0));

  private volatile Throwable dataFlushException;

  private final int id;

  private final Map<String, OBaseIndexEngine> indexEngineNameMap = new HashMap<>();
  private final List<OBaseIndexEngine>        indexEngines       = new ArrayList<>();
  private       boolean                       wereDataRestoredAfterOpen;

  private final LongAdder fullCheckpointCount = new LongAdder();

  private final AtomicLong recordCreated = new AtomicLong(0);
  private final AtomicLong recordUpdated = new AtomicLong(0);
  private final AtomicLong recordRead    = new AtomicLong(0);
  private final AtomicLong recordDeleted = new AtomicLong(0);

  private final AtomicLong recordScanned  = new AtomicLong(0);
  private final AtomicLong recordRecycled = new AtomicLong(0);
  private final AtomicLong recordConflict = new AtomicLong(0);
  private final AtomicLong txBegun        = new AtomicLong(0);
  private final AtomicLong txCommit       = new AtomicLong(0);
  private final AtomicLong txRollback     = new AtomicLong(0);

  public OAbstractPaginatedStorage(final String name, final String filePath, final String mode, final int id) {
    super(name, filePath, mode);

    this.id = id;
    lockManager = new ORIDOLockManager();
    recordVersionManager = new OPartitionedLockManager<>();

    registerProfilerHooks();
    sbTreeCollectionManager = new OSBTreeCollectionManagerShared(this);
  }

  private static void checkPageSizeAndRelatedParametersInGlobalConfiguration() {
    final int pageSize = OGlobalConfiguration.DISK_CACHE_PAGE_SIZE.getValueAsInteger() * 1024;
    final int freeListBoundary = OGlobalConfiguration.PAGINATED_STORAGE_LOWEST_FREELIST_BOUNDARY.getValueAsInteger() * 1024;
    final int maxKeySize = OGlobalConfiguration.SBTREE_MAX_KEY_SIZE.getValueAsInteger();

    if (freeListBoundary > pageSize / 2) {
      throw new OStorageException("Value of parameter " + OGlobalConfiguration.DISK_CACHE_PAGE_SIZE.getKey()
          + " should be at least 2 times bigger than value of parameter "
          + OGlobalConfiguration.PAGINATED_STORAGE_LOWEST_FREELIST_BOUNDARY.getKey() + " but real values are :"
          + OGlobalConfiguration.DISK_CACHE_PAGE_SIZE.getKey() + " = " + pageSize + " , "
          + OGlobalConfiguration.PAGINATED_STORAGE_LOWEST_FREELIST_BOUNDARY.getKey() + " = " + freeListBoundary);
    }

    if (maxKeySize > pageSize / 4) {
      throw new OStorageException("Value of parameter " + OGlobalConfiguration.DISK_CACHE_PAGE_SIZE.getKey()
          + " should be at least 4 times bigger than value of parameter " + OGlobalConfiguration.SBTREE_MAX_KEY_SIZE.getKey()
          + " but real values are :" + OGlobalConfiguration.DISK_CACHE_PAGE_SIZE.getKey() + " = " + pageSize + " , "
          + OGlobalConfiguration.SBTREE_MAX_KEY_SIZE.getKey() + " = " + maxKeySize);
    }
  }

  private static TreeMap<String, OTransactionIndexChanges> getSortedIndexOperations(final OTransactionInternal clientTx) {
    return new TreeMap<>(clientTx.getIndexOperations());
  }

  @Override
  public final void open(final String iUserName, final String iUserPassword, final OContextConfiguration contextConfiguration) {
    open(contextConfiguration);
  }

  public final void open(final OContextConfiguration contextConfiguration) {
    try {
      stateLock.acquireReadLock();
      try {
        if (status == STATUS.OPEN)
        // ALREADY OPENED: THIS IS THE CASE WHEN A STORAGE INSTANCE IS
        // REUSED
        {
          return;
        }
      } finally {
        stateLock.releaseReadLock();
      }

      stateLock.acquireWriteLock();
      try {

        if (status == STATUS.OPEN)
        // ALREADY OPENED: THIS IS THE CASE WHEN A STORAGE INSTANCE IS
        // REUSED
        {
          return;
        }

        if (!exists()) {
          throw new OStorageException("Cannot open the storage '" + name + "' because it does not exist in path: " + url);
        }

        pessimisticLock = contextConfiguration.getValueAsBoolean(OGlobalConfiguration.STORAGE_PESSIMISTIC_LOCKING);

        initWalAndDiskCache(contextConfiguration);
        atomicOperationsManager = new OAtomicOperationsManager(this);
        transaction = new ThreadLocal<>();

        checkIfStorageDirty();
        recoverIfNeeded();

        if (OClusterBasedStorageConfiguration.exists(writeCache)) {
          configuration = new OClusterBasedStorageConfiguration(this);
          ((OClusterBasedStorageConfiguration) configuration).load(contextConfiguration);

          //otherwise delayed to disk based storage to convert old format to new format.
        }

        initConfiguration(contextConfiguration);

        checkPageSizeAndRelatedParameters();

        componentsFactory = new OCurrentStorageComponentsFactory(configuration);

        openClusters();
        openIndexes();

        status = STATUS.OPEN;

        final String cs = configuration.getConflictStrategy();
        if (cs != null) {
          // SET THE CONFLICT STORAGE STRATEGY FROM THE LOADED CONFIGURATION
          setConflictStrategy(Orient.instance().getRecordConflictStrategy().getStrategy(cs));
        }

        readCache.loadCacheState(writeCache);
      } catch (final RuntimeException e) {
        try {
          if (writeCache != null) {
            readCache.closeStorage(writeCache);
          }
        } catch (final Exception ee) {
          //ignore
        }

        try {
          if (writeAheadLog != null) {
            writeAheadLog.close();
          }
        } catch (final Exception ee) {
          //ignore
        }

        try {
          postCloseSteps(false, false);
        } catch (final Exception ee) {
          //ignore
        }

        status = STATUS.CLOSED;
        throw e;
      } finally {
        stateLock.releaseWriteLock();
      }
    } catch (final RuntimeException ee) {
      throw logAndPrepareForRethrow(ee);
    } catch (final Error ee) {
      throw logAndPrepareForRethrow(ee);
    } catch (final Throwable t) {
      throw logAndPrepareForRethrow(t);
    }

    OLogManager.instance()
        .infoNoDb(this, "Storage '%s' is opened under OrientDB distribution : %s", getURL(), OConstants.getVersion());
  }

  /**
   * That is internal method which is called once we encounter any error inside of JVM. In such case we need to restart JVM to avoid
   * any data corruption. Till JVM is not restarted storage will be put in read-only state.
   */
  public final void handleJVMError(final Error e) {
    if (jvmError.compareAndSet(null, e)) {
      OLogManager.instance().errorNoDb(this, "JVM error was thrown", e);
    }
  }

  /**
   * This method is called by distributed storage during initialization to indicate that database is used in distributed cluster
   * configuration
   */
  public void underDistributedStorage() {
    sbTreeCollectionManager.prohibitAccess();
  }

  /**
   * @inheritDoc
   */
  @Override
  public final String getCreatedAtVersion() {
    return configuration.getCreatedAtVersion();
  }

  @SuppressWarnings("WeakerAccess")
  protected final void openIndexes() {
    final OCurrentStorageComponentsFactory cf = componentsFactory;
    if (cf == null) {
      throw new OStorageException("Storage '" + name + "' is not properly initialized");
    }

    final OContextConfiguration ctxCfg = configuration.getContextConfiguration();

    final Set<String> indexNames = configuration.indexEngines();
    for (final String indexName : indexNames) {
      final OStorageConfiguration.IndexEngineData engineData = configuration.getIndexEngine(indexName);
      final OBaseIndexEngine engine = OIndexes
          .createIndexEngine(engineData.getName(), engineData.getAlgorithm(), engineData.getIndexType(),
              engineData.getDurableInNonTxMode(), this, engineData.getVersion(), engineData.getApiVersion(),
              engineData.isMultivalue(), engineData.getEngineProperties(), null);

      final OEncryption encryption;
      if (engineData.getEncryption() == null || engineData.getEncryption().toLowerCase(configuration.getLocaleInstance())
          .equals(ONothingEncryption.NAME)) {
        encryption = null;
      } else {
        encryption = OEncryptionFactory.INSTANCE.getEncryption(engineData.getEncryption(), engineData.getEncryptionOptions());
      }

      if (engineData.getApiVersion() < 1) {
        ((OIndexEngine) engine)
            .load(engineData.getName(), cf.binarySerializerFactory.getObjectSerializer(engineData.getValueSerializerId()),
                engineData.isAutomatic(), cf.binarySerializerFactory.getObjectSerializer(engineData.getKeySerializedId()),
                engineData.getKeyTypes(), engineData.isNullValuesSupport(), engineData.getKeySize(),
                engineData.getEngineProperties(), encryption);

      } else {
        ((OV1IndexEngine) engine).load(engineData.getName(), engineData.getKeySize(), engineData.getKeyTypes(),
            cf.binarySerializerFactory.getObjectSerializer(engineData.getKeySerializedId()), encryption);
      }

      indexEngineNameMap.put(engineData.getName(), engine);
      indexEngines.add(engine);
    }
  }

  @SuppressWarnings("WeakerAccess")
  protected final void openClusters() throws IOException {
    // OPEN BASIC SEGMENTS
    int pos;

    // REGISTER CLUSTER
    final List<OStorageClusterConfiguration> configurationClusters = configuration.getClusters();
    for (int i = 0; i < configurationClusters.size(); ++i) {
      final OStorageClusterConfiguration clusterConfig = configurationClusters.get(i);

      if (clusterConfig != null) {
        pos = createClusterFromConfig(clusterConfig);

        try {
          if (pos == -1) {
            clusters.get(i).open();
          } else {
            if (clusterConfig.getName().equals(CLUSTER_DEFAULT_NAME)) {
              defaultClusterId = pos;
            }

            clusters.get(pos).open();
          }
        } catch (final FileNotFoundException e) {
          OLogManager.instance().warn(this, "Error on loading cluster '" + configurationClusters.get(i).getName() + "' (" + i
              + "): file not found. It will be excluded from current database '" + getName() + "'.", e);

          clusterMap.remove(configurationClusters.get(i).getName().toLowerCase(configuration.getLocaleInstance()));

          setCluster(i, null);
        }
      } else {
        setCluster(i, null);
      }
    }
  }

  @SuppressWarnings("unused")
  public void open(final OToken iToken, final OContextConfiguration configuration) {
    open(iToken.getUserName(), "", configuration);
  }

  @Override
  public void create(final OContextConfiguration contextConfiguration) {
    checkPageSizeAndRelatedParametersInGlobalConfiguration();

    try {
      stateLock.acquireWriteLock();
      try {

        if (status != STATUS.CLOSED) {
          throw new OStorageExistsException("Cannot create new storage '" + getURL() + "' because it is not closed");
        }

        if (exists()) {
          throw new OStorageExistsException("Cannot create new storage '" + getURL() + "' because it already exists");
        }

        pessimisticLock = contextConfiguration.getValueAsBoolean(OGlobalConfiguration.STORAGE_PESSIMISTIC_LOCKING);

        initWalAndDiskCache(contextConfiguration);
        atomicOperationsManager = new OAtomicOperationsManager(this);
        transaction = new ThreadLocal<>();

        configuration = new OClusterBasedStorageConfiguration(this);
        ((OClusterBasedStorageConfiguration) configuration).create(contextConfiguration);

        componentsFactory = new OCurrentStorageComponentsFactory(configuration);

        preCreateSteps();

        status = STATUS.OPEN;

        // ADD THE METADATA CLUSTER TO STORE INTERNAL STUFF
        doAddCluster(OMetadataDefault.CLUSTER_INTERNAL_NAME, null);

        ((OClusterBasedStorageConfiguration) configuration).setCreationVersion(OConstants.getVersion());
        ((OClusterBasedStorageConfiguration) configuration)
            .setPageSize(OGlobalConfiguration.DISK_CACHE_PAGE_SIZE.getValueAsInteger() * 1024);
        ((OClusterBasedStorageConfiguration) configuration)
            .setFreeListBoundary(OGlobalConfiguration.PAGINATED_STORAGE_LOWEST_FREELIST_BOUNDARY.getValueAsInteger() * 1024);
        ((OClusterBasedStorageConfiguration) configuration)
            .setMaxKeySize(OGlobalConfiguration.SBTREE_MAX_KEY_SIZE.getValueAsInteger());

        // ADD THE INDEX CLUSTER TO STORE, BY DEFAULT, ALL THE RECORDS OF
        // INDEXING
        doAddCluster(OMetadataDefault.CLUSTER_INDEX_NAME, null);

        // ADD THE INDEX CLUSTER TO STORE, BY DEFAULT, ALL THE RECORDS OF
        // INDEXING
        doAddCluster(OMetadataDefault.CLUSTER_MANUAL_INDEX_NAME, null);

        // ADD THE DEFAULT CLUSTER
        defaultClusterId = doAddCluster(CLUSTER_DEFAULT_NAME, null);

        if (jvmError.get() == null) {
          clearStorageDirty();
        }

        postCreateSteps();

        //binary compatibility with previous version, this record contained configuration of storage
        createRecord(new ORecordId(0, -1), new byte[] { 0, 0, 0, 0 }, 0, OBlob.RECORD_TYPE, (byte) 0, null);

      } catch (final InterruptedException e) {
        throw OException.wrapException(new OStorageException("Storage creation was interrupted"), e);
      } catch (final OStorageException e) {
        close();
        throw e;
      } catch (final IOException e) {
        close();
        throw OException.wrapException(new OStorageException("Error on creation of storage '" + name + "'"), e);
      } finally {
        stateLock.releaseWriteLock();
      }
    } catch (final RuntimeException ee) {
      throw logAndPrepareForRethrow(ee);
    } catch (final Error ee) {
      throw logAndPrepareForRethrow(ee);
    } catch (final Throwable t) {
      throw logAndPrepareForRethrow(t);
    }

    OLogManager.instance()
        .infoNoDb(this, "Storage '%s' is created under OrientDB distribution : %s", getURL(), OConstants.getVersion());

  }

  private void checkPageSizeAndRelatedParameters() {
    final int pageSize = OGlobalConfiguration.DISK_CACHE_PAGE_SIZE.getValueAsInteger() * 1024;
    final int freeListBoundary = OGlobalConfiguration.PAGINATED_STORAGE_LOWEST_FREELIST_BOUNDARY.getValueAsInteger() * 1024;
    final int maxKeySize = OGlobalConfiguration.SBTREE_MAX_KEY_SIZE.getValueAsInteger();

    if (configuration.getPageSize() != -1 && configuration.getPageSize() != pageSize) {
      throw new OStorageException(
          "Storage is created with value of " + OGlobalConfiguration.DISK_CACHE_PAGE_SIZE.getKey() + " parameter equal to "
              + configuration.getPageSize() + " but current value is " + pageSize);
    }

    if (configuration.getFreeListBoundary() != -1 && configuration.getFreeListBoundary() != freeListBoundary) {
      throw new OStorageException(
          "Storage is created with value of " + OGlobalConfiguration.PAGINATED_STORAGE_LOWEST_FREELIST_BOUNDARY.getKey()
              + " parameter equal to " + configuration.getFreeListBoundary() + " but current value is " + freeListBoundary);
    }

    if (configuration.getMaxKeySize() != -1 && configuration.getMaxKeySize() != maxKeySize) {
      throw new OStorageException(
          "Storage is created with value of " + OGlobalConfiguration.SBTREE_MAX_KEY_SIZE.getKey() + " parameter equal to "
              + configuration.getMaxKeySize() + " but current value is " + maxKeySize);
    }

  }

  @Override
  public final boolean isClosed() {
    try {
      stateLock.acquireReadLock();
      try {
        return super.isClosed();
      } finally {
        stateLock.releaseReadLock();
      }
    } catch (final RuntimeException ee) {
      throw logAndPrepareForRethrow(ee);
    } catch (final Error ee) {
      throw logAndPrepareForRethrow(ee);
    } catch (final Throwable t) {
      throw logAndPrepareForRethrow(t);
    }
  }

  @Override
  public final void close(final boolean force, final boolean onDelete) {
    try {
      doClose(force, onDelete);
    } catch (final RuntimeException ee) {
      throw logAndPrepareForRethrow(ee);
    } catch (final Error ee) {
      throw logAndPrepareForRethrow(ee);
    } catch (final Throwable t) {
      throw logAndPrepareForRethrow(t);
    }
  }

  @Override
  public final void delete() {
    try {
      final long timer = Orient.instance().getProfiler().startChrono();

      stateLock.acquireWriteLock();
      try {
        // CLOSE THE DATABASE BY REMOVING THE CURRENT USER
        close(true, true);
        postDeleteSteps();
      } finally {
        stateLock.releaseWriteLock();
        //noinspection ResultOfMethodCallIgnored
        Orient.instance().getProfiler().stopChrono("db." + name + ".drop", "Drop a database", timer, "db.*.drop");
      }
    } catch (final RuntimeException ee) {
      throw logAndPrepareForRethrow(ee);
    } catch (final Error ee) {
      throw logAndPrepareForRethrow(ee);
    } catch (final Throwable t) {
      throw logAndPrepareForRethrow(t);
    }
  }

  public boolean check(final boolean verbose, final OCommandOutputListener listener) {
    try {
      listener.onMessage("Check of storage is started...");

      checkOpenness();
      stateLock.acquireReadLock();
      try {
        final long lockId = atomicOperationsManager.freezeAtomicOperations(null, null);
        try {
          checkOpenness();
          final long start = System.currentTimeMillis();

          final OPageDataVerificationError[] pageErrors = writeCache.checkStoredPages(verbose ? listener : null);

          listener.onMessage(
              "Check of storage completed in " + (System.currentTimeMillis() - start) + "ms. " + (pageErrors.length > 0 ?
                  pageErrors.length + " with errors." :
                  " without errors."));

          return pageErrors.length == 0;
        } finally {
          atomicOperationsManager.releaseAtomicOperations(lockId);
        }
      } finally {
        stateLock.releaseReadLock();
      }
    } catch (final RuntimeException ee) {
      throw logAndPrepareForRethrow(ee);
    } catch (final Error ee) {
      throw logAndPrepareForRethrow(ee);
    } catch (final Throwable t) {
      throw logAndPrepareForRethrow(t);
    }
  }

  @Override
  public final int addCluster(final String clusterName, final Object... parameters) {
    try {
      checkOpenness();
      checkLowDiskSpaceRequestsAndReadOnlyConditions();

      stateLock.acquireWriteLock();
      try {
        checkOpenness();

        makeStorageDirty();
        return doAddCluster(clusterName, parameters);

      } catch (final IOException e) {
        throw OException.wrapException(new OStorageException("Error in creation of new cluster '" + clusterName), e);
      } finally {
        stateLock.releaseWriteLock();
      }
    } catch (final RuntimeException ee) {
      throw logAndPrepareForRethrow(ee);
    } catch (final Error ee) {
      throw logAndPrepareForRethrow(ee);
    } catch (final Throwable t) {
      throw logAndPrepareForRethrow(t);
    }
  }

  @Override
  public final int addCluster(final String clusterName, final int requestedId, final Object... parameters) {
    try {
      checkOpenness();
      checkLowDiskSpaceRequestsAndReadOnlyConditions();
      stateLock.acquireWriteLock();
      try {
        checkOpenness();

        if (requestedId < 0) {
          throw new OConfigurationException("Cluster id must be positive!");
        }
        if (requestedId < clusters.size() && clusters.get(requestedId) != null) {
          throw new OConfigurationException(
              "Requested cluster ID [" + requestedId + "] is occupied by cluster with name [" + clusters.get(requestedId).getName()
                  + "]");
        }

        makeStorageDirty();
        return addClusterInternal(clusterName, requestedId, parameters);

      } catch (final IOException e) {
        throw OException.wrapException(new OStorageException("Error in creation of new cluster '" + clusterName + "'"), e);
      } finally {
        stateLock.releaseWriteLock();
      }
    } catch (final RuntimeException ee) {
      throw logAndPrepareForRethrow(ee);
    } catch (final Error ee) {
      throw logAndPrepareForRethrow(ee);
    } catch (final Throwable t) {
      throw logAndPrepareForRethrow(t);
    }
  }

  @Override
  public final boolean dropCluster(final int clusterId, final boolean iTruncate) {
    try {
      checkOpenness();
      checkLowDiskSpaceRequestsAndReadOnlyConditions();

      stateLock.acquireWriteLock();
      try {

        checkOpenness();
        if (clusterId < 0 || clusterId >= clusters.size()) {
          throw new IllegalArgumentException(
              "Cluster id '" + clusterId + "' is outside the of range of configured clusters (0-" + (clusters.size() - 1)
                  + ") in database '" + name + "'");
        }

        final OCluster cluster = clusters.get(clusterId);
        if (cluster == null) {
          return false;
        }

        if (iTruncate) {
          cluster.truncate();
        }
        cluster.delete();

        makeStorageDirty();
        clusterMap.remove(cluster.getName().toLowerCase(configuration.getLocaleInstance()));
        clusters.set(clusterId, null);

        // UPDATE CONFIGURATION
        ((OClusterBasedStorageConfiguration) configuration).dropCluster(clusterId);

        return true;
      } catch (final Exception e) {
        throw OException.wrapException(new OStorageException("Error while removing cluster '" + clusterId + "'"), e);

      } finally {
        stateLock.releaseWriteLock();
      }
    } catch (final RuntimeException ee) {
      throw logAndPrepareForRethrow(ee);
    } catch (final Error ee) {
      throw logAndPrepareForRethrow(ee);
    } catch (final Throwable t) {
      throw logAndPrepareForRethrow(t);
    }
  }

  @Override
  public final int getId() {
    return id;
  }

  public final boolean setClusterStatus(final int clusterId, final OStorageClusterConfiguration.STATUS iStatus) {
    try {
      checkOpenness();
      stateLock.acquireWriteLock();
      try {
        checkOpenness();
        if (clusterId < 0 || clusterId >= clusters.size()) {
          throw new IllegalArgumentException(
              "Cluster id '" + clusterId + "' is outside the of range of configured clusters (0-" + (clusters.size() - 1)
                  + ") in database '" + name + "'");
        }

        final OCluster cluster = clusters.get(clusterId);
        if (cluster == null) {
          return false;
        }

        if (iStatus == OStorageClusterConfiguration.STATUS.OFFLINE && cluster instanceof OOfflineCluster
            || iStatus == OStorageClusterConfiguration.STATUS.ONLINE && !(cluster instanceof OOfflineCluster)) {
          return false;
        }

        final OCluster newCluster;
        if (iStatus == OStorageClusterConfiguration.STATUS.OFFLINE) {
          cluster.close(true);
          newCluster = new OOfflineCluster(this, clusterId, cluster.getName());

          boolean configured = false;
          for (final OStorageClusterConfiguration clusterConfiguration : configuration.getClusters()) {
            if (clusterConfiguration.getId() == cluster.getId()) {
              newCluster.configure(this, clusterConfiguration);
              configured = true;
              break;
            }
          }

          if (!configured) {
            throw new OStorageException("Can not configure offline cluster with id " + clusterId);
          }
        } else {

          newCluster = OPaginatedClusterFactory
              .createCluster(cluster.getName(), configuration.getVersion(), cluster.getBinaryVersion(), this);
          newCluster.configure(this, clusterId, cluster.getName());
          newCluster.open();
        }

        clusterMap.put(cluster.getName().toLowerCase(configuration.getLocaleInstance()), newCluster);
        clusters.set(clusterId, newCluster);

        // UPDATE CONFIGURATION
        makeStorageDirty();
        ((OClusterBasedStorageConfiguration) configuration).setClusterStatus(clusterId, iStatus);

        makeFullCheckpoint();
        return true;
      } catch (final Exception e) {
        throw OException.wrapException(new OStorageException("Error while removing cluster '" + clusterId + "'"), e);
      } finally {
        stateLock.releaseWriteLock();
      }
    } catch (final RuntimeException ee) {
      throw logAndPrepareForRethrow(ee);
    } catch (final Error ee) {
      throw logAndPrepareForRethrow(ee);
    } catch (final Throwable t) {
      throw logAndPrepareForRethrow(t);
    }
  }

  @Override
  public final OSBTreeCollectionManager getSBtreeCollectionManager() {
    return sbTreeCollectionManager;
  }

  public OReadCache getReadCache() {
    return readCache;
  }

  public OWriteCache getWriteCache() {
    return writeCache;
  }

  @Override
  public final long count(final int iClusterId) {
    return count(iClusterId, false);
  }

  @Override
  public final long count(final int clusterId, final boolean countTombstones) {
    try {
      if (clusterId == -1) {
        throw new OStorageException("Cluster Id " + clusterId + " is invalid in database '" + name + "'");
      }

      // COUNT PHYSICAL CLUSTER IF ANY
      checkOpenness();
      stateLock.acquireReadLock();
      try {
        checkOpenness();

        final OCluster cluster = clusters.get(clusterId);
        if (cluster == null) {
          return 0;
        }

        if (countTombstones) {
          return cluster.getEntries();
        }

        return cluster.getEntries() - cluster.getTombstonesCount();
      } finally {
        stateLock.releaseReadLock();
      }
    } catch (final RuntimeException ee) {
      throw logAndPrepareForRethrow(ee);
    } catch (final Error ee) {
      throw logAndPrepareForRethrow(ee);
    } catch (final Throwable t) {
      throw logAndPrepareForRethrow(t);
    }
  }

  @Override
  public final long[] getClusterDataRange(final int iClusterId) {
    try {
      if (iClusterId == -1) {
        return new long[] { ORID.CLUSTER_POS_INVALID, ORID.CLUSTER_POS_INVALID };
      }

      checkOpenness();
      stateLock.acquireReadLock();
      try {
        checkOpenness();

        return clusters.get(iClusterId) != null ?
            new long[] { clusters.get(iClusterId).getFirstPosition(), clusters.get(iClusterId).getLastPosition() } :
            OCommonConst.EMPTY_LONG_ARRAY;

      } catch (final IOException ioe) {
        throw OException.wrapException(new OStorageException("Cannot retrieve information about data range"), ioe);
      } finally {
        stateLock.releaseReadLock();
      }
    } catch (final RuntimeException ee) {
      throw logAndPrepareForRethrow(ee);
    } catch (final Error ee) {
      throw logAndPrepareForRethrow(ee);
    } catch (final Throwable t) {
      throw logAndPrepareForRethrow(t);
    }
  }

  public OLogSequenceNumber getLSN() {
    try {
      if (writeAheadLog == null) {
        return null;
      }

      return writeAheadLog.end();
    } catch (final RuntimeException ee) {
      throw logAndPrepareForRethrow(ee);
    } catch (final Error ee) {
      throw logAndPrepareForRethrow(ee);
    } catch (final Throwable t) {
      throw logAndPrepareForRethrow(t);
    }
  }

  @Override
  public final long count(final int[] iClusterIds) {
    return count(iClusterIds, false);
  }

  @Override
  public final void onException(final Throwable e) {
    dataFlushException = e;
  }

  /**
   * This method finds all the records which were updated starting from (but not including) current LSN and write result in provided
   * output stream. In output stream will be included all thw records which were updated/deleted/created since passed in LSN till
   * the current moment.
   * Deleted records are written in output stream first, then created/updated records. All records are sorted by record id.
   * Data format: <ol> <li>Amount of records (single entry) - 8 bytes</li> <li>Record's cluster id - 4 bytes</li> <li>Record's
   * cluster position - 8 bytes</li> <li>Delete flag, 1 if record is deleted - 1 byte</li> <li>Record version , only if record is
   * not deleted - 4 bytes</li> <li>Record type, only if record is not deleted - 1 byte</li> <li>Length of binary presentation of
   * record, only if record is not deleted - 4 bytes</li> <li>Binary presentation of the record, only if record is not deleted -
   * length of content is provided in above entity</li> </ol>
   *
   * @param lsn    LSN from which we should find changed records
   * @param stream Stream which will contain found records
   *
   * @return Last LSN processed during examination of changed records, or <code>null</code> if it was impossible to find changed
   * records: write ahead log is absent, record with start LSN was not found in WAL, etc.
   *
   * @see OGlobalConfiguration#STORAGE_TRACK_CHANGED_RECORDS_IN_WAL
   */
  public OLogSequenceNumber recordsChangedAfterLSN(final OLogSequenceNumber lsn, final OutputStream stream,
      final OCommandOutputListener outputListener) {
    try {
      if (!configuration.getContextConfiguration().getValueAsBoolean(OGlobalConfiguration.STORAGE_TRACK_CHANGED_RECORDS_IN_WAL)) {
        throw new IllegalStateException(
            "Cannot find records which were changed starting from provided LSN because tracking of rids of changed records in WAL is switched off, "
                + "to switch it on please set property " + OGlobalConfiguration.STORAGE_TRACK_CHANGED_RECORDS_IN_WAL.getKey()
                + " to the true value, please note that only records"
                + " which are stored after this property was set will be retrieved");
      }

      stateLock.acquireReadLock();
      try {
        if (writeAheadLog == null) {
          return null;
        }

        // we iterate till the last record is contained in wal at the moment when we call this method
        final OLogSequenceNumber endLsn = writeAheadLog.end();

        if (endLsn == null || lsn.compareTo(endLsn) > 0) {
          OLogManager.instance()
              .warn(this, "Cannot find requested LSN=%s for database sync operation. Last available LSN is %s", lsn, endLsn);
          return null;
        }

        if (lsn.equals(endLsn)) {
          // nothing has changed
          return endLsn;
        }

        // container of rids of changed records
        final SortedSet<ORID> sortedRids = new TreeSet<>();

        List<OWriteableWALRecord> records = writeAheadLog.next(lsn, 1);
        if (records.isEmpty()) {
          OLogManager.instance()
              .info(this, "Cannot find requested LSN=%s for database sync operation (last available LSN is %s)", lsn, endLsn);
          return null;
        }

        final OLogSequenceNumber freezeLsn = records.get(0).getLsn();

        writeAheadLog.addCutTillLimit(freezeLsn);
        try {
          records = writeAheadLog.next(lsn, 1_000);
          if (records.isEmpty()) {
            OLogManager.instance()
                .info(this, "Cannot find requested LSN=%s for database sync operation (last available LSN is %s)", lsn, endLsn);
            return null;
          }

          // all information about changed records is contained in atomic operation metadata
          long read = 0;

          readLoop:
          while (!records.isEmpty()) {
            for (final OWALRecord record : records) {
              final OLogSequenceNumber recordLSN = record.getLsn();

              if (endLsn.compareTo(recordLSN) >= 0) {
                if (record instanceof OFileCreatedWALRecord) {
                  throw new ODatabaseException(
                      "Cannot execute delta-sync because a new file has been added. Filename: '" + ((OFileCreatedWALRecord) record)
                          .getFileName() + "' (id=" + ((OFileCreatedWALRecord) record).getFileId() + ")");
                }

                if (record instanceof OFileDeletedWALRecord) {
                  throw new ODatabaseException(
                      "Cannot execute delta-sync because a file has been deleted. File id: " + ((OFileDeletedWALRecord) record)
                          .getFileId());
                }

                if (record instanceof OAtomicUnitEndRecord) {
                  final OAtomicUnitEndRecord atomicUnitEndRecord = (OAtomicUnitEndRecord) record;
                  if (atomicUnitEndRecord.getAtomicOperationMetadata().containsKey(ORecordOperationMetadata.RID_METADATA_KEY)) {
                    final ORecordOperationMetadata recordOperationMetadata = (ORecordOperationMetadata) atomicUnitEndRecord
                        .getAtomicOperationMetadata().get(ORecordOperationMetadata.RID_METADATA_KEY);
                    final Set<ORID> rids = recordOperationMetadata.getValue();
                    sortedRids.addAll(rids);
                  }
                }

                read++;

                if (outputListener != null) {
                  outputListener.onMessage("read " + read + " records from WAL and collected " + sortedRids.size() + " records");
                }
              } else {
                break readLoop;
              }
            }

            records = writeAheadLog.next(records.get(records.size() - 1).getLsn(), 1_000);
          }
        } finally {
          writeAheadLog.removeCutTillLimit(freezeLsn);
        }

        final int totalRecords = sortedRids.size();
        OLogManager.instance().info(this, "Exporting records after LSN=%s. Found %d records", lsn, totalRecords);

        // records may be deleted after we flag them as existing and as result rule of sorting of records
        // (deleted records go first will be broken), so we prohibit any modifications till we do not complete method execution
        final long lockId = atomicOperationsManager.freezeAtomicOperations(null, null);
        try {
          try (final DataOutputStream dataOutputStream = new DataOutputStream(stream)) {

            dataOutputStream.writeLong(sortedRids.size());

            long exportedRecord = 1;
            Iterator<ORID> ridIterator = sortedRids.iterator();
            while (ridIterator.hasNext()) {
              final ORID rid = ridIterator.next();
              final OCluster cluster = clusters.get(rid.getClusterId());

              // we do not need to load record only check it's presence
              if (cluster.getPhysicalPosition(new OPhysicalPosition(rid.getClusterPosition())) == null) {
                dataOutputStream.writeInt(rid.getClusterId());
                dataOutputStream.writeLong(rid.getClusterPosition());
                dataOutputStream.write(1);

                OLogManager.instance().debug(this, "Exporting deleted record %s", rid);

                if (outputListener != null) {
                  outputListener.onMessage("exporting record " + exportedRecord + "/" + totalRecords);
                }

                // delete to avoid duplication
                ridIterator.remove();
                exportedRecord++;
              }
            }

            ridIterator = sortedRids.iterator();
            while (ridIterator.hasNext()) {
              final ORID rid = ridIterator.next();
              final OCluster cluster = clusters.get(rid.getClusterId());

              dataOutputStream.writeInt(rid.getClusterId());
              dataOutputStream.writeLong(rid.getClusterPosition());

              if (cluster.getPhysicalPosition(new OPhysicalPosition(rid.getClusterPosition())) == null) {
                dataOutputStream.writeBoolean(true);
                OLogManager.instance().debug(this, "Exporting deleted record %s", rid);
              } else {
                final ORawBuffer rawBuffer = cluster.readRecord(rid.getClusterPosition(), false);
                assert rawBuffer != null;

                dataOutputStream.writeBoolean(false);
                dataOutputStream.writeInt(rawBuffer.version);
                dataOutputStream.write(rawBuffer.recordType);
                dataOutputStream.writeInt(rawBuffer.buffer.length);
                dataOutputStream.write(rawBuffer.buffer);

                OLogManager.instance().debug(this, "Exporting modified record rid=%s type=%d size=%d v=%d - buffer size=%d", rid,
                    rawBuffer.recordType, rawBuffer.buffer.length, rawBuffer.version, dataOutputStream.size());
              }

              if (outputListener != null) {
                outputListener.onMessage("exporting record " + exportedRecord + "/" + totalRecords);
              }

              exportedRecord++;
            }
          }
        } finally {
          atomicOperationsManager.releaseAtomicOperations(lockId);
        }

        return endLsn;
      } catch (final IOException e) {
        throw OException.wrapException(new OStorageException("Error of reading of records changed after LSN " + lsn), e);
      } finally {
        stateLock.releaseReadLock();
      }
    } catch (final RuntimeException e) {
      throw logAndPrepareForRethrow(e);
    } catch (final Error e) {
      throw logAndPrepareForRethrow(e);
    } catch (final Throwable t) {
      throw logAndPrepareForRethrow(t);
    }
  }

  /**
   * This method finds all the records changed in the last X transactions.
   *
   * @param maxEntries Maximum number of entries to check back from last log.
   *
   * @return A set of record ids of the changed records
   *
   * @see OGlobalConfiguration#STORAGE_TRACK_CHANGED_RECORDS_IN_WAL
   */
  public Set<ORecordId> recordsChangedRecently(final int maxEntries) {
    final SortedSet<ORecordId> result = new TreeSet<>();

    try {
      if (!OGlobalConfiguration.STORAGE_TRACK_CHANGED_RECORDS_IN_WAL.getValueAsBoolean()) {
        throw new IllegalStateException(
            "Cannot find records which were changed starting from provided LSN because tracking of rids of changed records in WAL is switched off, "
                + "to switch it on please set property " + OGlobalConfiguration.STORAGE_TRACK_CHANGED_RECORDS_IN_WAL.getKey()
                + " to the true value, please note that only records"
                + " which are stored after this property was set will be retrieved");
      }

      stateLock.acquireReadLock();
      try {
        if (writeAheadLog == null) {
          OLogManager.instance().warn(this, "No WAL found for database '%s'", name);
          return null;
        }

        OLogSequenceNumber startLsn = writeAheadLog.begin();
        if (startLsn == null) {
          OLogManager.instance().warn(this, "The WAL is empty for database '%s'", name);
          return result;
        }

        final OLogSequenceNumber freezeLSN = startLsn;
        writeAheadLog.addCutTillLimit(freezeLSN);
        try {
          //reread because log may be already truncated
          startLsn = writeAheadLog.begin();
          if (startLsn == null) {
            OLogManager.instance().warn(this, "The WAL is empty for database '%s'", name);
            return result;
          }

          final OLogSequenceNumber endLsn = writeAheadLog.end();
          if (endLsn == null) {
            OLogManager.instance().warn(this, "The WAL is empty for database '%s'", name);
            return result;
          }

          List<OWriteableWALRecord> walRecords = writeAheadLog.read(startLsn, 1_000);
          if (walRecords.isEmpty()) {
            OLogManager.instance()
                .info(this, "Cannot find requested LSN=%s for database sync operation (record in WAL is absent)", startLsn);
            return null;
          }

          // KEEP LAST MAX-ENTRIES TRANSACTIONS' LSN
          final List<OAtomicUnitEndRecord> lastTx = new ArrayList<>(1024);
          readLoop:
          while (!walRecords.isEmpty()) {
            for (final OWriteableWALRecord walRecord : walRecords) {
              final OLogSequenceNumber recordLSN = walRecord.getLsn();
              if (endLsn.compareTo(recordLSN) >= 0) {
                if (walRecord instanceof OAtomicUnitEndRecord) {
                  if (lastTx.size() >= maxEntries) {
                    lastTx.remove(0);
                  }

                  lastTx.add((OAtomicUnitEndRecord) walRecord);
                }
              } else {
                break readLoop;
              }
            }

            walRecords = writeAheadLog.next(walRecords.get(walRecords.size() - 1).getLsn(), 1_000);
          }

          // COLLECT ALL THE MODIFIED RECORDS
          for (final OAtomicUnitEndRecord atomicUnitEndRecord : lastTx) {
            if (atomicUnitEndRecord.getAtomicOperationMetadata().containsKey(ORecordOperationMetadata.RID_METADATA_KEY)) {
              final ORecordOperationMetadata recordOperationMetadata = (ORecordOperationMetadata) atomicUnitEndRecord
                  .getAtomicOperationMetadata().get(ORecordOperationMetadata.RID_METADATA_KEY);

              final Set<ORID> rids = recordOperationMetadata.getValue();
              for (final ORID rid : rids) {
                result.add((ORecordId) rid);
              }
            }
          }

          OLogManager.instance().info(this, "Found %d records changed in last %d operations", result.size(), lastTx.size());

          return result;
        } finally {
          writeAheadLog.removeCutTillLimit(freezeLSN);
        }

      } catch (final IOException e) {
        throw OException.wrapException(new OStorageException("Error on reading last changed records"), e);
      } finally {
        stateLock.releaseReadLock();
      }
    } catch (final RuntimeException e) {
      throw logAndPrepareForRethrow(e);
    } catch (final Error e) {
      throw logAndPrepareForRethrow(e);
    } catch (final Throwable t) {
      throw logAndPrepareForRethrow(t);
    }
  }

  @Override
  public final long count(final int[] iClusterIds, final boolean countTombstones) {
    try {
      checkOpenness();

      long tot = 0;

      stateLock.acquireReadLock();
      try {
        checkOpenness();

        for (final int iClusterId : iClusterIds) {
          if (iClusterId >= clusters.size()) {
            throw new OConfigurationException("Cluster id " + iClusterId + " was not found in database '" + name + "'");
          }

          if (iClusterId > -1) {
            final OCluster c = clusters.get(iClusterId);
            if (c != null) {
              tot += c.getEntries() - (countTombstones ? 0L : c.getTombstonesCount());
            }
          }
        }

        return tot;
      } finally {
        stateLock.releaseReadLock();
      }
    } catch (final RuntimeException ee) {
      throw logAndPrepareForRethrow(ee);
    } catch (final Error ee) {
      throw logAndPrepareForRethrow(ee);
    } catch (final Throwable t) {
      throw logAndPrepareForRethrow(t);
    }
  }

  @Override
  public final OStorageOperationResult<OPhysicalPosition> createRecord(final ORecordId rid, final byte[] content,
      final int recordVersion, final byte recordType, final int mode, final ORecordCallback<Long> callback) {
    try {
      checkOpenness();
      checkLowDiskSpaceRequestsAndReadOnlyConditions();

      final OCluster cluster = getClusterById(rid.getClusterId());
      if (transaction.get() != null) {
        return doCreateRecord(rid, content, recordVersion, recordType, callback, cluster, null);
      }

      stateLock.acquireReadLock();
      try {
        checkOpenness();
        return doCreateRecord(rid, content, recordVersion, recordType, callback, cluster, null);
      } finally {
        stateLock.releaseReadLock();
      }
    } catch (final RuntimeException ee) {
      throw logAndPrepareForRethrow(ee);
    } catch (final Error ee) {
      throw logAndPrepareForRethrow(ee);
    } catch (final Throwable t) {
      throw logAndPrepareForRethrow(t);
    }
  }

  @Override
  public final ORecordMetadata getRecordMetadata(final ORID rid) {
    try {
      if (rid.isNew()) {
        throw new OStorageException("Passed record with id " + rid + " is new and cannot be stored.");
      }

      checkOpenness();

      stateLock.acquireReadLock();
      try {
        final OCluster cluster = getClusterById(rid.getClusterId());
        checkOpenness();

        final OPhysicalPosition ppos = cluster.getPhysicalPosition(new OPhysicalPosition(rid.getClusterPosition()));
        if (ppos == null) {
          return null;
        }

        return new ORecordMetadata(rid, ppos.recordVersion);
      } catch (final IOException ioe) {
        OLogManager.instance().error(this, "Retrieval of record  '" + rid + "' cause: " + ioe.getMessage(), ioe);
      } finally {
        stateLock.releaseReadLock();
      }

      return null;
    } catch (final RuntimeException ee) {
      throw logAndPrepareForRethrow(ee);
    } catch (final Error ee) {
      throw logAndPrepareForRethrow(ee);
    } catch (final Throwable t) {
      throw logAndPrepareForRethrow(t);
    }
  }

  public boolean isDeleted(final ORID rid) {
    try {
      if (rid.isNew()) {
        throw new OStorageException("Passed record with id " + rid + " is new and cannot be stored.");
      }

      checkOpenness();

      stateLock.acquireReadLock();
      try {
        final OCluster cluster = getClusterById(rid.getClusterId());
        checkOpenness();

        return cluster.isDeleted(new OPhysicalPosition(rid.getClusterPosition()));

      } catch (final IOException ioe) {
        OLogManager.instance().error(this, "Retrieval of record  '" + rid + "' cause: " + ioe.getMessage(), ioe);
      } finally {
        stateLock.releaseReadLock();
      }

      return false;
    } catch (final RuntimeException ee) {
      throw logAndPrepareForRethrow(ee);
    } catch (final Error ee) {
      throw logAndPrepareForRethrow(ee);
    } catch (final Throwable t) {
      throw logAndPrepareForRethrow(t);
    }
  }

  public Iterator<OClusterBrowsePage> browseCluster(final int clusterId) {
    try {
      checkOpenness();
      stateLock.acquireReadLock();
      try {
        checkOpenness();

        final int finalClusterId;

        if (clusterId == ORID.CLUSTER_ID_INVALID) {
          // GET THE DEFAULT CLUSTER
          finalClusterId = defaultClusterId;
        } else {
          finalClusterId = clusterId;
        }
        return new Iterator<OClusterBrowsePage>() {
          private OClusterBrowsePage page;
          private long lastPos = -1;

          @Override
          public boolean hasNext() {
            if (page == null) {
              page = nextPage(finalClusterId, lastPos);
              if (page != null) {
                lastPos = page.getLastPosition();
              }
            }
            return page != null;
          }

          @Override
          public OClusterBrowsePage next() {
            if (!hasNext()) {
              throw new NoSuchElementException();
            }
            final OClusterBrowsePage curPage = page;
            page = null;
            return curPage;
          }
        };
      } finally {
        stateLock.releaseReadLock();
      }
    } catch (final RuntimeException ee) {
      throw logAndPrepareForRethrow(ee);
    } catch (final Error ee) {
      throw logAndPrepareForRethrow(ee);
    } catch (final Throwable t) {
      throw logAndPrepareForRethrow(t);
    }
  }

  private OClusterBrowsePage nextPage(final int clusterId, final long lastPosition) {
    try {
      checkOpenness();
      stateLock.acquireReadLock();
      try {
        checkOpenness();

        final OCluster cluster = doGetAndCheckCluster(clusterId);
        return cluster.nextPage(lastPosition);
      } finally {
        stateLock.releaseReadLock();
      }
    } catch (final RuntimeException ee) {
      throw logAndPrepareForRethrow(ee);
    } catch (final Error ee) {
      throw logAndPrepareForRethrow(ee);
    } catch (final Throwable t) {
      throw logAndPrepareForRethrow(t);
    }
  }

  private OCluster doGetAndCheckCluster(final int clusterId) {
    checkClusterSegmentIndexRange(clusterId);

    final OCluster cluster = clusters.get(clusterId);
    if (cluster == null) {
      throw new IllegalArgumentException("Cluster " + clusterId + " is null");
    }
    return cluster;
  }

  @Override
  public final OStorageOperationResult<ORawBuffer> readRecord(final ORecordId iRid, final String iFetchPlan,
      final boolean iIgnoreCache, final boolean prefetchRecords, final ORecordCallback<ORawBuffer> iCallback) {
    try {
      checkOpenness();
      final OCluster cluster;
      try {
        cluster = getClusterById(iRid.getClusterId());
      } catch (final IllegalArgumentException e) {
        throw OException.wrapException(new ORecordNotFoundException(iRid), e);
      }

      return new OStorageOperationResult<>(readRecord(cluster, iRid, prefetchRecords));
    } catch (final RuntimeException ee) {
      throw logAndPrepareForRethrow(ee);
    } catch (final Error ee) {
      throw logAndPrepareForRethrow(ee);
    } catch (final Throwable t) {
      throw logAndPrepareForRethrow(t);
    }
  }

  @Override
  public final OStorageOperationResult<ORawBuffer> readRecordIfVersionIsNotLatest(final ORecordId rid, final String fetchPlan,
      final boolean ignoreCache, final int recordVersion) throws ORecordNotFoundException {
    try {
      checkOpenness();
      return new OStorageOperationResult<>(readRecordIfNotLatest(getClusterById(rid.getClusterId()), rid, recordVersion));
    } catch (final RuntimeException ee) {
      throw logAndPrepareForRethrow(ee);
    } catch (final Error ee) {
      throw logAndPrepareForRethrow(ee);
    } catch (final Throwable t) {
      throw logAndPrepareForRethrow(t);
    }
  }

  public final OStorageOperationResult<Integer> updateRecord(final ORecordId rid, final boolean updateContent, final byte[] content,
      final int version, final byte recordType, @SuppressWarnings("unused") final int mode,
      final ORecordCallback<Integer> callback) {
    try {
      checkOpenness();
      checkLowDiskSpaceRequestsAndReadOnlyConditions();

      final OCluster cluster = getClusterById(rid.getClusterId());

      if (transaction.get() != null) {
        return doUpdateRecord(rid, updateContent, content, version, recordType, callback, cluster);
      }

      stateLock.acquireReadLock();
      try {
        // GET THE SHARED LOCK AND GET AN EXCLUSIVE LOCK AGAINST THE RECORD
        final Lock lock = recordVersionManager.acquireExclusiveLock(rid);
        try {
          checkOpenness();

          // UPDATE IT
          return doUpdateRecord(rid, updateContent, content, version, recordType, callback, cluster);
        } finally {
          lock.unlock();
        }
      } finally {
        stateLock.releaseReadLock();
      }
    } catch (final RuntimeException ee) {
      throw logAndPrepareForRethrow(ee);
    } catch (final Error ee) {
      throw logAndPrepareForRethrow(ee);
    } catch (final Throwable t) {
      throw logAndPrepareForRethrow(t);
    }
  }

  @Override
  public final OStorageOperationResult<Integer> recyclePosition(final ORecordId rid, final byte[] content, final int version,
      final byte recordType) {
    try {
      checkOpenness();
      checkLowDiskSpaceRequestsAndReadOnlyConditions();

      final OCluster cluster = getClusterById(rid.getClusterId());
      if (transaction.get() != null) {
        return doRecycleRecord(rid, content, version, cluster, recordType);
      }

      stateLock.acquireReadLock();
      try {
        // GET THE SHARED LOCK AND GET AN EXCLUSIVE LOCK AGAINST THE RECORD
        final Lock lock = recordVersionManager.acquireExclusiveLock(rid);
        try {
          checkOpenness();

          // RECYCLING IT
          return doRecycleRecord(rid, content, version, cluster, recordType);

        } finally {
          lock.unlock();
        }
      } finally {
        stateLock.releaseReadLock();
      }
    } catch (final RuntimeException ee) {
      throw logAndPrepareForRethrow(ee);
    } catch (final Error ee) {
      throw logAndPrepareForRethrow(ee);
    } catch (final Throwable t) {
      throw logAndPrepareForRethrow(t);
    }
  }

  public OStorageTransaction getStorageTransaction() {
    return transaction.get();
  }

  public final OAtomicOperationsManager getAtomicOperationsManager() {
    return atomicOperationsManager;
  }

  public OWriteAheadLog getWALInstance() {
    return writeAheadLog;
  }

  @Override
  public final OStorageOperationResult<Boolean> deleteRecord(final ORecordId rid, final int version, final int mode,
      final ORecordCallback<Boolean> callback) {
    try {
      checkOpenness();
      checkLowDiskSpaceRequestsAndReadOnlyConditions();

      final OCluster cluster = getClusterById(rid.getClusterId());

      if (transaction.get() != null) {
        return doDeleteRecord(rid, version, cluster);
      }

      stateLock.acquireReadLock();
      try {
        checkOpenness();
        return doDeleteRecord(rid, version, cluster);
      } finally {
        stateLock.releaseReadLock();
      }
    } catch (final RuntimeException ee) {
      throw logAndPrepareForRethrow(ee);
    } catch (final Error ee) {
      throw logAndPrepareForRethrow(ee);
    } catch (final Throwable t) {
      throw logAndPrepareForRethrow(t);
    }
  }

  @Override
  public final OStorageOperationResult<Boolean> hideRecord(final ORecordId rid, final int mode,
      final ORecordCallback<Boolean> callback) {
    try {
      checkOpenness();
      checkLowDiskSpaceRequestsAndReadOnlyConditions();

      final OCluster cluster = getClusterById(rid.getClusterId());

      if (transaction.get() != null) {
        return doHideMethod(rid, cluster);
      }

      stateLock.acquireReadLock();
      try {
        final Lock lock = recordVersionManager.acquireExclusiveLock(rid);
        try {
          checkOpenness();

          return doHideMethod(rid, cluster);
        } finally {
          lock.unlock();
        }
      } finally {
        stateLock.releaseReadLock();
      }
    } catch (final RuntimeException ee) {
      throw logAndPrepareForRethrow(ee);
    } catch (final Error ee) {
      throw logAndPrepareForRethrow(ee);
    } catch (final Throwable t) {
      throw logAndPrepareForRethrow(t);
    }
  }

  protected OPerformanceStatisticManager getPerformanceStatisticManager() {
    return performanceStatisticManager;
  }

  /**
   * Starts to gather information about storage performance for current thread. Details which performance characteristics are
   * gathered can be found at {@link OSessionStoragePerformanceStatistic}.
   *
   * @see #completeGatheringPerformanceStatisticForCurrentThread()
   */
  public void startGatheringPerformanceStatisticForCurrentThread() {
    try {
      performanceStatisticManager.startThreadMonitoring();
    } catch (final RuntimeException ee) {
      throw logAndPrepareForRethrow(ee);
    } catch (final Error ee) {
      throw logAndPrepareForRethrow(ee);
    } catch (final Throwable t) {
      throw logAndPrepareForRethrow(t);
    }
  }

  /**
   * Completes gathering performance characteristics for current thread initiated by call of {@link
   * #startGatheringPerformanceStatisticForCurrentThread()}
   *
   * @return Performance statistic gathered after call of {@link #startGatheringPerformanceStatisticForCurrentThread()} or
   * <code>null</code> if profiling of storage was not started.
   */
  public OSessionStoragePerformanceStatistic completeGatheringPerformanceStatisticForCurrentThread() {
    try {
      return performanceStatisticManager.stopThreadMonitoring();
    } catch (final RuntimeException ee) {
      throw logAndPrepareForRethrow(ee);
    } catch (final Error ee) {
      throw logAndPrepareForRethrow(ee);
    } catch (final Throwable t) {
      throw logAndPrepareForRethrow(t);
    }
  }

  @Override
  public final <V> V callInLock(final Callable<V> iCallable, final boolean iExclusiveLock) {
    try {
      stateLock.acquireReadLock();
      try {
        if (iExclusiveLock) {
          return super.callInLock(iCallable, true);
        } else {
          return super.callInLock(iCallable, false);
        }
      } finally {
        stateLock.releaseReadLock();
      }
    } catch (final RuntimeException ee) {
      throw logAndPrepareForRethrow(ee);
    } catch (final Error ee) {
      throw logAndPrepareForRethrow(ee);
    } catch (final Throwable t) {
      throw logAndPrepareForRethrow(t);
    }
  }

  @Override
  public final Set<String> getClusterNames() {
    try {
      checkOpenness();
      stateLock.acquireReadLock();
      try {
        checkOpenness();

        return new HashSet<>(clusterMap.keySet());
      } finally {
        stateLock.releaseReadLock();
      }
    } catch (final RuntimeException ee) {
      throw logAndPrepareForRethrow(ee);
    } catch (final Error ee) {
      throw logAndPrepareForRethrow(ee);
    } catch (final Throwable t) {
      throw logAndPrepareForRethrow(t);
    }
  }

  @Override
  public final int getClusterIdByName(final String clusterName) {
    try {
      checkOpenness();

      if (clusterName == null) {
        throw new IllegalArgumentException("Cluster name is null");
      }

      if (clusterName.length() == 0) {
        throw new IllegalArgumentException("Cluster name is empty");
      }

      // if (Character.isDigit(clusterName.charAt(0)))
      // return Integer.parseInt(clusterName);

      stateLock.acquireReadLock();
      try {
        checkOpenness();

        // SEARCH IT BETWEEN PHYSICAL CLUSTERS

        final OCluster segment = clusterMap.get(clusterName.toLowerCase(configuration.getLocaleInstance()));
        if (segment != null) {
          return segment.getId();
        }

        return -1;
      } finally {
        stateLock.releaseReadLock();
      }
    } catch (final RuntimeException ee) {
      throw logAndPrepareForRethrow(ee);
    } catch (final Error ee) {
      throw logAndPrepareForRethrow(ee);
    } catch (final Throwable t) {
      throw logAndPrepareForRethrow(t);
    }
  }

  /**
   * Scan the given transaction for new record and allocate a record id for them, the relative record id is inserted inside the
   * transaction for future use.
   *
   * @param clientTx the transaction of witch allocate rids
   */
  public void preallocateRids(final OTransactionInternal clientTx) {
    try {
      checkOpenness();
      checkLowDiskSpaceRequestsAndReadOnlyConditions();

      final Iterable<ORecordOperation> entries = clientTx.getRecordOperations();
      final TreeMap<Integer, OCluster> clustersToLock = new TreeMap<>();

      final Set<ORecordOperation> newRecords = new TreeSet<>(COMMIT_RECORD_OPERATION_COMPARATOR);

      for (final ORecordOperation txEntry : entries) {

        if (txEntry.type == ORecordOperation.CREATED) {
          newRecords.add(txEntry);
          final int clusterId = txEntry.getRID().getClusterId();
          clustersToLock.put(clusterId, getClusterById(clusterId));
        }
      }
      stateLock.acquireReadLock();
      try {

        checkOpenness();

        makeStorageDirty();
        boolean rollback = false;
        atomicOperationsManager.startAtomicOperation((String) null, true);
        try {
          lockClusters(clustersToLock);

          for (final ORecordOperation txEntry : newRecords) {
            final ORecord rec = txEntry.getRecord();
            if (!rec.getIdentity().isPersistent()) {
              if (rec.isDirty()) {
                //This allocate a position for a new record
                final ORecordId rid = (ORecordId) rec.getIdentity().copy();
                final ORecordId oldRID = rid.copy();
                final OCluster cluster = getClusterById(rid.getClusterId());
                final OPhysicalPosition ppos = cluster.allocatePosition(ORecordInternal.getRecordType(rec));
                rid.setClusterPosition(ppos.clusterPosition);
                clientTx.updateIdentityAfterCommit(oldRID, rid);
              }
            } else {
              //This allocate position starting from a valid rid, used in distributed for allocate the same position on other nodes
              final ORecordId rid = (ORecordId) rec.getIdentity();
              final OCluster cluster = getClusterById(rid.getClusterId());
              final OPhysicalPosition ppos = cluster.allocatePosition(ORecordInternal.getRecordType(rec));
              if (ppos.clusterPosition != rid.getClusterPosition()) {
                throw new OConcurrentCreateException(rid, new ORecordId(rid.getClusterId(), ppos.clusterPosition));
              }
            }
          }
        } catch (final Exception e) {
          rollback = true;
          throw e;
        } finally {
          atomicOperationsManager.endAtomicOperation(rollback);
        }

      } catch (final IOException | RuntimeException ioe) {
        throw OException.wrapException(new OStorageException("Could not preallocate RIDs"), ioe);
      } finally {
        stateLock.releaseReadLock();
      }

    } catch (final RuntimeException ee) {
      throw logAndPrepareForRethrow(ee);
    } catch (final Error ee) {
      throw logAndPrepareForRethrow(ee);
    } catch (final Throwable t) {
      throw logAndPrepareForRethrow(t);
    }
  }

  /**
   * Traditional commit that support already temporary rid and already assigned rids
   *
   * @param clientTx the transaction to commit
   *
   * @return The list of operations applied by the transaction
   */
  @Override
  public final List<ORecordOperation> commit(final OTransactionInternal clientTx) {
    return commit(clientTx, false);
  }

  /**
   * Commit a transaction where the rid where pre-allocated in a previous phase
   *
   * @param clientTx the pre-allocated transaction to commit
   *
   * @return The list of operations applied by the transaction
   */
  @SuppressWarnings("UnusedReturnValue")
  public List<ORecordOperation> commitPreAllocated(final OTransactionInternal clientTx) {
    return commit(clientTx, true);
  }

  /**
   * The commit operation can be run in 3 different conditions, embedded commit, pre-allocated commit, other node commit.
   * <bold>Embedded commit</bold> is the basic commit where the operation is run in embedded or server side, the transaction arrive
   * with invalid rids that get allocated and committed.
   * <bold>pre-allocated commit</bold> is the commit that happen after an preAllocateRids call is done, this is usually run by the
   * coordinator of a tx in distributed.
   * <bold>other node commit</bold> is the commit that happen when a node execute a transaction of another node where all the rids
   * are already allocated in the other node.
   *
   * @param transaction the transaction to commit
   * @param allocated   true if the operation is pre-allocated commit
   *
   * @return The list of operations applied by the transaction
   */
  private List<ORecordOperation> commit(final OTransactionInternal transaction, final boolean allocated) {
    // XXX: At this moment, there are two implementations of the commit method. One for regular client transactions and one for
    // implicit micro-transactions. The implementations are quite identical, but operate on slightly different data. If you change
    // this method don't forget to change its counterpart:
    //
    //  OAbstractPaginatedStorage.commit(com.orientechnologies.orient.core.storage.impl.local.OMicroTransaction)

    try {
      checkOpenness();
      checkLowDiskSpaceRequestsAndReadOnlyConditions();

      txBegun.incrementAndGet();

      final ODatabaseDocumentInternal database = transaction.getDatabase();
      final OIndexManager indexManager = database.getMetadata().getIndexManager();
      final TreeMap<String, OTransactionIndexChanges> indexOperations = getSortedIndexOperations(transaction);

      database.getMetadata().makeThreadLocalSchemaSnapshot();

      final Collection<ORecordOperation> recordOperations = transaction.getRecordOperations();
      final TreeMap<Integer, OCluster> clustersToLock = new TreeMap<>();
      final Map<ORecordOperation, Integer> clusterOverrides = new IdentityHashMap<>(8);

      final Set<ORecordOperation> newRecords = new TreeSet<>(COMMIT_RECORD_OPERATION_COMPARATOR);

      for (final ORecordOperation recordOperation : recordOperations) {
        if (recordOperation.type == ORecordOperation.CREATED || recordOperation.type == ORecordOperation.UPDATED) {
          final ORecord record = recordOperation.getRecord();
          if (record instanceof ODocument) {
            ((ODocument) record).validate();
          }
        }

        if (recordOperation.type == ORecordOperation.UPDATED || recordOperation.type == ORecordOperation.DELETED) {
          final int clusterId = recordOperation.getRecord().getIdentity().getClusterId();
          clustersToLock.put(clusterId, getClusterById(clusterId));
        } else if (recordOperation.type == ORecordOperation.CREATED) {
          newRecords.add(recordOperation);

          final ORecord record = recordOperation.getRecord();
          final ORID rid = record.getIdentity();

          int clusterId = rid.getClusterId();

          if (record.isDirty() && clusterId == ORID.CLUSTER_ID_INVALID && record instanceof ODocument) {
            // TRY TO FIX CLUSTER ID TO THE DEFAULT CLUSTER ID DEFINED IN SCHEMA CLASS

            final OImmutableClass class_ = ODocumentInternal.getImmutableSchemaClass(((ODocument) record));
            if (class_ != null) {
              clusterId = class_.getClusterForNewInstance((ODocument) record);
              clusterOverrides.put(recordOperation, clusterId);
            }
          }

          clustersToLock.put(clusterId, getClusterById(clusterId));
        }
      }

      final List<ORecordOperation> result = new ArrayList<>(8);
      stateLock.acquireReadLock();
      try {
        if (pessimisticLock) {
          final List<ORID> recordLocks = new ArrayList<>(8);
          for (final ORecordOperation recordOperation : recordOperations) {
            if (recordOperation.type == ORecordOperation.UPDATED || recordOperation.type == ORecordOperation.DELETED) {
              recordLocks.add(recordOperation.getRID());
            }
          }
          Collections.sort(recordLocks);
          for (final ORID rid : recordLocks) {
            acquireWriteLock(rid);
          }
        }
        try {
          checkOpenness();

          makeStorageDirty();

          boolean rollback = false;
          startStorageTx(transaction);
          try {
            final OAtomicOperation atomicOperation = OAtomicOperationsManager.getCurrentOperation();

            lockClusters(clustersToLock);

            checkReadOnlyConditions();

            final Map<ORecordOperation, OPhysicalPosition> positions = new IdentityHashMap<>(8);
            for (final ORecordOperation recordOperation : newRecords) {
              final ORecord rec = recordOperation.getRecord();

              if (allocated) {
                if (rec.getIdentity().isPersistent()) {
                  positions.put(recordOperation, new OPhysicalPosition(rec.getIdentity().getClusterPosition()));
                } else {
                  throw new OStorageException("Impossible to commit a transaction with not valid rid in pre-allocated commit");
                }
              } else if (rec.isDirty() && !rec.getIdentity().isPersistent()) {
                final ORecordId rid = (ORecordId) rec.getIdentity().copy();
                final ORecordId oldRID = rid.copy();

                final Integer clusterOverride = clusterOverrides.get(recordOperation);
                final int clusterId = clusterOverride == null ? rid.getClusterId() : clusterOverride;

                final OCluster cluster = getClusterById(clusterId);

                assert atomicOperation.getCounter() == 1;
                OPhysicalPosition physicalPosition = cluster.allocatePosition(ORecordInternal.getRecordType(rec));
                assert atomicOperation.getCounter() == 1;
                rid.setClusterId(cluster.getId());

                if (rid.getClusterPosition() > -1) {
                  // CREATE EMPTY RECORDS UNTIL THE POSITION IS REACHED. THIS IS THE CASE WHEN A SERVER IS OUT OF SYNC
                  // BECAUSE A TRANSACTION HAS BEEN ROLLED BACK BEFORE TO SEND THE REMOTE CREATES. SO THE OWNER NODE DELETED
                  // RECORD HAVING A HIGHER CLUSTER POSITION
                  while (rid.getClusterPosition() > physicalPosition.clusterPosition) {
                    assert atomicOperation.getCounter() == 1;
                    physicalPosition = cluster.allocatePosition(ORecordInternal.getRecordType(rec));
                    assert atomicOperation.getCounter() == 1;
                  }

                  if (rid.getClusterPosition() != physicalPosition.clusterPosition) {
                    throw new OConcurrentCreateException(rid, new ORecordId(rid.getClusterId(), physicalPosition.clusterPosition));
                  }
                }
                positions.put(recordOperation, physicalPosition);

                rid.setClusterPosition(physicalPosition.clusterPosition);

                transaction.updateIdentityAfterCommit(oldRID, rid);
              }
            }

            lockRidBags(clustersToLock, indexOperations, indexManager);

            checkReadOnlyConditions();

            for (final ORecordOperation recordOperation : recordOperations) {
              assert atomicOperation.getCounter() == 1;
              commitEntry(recordOperation, positions.get(recordOperation), database.getSerializer());
              assert atomicOperation.getCounter() == 1;
              result.add(recordOperation);
            }

            lockIndexes(indexOperations);

            checkReadOnlyConditions();

            commitIndexes(indexOperations, atomicOperation);
          } catch (final IOException | RuntimeException e) {
            rollback = true;
            if (e instanceof RuntimeException) {
              throw ((RuntimeException) e);
            } else {
              throw OException.wrapException(new OStorageException("Error during transaction commit"), e);
            }
          } finally {
            if (rollback) {
              rollback(transaction);
            } else {
              endStorageTx(transaction, recordOperations);
            }

            this.transaction.set(null);
          }
        } finally {
          atomicOperationsManager.ensureThatComponentsUnlocked();
          database.getMetadata().clearThreadLocalSchemaSnapshot();
        }
      } finally {
        try {
          if (pessimisticLock) {
            for (final ORecordOperation recordOperation : recordOperations) {
              if (recordOperation.type == ORecordOperation.UPDATED || recordOperation.type == ORecordOperation.DELETED) {
                releaseWriteLock(recordOperation.getRID());
              }
            }
          }
        } finally {
          stateLock.releaseReadLock();
        }
      }

      if (OLogManager.instance().isDebugEnabled()) {
        OLogManager.instance()
            .debug(this, "%d Committed transaction %d on database '%s' (result=%s)", Thread.currentThread().getId(),
                transaction.getId(), database.getName(), result);
      }

      return result;
    } catch (final RuntimeException ee) {
      throw logAndPrepareForRethrow(ee);
    } catch (final Error ee) {
      handleJVMError(ee);
      OAtomicOperationsManager.alarmClearOfAtomicOperation();
      throw logAndPrepareForRethrow(ee);
    } catch (final Throwable t) {
      throw logAndPrepareForRethrow(t);
    }
  }

  private static void commitIndexes(final Map<String, OTransactionIndexChanges> indexesToCommit,
      final OAtomicOperation atomicOperation) {
    final Map<OIndex, OIndexAbstract.IndexTxSnapshot> snapshots = new IdentityHashMap<>(8);

    for (final OTransactionIndexChanges changes : indexesToCommit.values()) {
      final OIndexInternal<?> index = changes.getAssociatedIndex();
      final OIndexAbstract.IndexTxSnapshot snapshot = new OIndexAbstract.IndexTxSnapshot();
      snapshots.put(index, snapshot);

      assert atomicOperation.getCounter() == 1;
      index.preCommit(snapshot);
      assert atomicOperation.getCounter() == 1;
    }

    for (final OTransactionIndexChanges changes : indexesToCommit.values()) {
      final OIndexInternal<?> index = changes.getAssociatedIndex();
      final OIndexAbstract.IndexTxSnapshot snapshot = snapshots.get(index);

      assert atomicOperation.getCounter() == 1;
      index.addTxOperation(snapshot, changes);
      assert atomicOperation.getCounter() == 1;
    }

    try {
      for (final OTransactionIndexChanges changes : indexesToCommit.values()) {
        final OIndexInternal<?> index = changes.getAssociatedIndex();
        final OIndexAbstract.IndexTxSnapshot snapshot = snapshots.get(index);

        assert atomicOperation.getCounter() == 1;
        index.commit(snapshot);
        assert atomicOperation.getCounter() == 1;
      }
    } finally {
      for (final OTransactionIndexChanges changes : indexesToCommit.values()) {
        final OIndexInternal<?> index = changes.getAssociatedIndex();
        final OIndexAbstract.IndexTxSnapshot snapshot = snapshots.get(index);

        assert atomicOperation.getCounter() == 1;
        index.postCommit(snapshot);
        assert atomicOperation.getCounter() == 1;
      }
    }
  }

  public int loadIndexEngine(final String name) {
    try {
      checkOpenness();

      stateLock.acquireReadLock();
      try {
        checkOpenness();

        final OBaseIndexEngine engine = indexEngineNameMap.get(name);
        if (engine == null) {
          return -1;
        }

        final int indexId = indexEngines.indexOf(engine);
        assert indexId >= 0;

        return generateIndexId(indexId, engine);
      } finally {
        stateLock.releaseReadLock();
      }
    } catch (final RuntimeException ee) {
      throw logAndPrepareForRethrow(ee);
    } catch (final Error ee) {
      throw logAndPrepareForRethrow(ee);
    } catch (final Throwable t) {
      throw logAndPrepareForRethrow(t);
    }
  }

  public int loadExternalIndexEngine(final String engineName, final String algorithm, final String indexType,
      final OIndexDefinition indexDefinition, final OBinarySerializer valueSerializer, final boolean isAutomatic,
      final Boolean durableInNonTxMode, final int version, final int apiVersion, final boolean multivalue,
      final Map<String, String> engineProperties) {
    try {
      checkOpenness();

      stateLock.acquireWriteLock();
      try {
        checkOpenness();

        checkLowDiskSpaceRequestsAndReadOnlyConditions();

        // this method introduced for binary compatibility only
        if (configuration.getBinaryFormatVersion() > 15) {
          return -1;
        }

        if (indexEngineNameMap.containsKey(engineName)) {
          throw new OIndexException("Index with name " + engineName + " already exists");
        }

        makeStorageDirty();

        final OContextConfiguration ctxCfg = configuration.getContextConfiguration();

        final OBinarySerializer keySerializer = determineKeySerializer(indexDefinition);
        final int keySize = determineKeySize(indexDefinition);
        final OType[] keyTypes = indexDefinition != null ? indexDefinition.getTypes() : null;
        final boolean nullValuesSupport = indexDefinition != null && !indexDefinition.isNullValuesIgnored();

        final OStorageConfiguration.IndexEngineData engineData = new OStorageConfigurationImpl.IndexEngineData(engineName,
            algorithm, indexType, durableInNonTxMode, version, apiVersion, multivalue, valueSerializer.getId(),
            keySerializer.getId(), isAutomatic, keyTypes, nullValuesSupport, keySize, null, null, engineProperties);

        final OBaseIndexEngine engine = OIndexes
            .createIndexEngine(engineName, algorithm, indexType, durableInNonTxMode, this, version, apiVersion, multivalue,
                engineProperties, null);

        if (engineData.getApiVersion() < 1) {
          ((OIndexEngine) engine)
              .load(engineName, valueSerializer, isAutomatic, keySerializer, keyTypes, nullValuesSupport, keySize,
                  engineData.getEngineProperties(), null);
        } else {
          ((OV1IndexEngine) engine).load(engineName, keySize, keyTypes, keySerializer, null);
        }

        indexEngineNameMap.put(engineName, engine);
        indexEngines.add(engine);
        ((OClusterBasedStorageConfiguration) configuration).addIndexEngine(engineName, engineData);

        return generateIndexId(indexEngines.size() - 1, engine);
      } catch (final IOException e) {
        throw OException.wrapException(new OStorageException("Cannot add index engine " + engineName + " in storage."), e);
      } finally {
        stateLock.releaseWriteLock();
      }
    } catch (final RuntimeException ee) {
      throw logAndPrepareForRethrow(ee);
    } catch (final Error ee) {
      throw logAndPrepareForRethrow(ee);
    } catch (final Throwable t) {
      throw logAndPrepareForRethrow(t);
    }
  }

  public int addIndexEngine(final String engineName, final String algorithm, final String indexType,
      final OIndexDefinition indexDefinition, final OBinarySerializer valueSerializer, final boolean isAutomatic,
      final Boolean durableInNonTxMode, final int version, final int apiVersion, final boolean multivalue,
      final Map<String, String> engineProperties, final Set<String> clustersToIndex, final ODocument metadata) {
    try {
      checkOpenness();

      stateLock.acquireWriteLock();
      try {
        checkOpenness();

        checkLowDiskSpaceRequestsAndReadOnlyConditions();

        if (indexEngineNameMap.containsKey(engineName)) {
          // OLD INDEX FILE ARE PRESENT: THIS IS THE CASE OF PARTIAL/BROKEN INDEX
          OLogManager.instance().warn(this, "Index with name '%s' already exists, removing it and re-create the index", engineName);
          final OBaseIndexEngine engine = indexEngineNameMap.remove(engineName);
          if (engine != null) {
            indexEngines.remove(engine);
            ((OClusterBasedStorageConfiguration) configuration).deleteIndexEngine(engineName);
            engine.delete();
          }
        }

        makeStorageDirty();

        final OBinarySerializer keySerializer = determineKeySerializer(indexDefinition);
        final int keySize = determineKeySize(indexDefinition);
        final OType[] keyTypes = indexDefinition != null ? indexDefinition.getTypes() : null;
        final boolean nullValuesSupport = indexDefinition != null && !indexDefinition.isNullValuesIgnored();
        final byte serializerId;

        if (valueSerializer != null) {
          serializerId = valueSerializer.getId();
        } else {
          serializerId = -1;
        }

        final OBaseIndexEngine engine = OIndexes
            .createIndexEngine(engineName, algorithm, indexType, durableInNonTxMode, this, version, apiVersion, multivalue,
                engineProperties, metadata);

        final OContextConfiguration ctxCfg = configuration.getContextConfiguration();
        final String cfgEncryption = ctxCfg.getValueAsString(OGlobalConfiguration.STORAGE_ENCRYPTION_METHOD);
        final String cfgEncryptionKey = ctxCfg.getValueAsString(OGlobalConfiguration.STORAGE_ENCRYPTION_KEY);

        final OEncryption encryption;
        if (cfgEncryption == null || cfgEncryption.equals(ONothingEncryption.NAME)) {
          encryption = null;
        } else {
          encryption = OEncryptionFactory.INSTANCE.getEncryption(cfgEncryption, cfgEncryptionKey);
        }

        engine.create(valueSerializer, isAutomatic, keyTypes, nullValuesSupport, keySerializer, keySize, clustersToIndex,
            engineProperties, metadata, encryption);

        indexEngineNameMap.put(engineName, engine);

        indexEngines.add(engine);

        final OStorageConfiguration.IndexEngineData engineData = new OStorageConfigurationImpl.IndexEngineData(engineName,
            algorithm, indexType, durableInNonTxMode, version, engine.getEngineAPIVersion(), multivalue, serializerId,
            keySerializer.getId(), isAutomatic, keyTypes, nullValuesSupport, keySize, cfgEncryption, cfgEncryptionKey,
            engineProperties);

        ((OClusterBasedStorageConfiguration) configuration).addIndexEngine(engineName, engineData);

        return generateIndexId(indexEngines.size() - 1, engine);
      } catch (final IOException e) {
        throw OException.wrapException(new OStorageException("Cannot add index engine " + engineName + " in storage."), e);
      } finally {
        stateLock.releaseWriteLock();
      }
    } catch (final RuntimeException ee) {
      throw logAndPrepareForRethrow(ee);
    } catch (final Error ee) {
      throw logAndPrepareForRethrow(ee);
    } catch (final Throwable t) {
      throw logAndPrepareForRethrow(t);
    }
  }

  private static int generateIndexId(final int internalId, final OBaseIndexEngine indexEngine) {
    return indexEngine.getEngineAPIVersion() << (OIntegerSerializer.INT_SIZE * 8 - 5) | internalId;
  }

  private static int extractInternalId(final int externalId) {
    if (externalId < 0) {
      throw new IllegalStateException("Index id has to be positive");
    }

    return externalId & 0x7_FF_FF_FF;
  }

  public static int extractEngineAPIVersion(final int externalId) {
    return externalId >>> (OIntegerSerializer.INT_SIZE * 8 - 5);
  }

  private static int determineKeySize(final OIndexDefinition indexDefinition) {
    if (indexDefinition == null || indexDefinition instanceof ORuntimeKeyIndexDefinition) {
      return 1;
    } else {
      return indexDefinition.getTypes().length;
    }
  }

  private OBinarySerializer determineKeySerializer(final OIndexDefinition indexDefinition) {
    final OBinarySerializer keySerializer;
    if (indexDefinition != null) {
      if (indexDefinition instanceof ORuntimeKeyIndexDefinition) {
        keySerializer = ((ORuntimeKeyIndexDefinition) indexDefinition).getSerializer();
      } else {
        if (indexDefinition.getTypes().length > 1) {
          keySerializer = OCompositeKeySerializer.INSTANCE;
        } else {
          final OType keyType = indexDefinition.getTypes()[0];

          if (keyType == OType.STRING && configuration.getBinaryFormatVersion() >= 13) {
            return OUTF8Serializer.INSTANCE;
          }

          final OCurrentStorageComponentsFactory currentStorageComponentsFactory = componentsFactory;
          if (currentStorageComponentsFactory != null) {
            keySerializer = currentStorageComponentsFactory.binarySerializerFactory.getObjectSerializer(keyType);
          } else {
            throw new IllegalStateException("Cannot load binary serializer, storage is not properly initialized");
          }
        }
      }
    } else {
      keySerializer = new OSimpleKeySerializer();
    }
    return keySerializer;
  }

  public void deleteIndexEngine(int indexId) throws OInvalidIndexEngineIdException {
    indexId = extractInternalId(indexId);

    try {
      checkOpenness();

      stateLock.acquireWriteLock();
      try {
        checkOpenness();

        checkLowDiskSpaceRequestsAndReadOnlyConditions();

        checkIndexId(indexId);

        makeStorageDirty();
        final OBaseIndexEngine engine = indexEngines.get(indexId);

        indexEngines.set(indexId, null);

        engine.delete();

        final String engineName = engine.getName();
        indexEngineNameMap.remove(engineName);
        ((OClusterBasedStorageConfiguration) configuration).deleteIndexEngine(engineName);
      } catch (final IOException e) {
        throw OException.wrapException(new OStorageException("Error on index deletion"), e);
      } finally {
        stateLock.releaseWriteLock();
      }
    } catch (final OInvalidIndexEngineIdException ie) {
      throw logAndPrepareForRethrow(ie);
    } catch (final RuntimeException ee) {
      throw logAndPrepareForRethrow(ee);
    } catch (final Error ee) {
      throw logAndPrepareForRethrow(ee);
    } catch (final Throwable t) {
      throw logAndPrepareForRethrow(t);
    }
  }

  private void checkIndexId(final int indexId) throws OInvalidIndexEngineIdException {
    if (indexId < 0 || indexId >= indexEngines.size() || indexEngines.get(indexId) == null) {
      throw new OInvalidIndexEngineIdException("Engine with id " + indexId + " is not registered inside of storage");
    }
  }

  public boolean indexContainsKey(int indexId, final Object key) throws OInvalidIndexEngineIdException {
    indexId = extractInternalId(indexId);

    try {
      if (transaction.get() != null) {
        return doIndexContainsKey(indexId, key);
      }

      checkOpenness();

      stateLock.acquireReadLock();
      try {
        checkOpenness();

        return doIndexContainsKey(indexId, key);
      } finally {
        stateLock.releaseReadLock();
      }
    } catch (final OInvalidIndexEngineIdException ie) {
      throw logAndPrepareForRethrow(ie);
    } catch (final RuntimeException ee) {
      throw logAndPrepareForRethrow(ee);
    } catch (final Error ee) {
      throw logAndPrepareForRethrow(ee);
    } catch (final Throwable t) {
      throw logAndPrepareForRethrow(t);
    }
  }

  private boolean doIndexContainsKey(final int indexId, final Object key) throws OInvalidIndexEngineIdException {
    checkIndexId(indexId);

    final OBaseIndexEngine engine = indexEngines.get(indexId);

    return engine.contains(key);
  }

  public boolean removeKeyFromIndex(int indexId, final Object key) throws OInvalidIndexEngineIdException {
    indexId = extractInternalId(indexId);

    try {
      if (transaction.get() != null) {
        return doRemoveKeyFromIndex(indexId, key);
      }

      checkOpenness();

      stateLock.acquireReadLock();
      try {
        checkOpenness();

        checkLowDiskSpaceRequestsAndReadOnlyConditions();

        return doRemoveKeyFromIndex(indexId, key);
      } finally {
        stateLock.releaseReadLock();
      }
    } catch (final OInvalidIndexEngineIdException ie) {
      throw logAndPrepareForRethrow(ie);
    } catch (final RuntimeException ee) {
      throw logAndPrepareForRethrow(ee);
    } catch (final Error ee) {
      throw logAndPrepareForRethrow(ee);
    } catch (final Throwable t) {
      throw logAndPrepareForRethrow(t);
    }
  }

  private boolean doRemoveKeyFromIndex(final int indexId, final Object key) throws OInvalidIndexEngineIdException {
    try {
      checkIndexId(indexId);

      makeStorageDirty();
      final OBaseIndexEngine engine = indexEngines.get(indexId);
      return engine.remove(key);
    } catch (final IOException e) {
      throw OException.wrapException(new OStorageException("Error during removal of entry with key " + key + " from index "), e);
    }
  }

  public void clearIndex(int indexId) throws OInvalidIndexEngineIdException {
    indexId = extractInternalId(indexId);

    try {
      if (transaction.get() != null) {
        doClearIndex(indexId);
        return;
      }

      checkOpenness();

      stateLock.acquireReadLock();
      try {
        checkOpenness();

        checkLowDiskSpaceRequestsAndReadOnlyConditions();

        doClearIndex(indexId);
      } finally {
        stateLock.releaseReadLock();
      }
    } catch (final OInvalidIndexEngineIdException ie) {
      throw logAndPrepareForRethrow(ie);
    } catch (final RuntimeException ee) {
      throw logAndPrepareForRethrow(ee);
    } catch (final Error ee) {
      throw logAndPrepareForRethrow(ee);
    } catch (final Throwable t) {
      throw logAndPrepareForRethrow(t);
    }
  }

  private void doClearIndex(final int indexId) throws OInvalidIndexEngineIdException {
    try {
      checkIndexId(indexId);

      final OBaseIndexEngine engine = indexEngines.get(indexId);

      makeStorageDirty();
      engine.clear();
    } catch (final IOException e) {
      throw OException.wrapException(new OStorageException("Error during clearing of index"), e);
    }

  }

  public Object getIndexValue(int indexId, final Object key) throws OInvalidIndexEngineIdException {
    indexId = extractInternalId(indexId);

    try {
      if (transaction.get() != null) {
        return doGetIndexValue(indexId, key);
      }

      checkOpenness();

      stateLock.acquireReadLock();
      try {
        checkOpenness();
        return doGetIndexValue(indexId, key);
      } finally {
        stateLock.releaseReadLock();
      }
    } catch (final OInvalidIndexEngineIdException ie) {
      throw logAndPrepareForRethrow(ie);
    } catch (final RuntimeException ee) {
      throw logAndPrepareForRethrow(ee);
    } catch (final Error ee) {
      throw logAndPrepareForRethrow(ee);
    } catch (final Throwable t) {
      throw logAndPrepareForRethrow(t);
    }
  }

  private Object doGetIndexValue(final int indexId, final Object key) throws OInvalidIndexEngineIdException {
    checkIndexId(indexId);

    final OBaseIndexEngine engine = indexEngines.get(indexId);
    return engine.get(key);
  }

  public OBaseIndexEngine getIndexEngine(int indexId) throws OInvalidIndexEngineIdException {
    indexId = extractInternalId(indexId);

    try {
      checkIndexId(indexId);
      return indexEngines.get(indexId);
    } catch (final OInvalidIndexEngineIdException ie) {
      throw logAndPrepareForRethrow(ie);
    } catch (final RuntimeException ee) {
      throw logAndPrepareForRethrow(ee);
    } catch (final Error ee) {
      throw logAndPrepareForRethrow(ee);
    } catch (final Throwable t) {
      throw logAndPrepareForRethrow(t);
    }
  }

  public void updateIndexEntry(int indexId, final Object key, final OIndexKeyUpdater<Object> valueCreator)
      throws OInvalidIndexEngineIdException {
    final int engineAPIVersion = extractEngineAPIVersion(indexId);
    indexId = extractInternalId(indexId);

    if (engineAPIVersion != 0) {
      throw new IllegalStateException("Unsupported version of index engine API. Required 0 but found " + engineAPIVersion);
    }

    try {
      if (transaction.get() != null) {
        doUpdateIndexEntry(indexId, key, valueCreator);
        return;
      }

      checkOpenness();

      stateLock.acquireReadLock();
      try {
        checkOpenness();
        checkLowDiskSpaceRequestsAndReadOnlyConditions();

        doUpdateIndexEntry(indexId, key, valueCreator);
      } finally {
        stateLock.releaseReadLock();
      }
    } catch (final OInvalidIndexEngineIdException ie) {
      throw logAndPrepareForRethrow(ie);
    } catch (final RuntimeException ee) {
      throw logAndPrepareForRethrow(ee);
    } catch (final Error ee) {
      throw logAndPrepareForRethrow(ee);
    } catch (final Throwable t) {
      throw logAndPrepareForRethrow(t);
    }
  }

  public <T> T callIndexEngine(final boolean atomicOperation, final boolean readOperation, int indexId,
      final OIndexEngineCallback<T> callback) throws OInvalidIndexEngineIdException {
    indexId = extractInternalId(indexId);

    try {
      if (transaction.get() != null) {
        return doCallIndexEngine(atomicOperation, readOperation, indexId, callback);
      }

      checkOpenness();

      stateLock.acquireReadLock();
      try {
        return doCallIndexEngine(atomicOperation, readOperation, indexId, callback);
      } finally {
        stateLock.releaseReadLock();
      }
    } catch (final OInvalidIndexEngineIdException ie) {
      throw logAndPrepareForRethrow(ie);
    } catch (final RuntimeException ee) {
      throw logAndPrepareForRethrow(ee);
    } catch (final Error ee) {
      throw logAndPrepareForRethrow(ee);
    } catch (final Throwable t) {
      throw logAndPrepareForRethrow(t);
    }
  }

  private <T> T doCallIndexEngine(final boolean atomicOperation, final boolean readOperation, final int indexId,
      final OIndexEngineCallback<T> callback) throws OInvalidIndexEngineIdException, IOException {
    checkIndexId(indexId);
    boolean rollback = false;
    if (atomicOperation) {
      atomicOperationsManager.startAtomicOperation((String) null, true);
    }

    try {
      if (!readOperation) {
        makeStorageDirty();
      }

      final OBaseIndexEngine engine = indexEngines.get(indexId);
      return callback.callEngine(engine);
    } catch (final Exception e) {
      rollback = true;
      throw OException.wrapException(new OStorageException("Cannot put key value entry in index"), e);
    } finally {
      if (atomicOperation) {
        atomicOperationsManager.endAtomicOperation(rollback);
      }
    }
  }

  private void doUpdateIndexEntry(final int indexId, final Object key, final OIndexKeyUpdater<Object> valueCreator)
      throws OInvalidIndexEngineIdException, IOException {
    boolean rollback = false;
    atomicOperationsManager.startAtomicOperation((String) null, true);
    try {
      checkIndexId(indexId);

      final OBaseIndexEngine engine = indexEngines.get(indexId);
      makeStorageDirty();

      ((OIndexEngine) engine).update(key, valueCreator);
    } catch (final Exception e) {
      rollback = true;
      throw e;
    } finally {
      atomicOperationsManager.endAtomicOperation(rollback);
    }
  }

  public void putRidIndexEntry(int indexId, final Object key, final ORID value) throws OInvalidIndexEngineIdException {
    final int engineAPIVersion = extractEngineAPIVersion(indexId);
    indexId = extractInternalId(indexId);

    if (engineAPIVersion != 1) {
      throw new IllegalStateException("Unsupported version of index engine API. Required 1 but found " + engineAPIVersion);
    }

    try {
      if (transaction.get() != null) {
        doPutRidIndexEntry(indexId, key, value);
        return;
      }

      checkOpenness();

      stateLock.acquireReadLock();
      try {
        checkOpenness();

        checkLowDiskSpaceRequestsAndReadOnlyConditions();

        doPutRidIndexEntry(indexId, key, value);
      } finally {
        stateLock.releaseReadLock();
      }
    } catch (final OInvalidIndexEngineIdException ie) {
      throw logAndPrepareForRethrow(ie);
    } catch (final RuntimeException ee) {
      throw logAndPrepareForRethrow(ee);
    } catch (final Error ee) {
      throw logAndPrepareForRethrow(ee);
    } catch (final Throwable t) {
      throw logAndPrepareForRethrow(t);
    }
  }

  private void doPutRidIndexEntry(final int indexId, final Object key, final ORID value) throws OInvalidIndexEngineIdException {
    try {
      checkIndexId(indexId);

      final OBaseIndexEngine engine = indexEngines.get(indexId);
      makeStorageDirty();

      ((OV1IndexEngine) engine).put(key, value);
    } catch (final IOException e) {
      throw OException.wrapException(new OStorageException("Cannot put key " + key + " value " + value + " entry to the index"), e);
    }
  }

  public boolean removeRidIndexEntry(int indexId, final Object key, final ORID value) throws OInvalidIndexEngineIdException {
    final int engineAPIVersion = extractEngineAPIVersion(indexId);
    indexId = extractInternalId(indexId);

    if (engineAPIVersion != 1) {
      throw new IllegalStateException("Unsupported version of index engine API. Required 1 but found " + engineAPIVersion);
    }

    try {
      if (transaction.get() != null) {
        return doRemoveRidIndexEntry(indexId, key, value);
      }

      checkOpenness();

      stateLock.acquireReadLock();
      try {
        checkOpenness();

        checkLowDiskSpaceRequestsAndReadOnlyConditions();

        return doRemoveRidIndexEntry(indexId, key, value);
      } finally {
        stateLock.releaseReadLock();
      }
    } catch (final OInvalidIndexEngineIdException ie) {
      throw logAndPrepareForRethrow(ie);
    } catch (final RuntimeException ee) {
      throw logAndPrepareForRethrow(ee);
    } catch (final Error ee) {
      throw logAndPrepareForRethrow(ee);
    } catch (final Throwable t) {
      throw logAndPrepareForRethrow(t);
    }
  }

  private boolean doRemoveRidIndexEntry(final int indexId, final Object key, final ORID value)
      throws OInvalidIndexEngineIdException {
    try {
      checkIndexId(indexId);

      final OBaseIndexEngine engine = indexEngines.get(indexId);
      makeStorageDirty();

      return ((OMultiValueIndexEngine) engine).remove(key, value);
    } catch (final IOException e) {
      throw OException.wrapException(new OStorageException("Cannot put key " + key + " value " + value + " entry to the index"), e);
    }
  }

  public void putIndexValue(int indexId, final Object key, final Object value) throws OInvalidIndexEngineIdException {
    final int engineAPIVersion = extractEngineAPIVersion(indexId);
    indexId = extractInternalId(indexId);

    if (engineAPIVersion != 0) {
      throw new IllegalStateException("Unsupported version of index engine API. Required 0 but found " + engineAPIVersion);
    }

    try {
      if (transaction.get() != null) {
        doPutIndexValue(indexId, key, value);
        return;
      }

      checkOpenness();

      stateLock.acquireReadLock();
      try {
        checkOpenness();

        checkLowDiskSpaceRequestsAndReadOnlyConditions();

        doPutIndexValue(indexId, key, value);
      } finally {
        stateLock.releaseReadLock();
      }
    } catch (final OInvalidIndexEngineIdException ie) {
      throw logAndPrepareForRethrow(ie);
    } catch (final RuntimeException ee) {
      throw logAndPrepareForRethrow(ee);
    } catch (final Error ee) {
      throw logAndPrepareForRethrow(ee);
    } catch (final Throwable t) {
      throw logAndPrepareForRethrow(t);
    }
  }

  private void doPutIndexValue(final int indexId, final Object key, final Object value) throws OInvalidIndexEngineIdException {
    try {
      checkIndexId(indexId);

      final OBaseIndexEngine engine = indexEngines.get(indexId);
      makeStorageDirty();

      ((OIndexEngine) engine).put(key, value);
    } catch (final IOException e) {
      throw OException.wrapException(new OStorageException("Cannot put key " + key + " value " + value + " entry to the index"), e);
    }
  }

  /**
   * Puts the given value under the given key into this storage for the index with the given index id. Validates the operation using
   * the provided validator.
   *
   * @param indexId   the index id of the index to put the value into.
   * @param key       the key to put the value under.
   * @param value     the value to put.
   * @param validator the operation validator.
   *
   * @return {@code true} if the validator allowed the put, {@code false} otherwise.
   *
   * @see OBaseIndexEngine.Validator#validate(Object, Object, Object)
   */
  @SuppressWarnings("UnusedReturnValue")
  public boolean validatedPutIndexValue(int indexId, final Object key, final ORID value,
      final OBaseIndexEngine.Validator<Object, ORID> validator) throws OInvalidIndexEngineIdException {
    indexId = extractInternalId(indexId);

    try {
      if (transaction.get() != null) {
        return doValidatedPutIndexValue(indexId, key, value, validator);
      }

      checkOpenness();

      stateLock.acquireReadLock();
      try {
        checkOpenness();

        checkLowDiskSpaceRequestsAndReadOnlyConditions();

        return doValidatedPutIndexValue(indexId, key, value, validator);
      } finally {
        stateLock.releaseReadLock();
      }
    } catch (final OInvalidIndexEngineIdException ie) {
      throw logAndPrepareForRethrow(ie);
    } catch (final RuntimeException ee) {
      throw logAndPrepareForRethrow(ee);
    } catch (final Error ee) {
      throw logAndPrepareForRethrow(ee);
    } catch (final Throwable t) {
      throw logAndPrepareForRethrow(t);
    }
  }

  private boolean doValidatedPutIndexValue(final int indexId, final Object key, final ORID value,
      final OBaseIndexEngine.Validator<Object, ORID> validator) throws OInvalidIndexEngineIdException {
    try {
      checkIndexId(indexId);

      final OBaseIndexEngine engine = indexEngines.get(indexId);
      makeStorageDirty();

      if (engine instanceof OIndexEngine) {
        return ((OIndexEngine) engine).validatedPut(key, value, validator);
      }

      if (engine instanceof OSingleValueIndexEngine) {
        return ((OSingleValueIndexEngine) engine).validatedPut(key, value.getIdentity(), validator);
      }

      throw new IllegalStateException("Invalid type of index engine " + engine.getClass().getName());
    } catch (final IOException e) {
      throw OException.wrapException(new OStorageException("Cannot put key " + key + " value " + value + " entry to the index"), e);
    }
  }

  public Object getIndexFirstKey(int indexId) throws OInvalidIndexEngineIdException {
    indexId = extractInternalId(indexId);

    try {
      if (transaction.get() != null) {
        return doGetIndexFirstKey(indexId);
      }

      checkOpenness();

      stateLock.acquireReadLock();
      try {
        checkOpenness();
        return doGetIndexFirstKey(indexId);
      } finally {
        stateLock.releaseReadLock();
      }
    } catch (final OInvalidIndexEngineIdException ie) {
      throw logAndPrepareForRethrow(ie);
    } catch (final RuntimeException ee) {
      throw logAndPrepareForRethrow(ee);
    } catch (final Error ee) {
      throw logAndPrepareForRethrow(ee);
    } catch (final Throwable t) {
      throw logAndPrepareForRethrow(t);
    }
  }

  private Object doGetIndexFirstKey(final int indexId) throws OInvalidIndexEngineIdException {
    checkIndexId(indexId);

    final OBaseIndexEngine engine = indexEngines.get(indexId);

    return engine.getFirstKey();
  }

  public Object getIndexLastKey(int indexId) throws OInvalidIndexEngineIdException {
    indexId = extractInternalId(indexId);

    try {
      if (transaction.get() != null) {
        return doGetIndexFirstKey(indexId);
      }

      checkOpenness();

      stateLock.acquireReadLock();
      try {
        checkOpenness();
        return doGetIndexLastKey(indexId);
      } finally {
        stateLock.releaseReadLock();
      }
    } catch (final OInvalidIndexEngineIdException ie) {
      throw logAndPrepareForRethrow(ie);
    } catch (final RuntimeException ee) {
      throw logAndPrepareForRethrow(ee);
    } catch (final Error ee) {
      throw logAndPrepareForRethrow(ee);
    } catch (final Throwable t) {
      throw logAndPrepareForRethrow(t);
    }
  }

  private Object doGetIndexLastKey(final int indexId) throws OInvalidIndexEngineIdException {
    checkIndexId(indexId);

    final OBaseIndexEngine engine = indexEngines.get(indexId);

    return engine.getLastKey();
  }

  public OIndexCursor iterateIndexEntriesBetween(int indexId, final Object rangeFrom, final boolean fromInclusive,
      final Object rangeTo, final boolean toInclusive, final boolean ascSortOrder,
      final OBaseIndexEngine.ValuesTransformer transformer) throws OInvalidIndexEngineIdException {
    indexId = extractInternalId(indexId);

    try {
      if (transaction.get() != null) {
        return doIterateIndexEntriesBetween(indexId, rangeFrom, fromInclusive, rangeTo, toInclusive, ascSortOrder, transformer);
      }

      checkOpenness();

      stateLock.acquireReadLock();
      try {
        checkOpenness();
        return doIterateIndexEntriesBetween(indexId, rangeFrom, fromInclusive, rangeTo, toInclusive, ascSortOrder, transformer);
      } finally {
        stateLock.releaseReadLock();
      }
    } catch (final OInvalidIndexEngineIdException ie) {
      throw logAndPrepareForRethrow(ie);
    } catch (final RuntimeException ee) {
      throw logAndPrepareForRethrow(ee);
    } catch (final Error ee) {
      throw logAndPrepareForRethrow(ee);
    } catch (final Throwable t) {
      throw logAndPrepareForRethrow(t);
    }
  }

  private OIndexCursor doIterateIndexEntriesBetween(final int indexId, final Object rangeFrom, final boolean fromInclusive,
      final Object rangeTo, final boolean toInclusive, final boolean ascSortOrder,
      final OBaseIndexEngine.ValuesTransformer transformer) throws OInvalidIndexEngineIdException {
    checkIndexId(indexId);

    final OBaseIndexEngine engine = indexEngines.get(indexId);

    return engine.iterateEntriesBetween(rangeFrom, fromInclusive, rangeTo, toInclusive, ascSortOrder, transformer);
  }

  public OIndexCursor iterateIndexEntriesMajor(int indexId, final Object fromKey, final boolean isInclusive,
      final boolean ascSortOrder, final OBaseIndexEngine.ValuesTransformer transformer) throws OInvalidIndexEngineIdException {
    indexId = extractInternalId(indexId);

    try {
      if (transaction.get() != null) {
        return doIterateIndexEntriesMajor(indexId, fromKey, isInclusive, ascSortOrder, transformer);
      }

      checkOpenness();

      stateLock.acquireReadLock();
      try {
        checkOpenness();
        return doIterateIndexEntriesMajor(indexId, fromKey, isInclusive, ascSortOrder, transformer);
      } finally {
        stateLock.releaseReadLock();
      }
    } catch (final OInvalidIndexEngineIdException ie) {
      throw logAndPrepareForRethrow(ie);
    } catch (final RuntimeException ee) {
      throw logAndPrepareForRethrow(ee);
    } catch (final Error ee) {
      throw logAndPrepareForRethrow(ee);
    } catch (final Throwable t) {
      throw logAndPrepareForRethrow(t);
    }
  }

  private OIndexCursor doIterateIndexEntriesMajor(final int indexId, final Object fromKey, final boolean isInclusive,
      final boolean ascSortOrder, final OBaseIndexEngine.ValuesTransformer transformer) throws OInvalidIndexEngineIdException {
    checkIndexId(indexId);

    final OBaseIndexEngine engine = indexEngines.get(indexId);

    return engine.iterateEntriesMajor(fromKey, isInclusive, ascSortOrder, transformer);
  }

  public OIndexCursor iterateIndexEntriesMinor(int indexId, final Object toKey, final boolean isInclusive,
      final boolean ascSortOrder, final OBaseIndexEngine.ValuesTransformer transformer) throws OInvalidIndexEngineIdException {
    indexId = extractInternalId(indexId);

    try {
      if (transaction.get() != null) {
        return doIterateIndexEntriesMinor(indexId, toKey, isInclusive, ascSortOrder, transformer);
      }

      checkOpenness();

      stateLock.acquireReadLock();
      try {
        checkOpenness();
        return doIterateIndexEntriesMinor(indexId, toKey, isInclusive, ascSortOrder, transformer);
      } finally {
        stateLock.releaseReadLock();
      }
    } catch (final OInvalidIndexEngineIdException ie) {
      throw logAndPrepareForRethrow(ie);
    } catch (final RuntimeException ee) {
      throw logAndPrepareForRethrow(ee);
    } catch (final Error ee) {
      throw logAndPrepareForRethrow(ee);
    } catch (final Throwable t) {
      throw logAndPrepareForRethrow(t);
    }
  }

  private OIndexCursor doIterateIndexEntriesMinor(final int indexId, final Object toKey, final boolean isInclusive,
      final boolean ascSortOrder, final OBaseIndexEngine.ValuesTransformer transformer) throws OInvalidIndexEngineIdException {
    checkIndexId(indexId);

    final OBaseIndexEngine engine = indexEngines.get(indexId);

    return engine.iterateEntriesMinor(toKey, isInclusive, ascSortOrder, transformer);
  }

  public OIndexCursor getIndexCursor(int indexId, final OBaseIndexEngine.ValuesTransformer valuesTransformer)
      throws OInvalidIndexEngineIdException {
    indexId = extractInternalId(indexId);

    try {
      if (transaction.get() != null) {
        return doGetIndexCursor(indexId, valuesTransformer);
      }

      checkOpenness();

      stateLock.acquireReadLock();
      try {
        checkOpenness();
        return doGetIndexCursor(indexId, valuesTransformer);
      } finally {
        stateLock.releaseReadLock();
      }
    } catch (final OInvalidIndexEngineIdException ie) {
      throw logAndPrepareForRethrow(ie);
    } catch (final RuntimeException ee) {
      throw logAndPrepareForRethrow(ee);
    } catch (final Error ee) {
      throw logAndPrepareForRethrow(ee);
    } catch (final Throwable t) {
      throw logAndPrepareForRethrow(t);
    }
  }

  private OIndexCursor doGetIndexCursor(final int indexId, final OBaseIndexEngine.ValuesTransformer valuesTransformer)
      throws OInvalidIndexEngineIdException {
    checkIndexId(indexId);

    final OBaseIndexEngine engine = indexEngines.get(indexId);

    return engine.cursor(valuesTransformer);
  }

  public OIndexCursor getIndexDescCursor(int indexId, final OBaseIndexEngine.ValuesTransformer valuesTransformer)
      throws OInvalidIndexEngineIdException {
    indexId = extractInternalId(indexId);

    try {
      if (transaction.get() != null) {
        return doGetIndexDescCursor(indexId, valuesTransformer);
      }

      checkOpenness();

      stateLock.acquireReadLock();
      try {
        checkOpenness();
        return doGetIndexDescCursor(indexId, valuesTransformer);
      } finally {
        stateLock.releaseReadLock();
      }
    } catch (final OInvalidIndexEngineIdException ie) {
      throw logAndPrepareForRethrow(ie);
    } catch (final RuntimeException ee) {
      throw logAndPrepareForRethrow(ee);
    } catch (final Error ee) {
      throw logAndPrepareForRethrow(ee);
    } catch (final Throwable t) {
      throw logAndPrepareForRethrow(t);
    }
  }

  private OIndexCursor doGetIndexDescCursor(final int indexId, final OBaseIndexEngine.ValuesTransformer valuesTransformer)
      throws OInvalidIndexEngineIdException {
    checkIndexId(indexId);

    final OBaseIndexEngine engine = indexEngines.get(indexId);

    return engine.descCursor(valuesTransformer);
  }

  public OIndexKeyCursor getIndexKeyCursor(int indexId) throws OInvalidIndexEngineIdException {
    indexId = extractInternalId(indexId);

    try {
      if (transaction.get() != null) {
        return doGetIndexKeyCursor(indexId);
      }

      checkOpenness();

      stateLock.acquireReadLock();
      try {
        checkOpenness();
        return doGetIndexKeyCursor(indexId);
      } finally {
        stateLock.releaseReadLock();
      }
    } catch (final OInvalidIndexEngineIdException ie) {
      throw logAndPrepareForRethrow(ie);
    } catch (final RuntimeException ee) {
      throw logAndPrepareForRethrow(ee);
    } catch (final Error ee) {
      throw logAndPrepareForRethrow(ee);
    } catch (final Throwable t) {
      throw logAndPrepareForRethrow(t);
    }
  }

  private OIndexKeyCursor doGetIndexKeyCursor(final int indexId) throws OInvalidIndexEngineIdException {
    checkIndexId(indexId);

    final OBaseIndexEngine engine = indexEngines.get(indexId);

    return engine.keyCursor();
  }

  public long getIndexSize(int indexId, final OBaseIndexEngine.ValuesTransformer transformer)
      throws OInvalidIndexEngineIdException {
    indexId = extractInternalId(indexId);

    try {
      if (transaction.get() != null) {
        return doGetIndexSize(indexId, transformer);
      }

      checkOpenness();

      stateLock.acquireReadLock();
      try {
        checkOpenness();
        return doGetIndexSize(indexId, transformer);
      } finally {
        stateLock.releaseReadLock();
      }
    } catch (final OInvalidIndexEngineIdException ie) {
      throw logAndPrepareForRethrow(ie);
    } catch (final RuntimeException ee) {
      throw logAndPrepareForRethrow(ee);
    } catch (final Error ee) {
      throw logAndPrepareForRethrow(ee);
    } catch (final Throwable t) {
      throw logAndPrepareForRethrow(t);
    }
  }

  private long doGetIndexSize(final int indexId, final OBaseIndexEngine.ValuesTransformer transformer)
      throws OInvalidIndexEngineIdException {
    checkIndexId(indexId);

    final OBaseIndexEngine engine = indexEngines.get(indexId);

    return engine.size(transformer);
  }

  public boolean hasIndexRangeQuerySupport(int indexId) throws OInvalidIndexEngineIdException {
    indexId = extractInternalId(indexId);

    try {
      if (transaction.get() != null) {
        return doHasRangeQuerySupport(indexId);
      }

      checkOpenness();

      stateLock.acquireReadLock();
      try {
        checkOpenness();
        return doHasRangeQuerySupport(indexId);
      } finally {
        stateLock.releaseReadLock();
      }
    } catch (final OInvalidIndexEngineIdException ie) {
      throw logAndPrepareForRethrow(ie);
    } catch (final RuntimeException ee) {
      throw logAndPrepareForRethrow(ee);
    } catch (final Error ee) {
      throw logAndPrepareForRethrow(ee);
    } catch (final Throwable t) {
      throw logAndPrepareForRethrow(t);
    }
  }

  private boolean doHasRangeQuerySupport(final int indexId) throws OInvalidIndexEngineIdException {
    checkIndexId(indexId);

    final OBaseIndexEngine engine = indexEngines.get(indexId);

    return engine.hasRangeQuerySupport();
  }

  @Override
  public final void rollback(final OTransactionInternal clientTx) {
    try {
      checkOpenness();
      stateLock.acquireReadLock();
      try {
        try {
          checkOpenness();

          assert transaction.get() != null;

          if (transaction.get().getClientTx().getId() != clientTx.getId()) {
            throw new OStorageException(
                "Passed in and active transaction are different transactions. Passed in transaction cannot be rolled back.");
          }

          makeStorageDirty();
          rollbackStorageTx();

          OTransactionAbstract.updateCacheFromEntries(clientTx.getDatabase(), clientTx.getRecordOperations(), false);

          txRollback.incrementAndGet();

        } catch (final IOException e) {
          throw OException.wrapException(new OStorageException("Error during transaction rollback"), e);
        } finally {
          transaction.set(null);
        }
      } finally {
        stateLock.releaseReadLock();
      }
    } catch (final RuntimeException ee) {
      throw logAndPrepareForRethrow(ee);
    } catch (final Error ee) {
      throw logAndPrepareForRethrow(ee);
    } catch (final Throwable t) {
      throw logAndPrepareForRethrow(t);
    }
  }

  /**
   * Rollbacks the given micro-transaction.
   *
   * @param microTransaction the micro-transaction to rollback.
   */
  public void rollback(final OMicroTransaction microTransaction) {
    try {
      checkOpenness();
      stateLock.acquireReadLock();
      try {
        try {
          checkOpenness();

          if (transaction.get() == null) {
            return;
          }

          if (transaction.get().getMicroTransaction().getId() != microTransaction.getId()) {
            throw new OStorageException(
                "Passed in and active micro-transaction are different micro-transactions. Passed in micro-transaction cannot be "
                    + "rolled back.");
          }

          makeStorageDirty();
          rollbackStorageTx();

          microTransaction.updateRecordCacheAfterRollback();

          txRollback.incrementAndGet();

        } catch (final IOException e) {
          throw OException.wrapException(new OStorageException("Error during micro-transaction rollback"), e);
        } finally {
          transaction.set(null);
        }
      } finally {
        stateLock.releaseReadLock();
      }
    } catch (final RuntimeException ee) {
      throw logAndPrepareForRethrow(ee);
    } catch (final Error ee) {
      throw logAndPrepareForRethrow(ee);
    } catch (final Throwable t) {
      throw logAndPrepareForRethrow(t);
    }
  }

  @Override
  public final boolean checkForRecordValidity(final OPhysicalPosition ppos) {
    try {
      return ppos != null && !ORecordVersionHelper.isTombstone(ppos.recordVersion);
    } catch (final RuntimeException ee) {
      throw logAndPrepareForRethrow(ee);
    } catch (final Error ee) {
      throw logAndPrepareForRethrow(ee);
    } catch (final Throwable t) {
      throw logAndPrepareForRethrow(t);
    }
  }

  @Override
  public final void synch() {
    try {
      checkOpenness();

      stateLock.acquireReadLock();
      try {
        final long timer = Orient.instance().getProfiler().startChrono();
        final long lockId = atomicOperationsManager.freezeAtomicOperations(null, null);
        try {
          checkOpenness();
          if (jvmError.get() == null) {
            for (final OBaseIndexEngine indexEngine : indexEngines) {
              try {
                if (indexEngine != null) {
                  indexEngine.flush();
                }
              } catch (final Throwable t) {
                OLogManager.instance().error(this, "Error while flushing index via index engine of class %s.", t,
                    indexEngine.getClass().getSimpleName());
              }
            }

            if (writeAheadLog != null) {
              makeFullCheckpoint();
              return;
            }

            writeCache.flush();

            clearStorageDirty();
          } else {
            OLogManager.instance().errorNoDb(this, "Sync can not be performed because of JVM error on storage", null);
          }

        } catch (final IOException e) {
          throw OException.wrapException(new OStorageException("Error on synch storage '" + name + "'"), e);

        } finally {
          atomicOperationsManager.releaseAtomicOperations(lockId);
          //noinspection ResultOfMethodCallIgnored
          Orient.instance().getProfiler().stopChrono("db." + name + ".synch", "Synch a database", timer, "db.*.synch");
        }
      } finally {
        stateLock.releaseReadLock();
      }
    } catch (final RuntimeException ee) {
      throw logAndPrepareForRethrow(ee);
    } catch (final Error ee) {
      throw logAndPrepareForRethrow(ee);
    } catch (final Throwable t) {
      throw logAndPrepareForRethrow(t);
    }
  }

  @Override
  public final String getPhysicalClusterNameById(final int iClusterId) {
    try {
      checkOpenness();

      stateLock.acquireReadLock();
      try {
        checkOpenness();

        if (iClusterId < 0 || iClusterId >= clusters.size()) {
          return null;
        }

        return clusters.get(iClusterId) != null ? clusters.get(iClusterId).getName() : null;
      } finally {
        stateLock.releaseReadLock();
      }
    } catch (final RuntimeException ee) {
      throw logAndPrepareForRethrow(ee);
    } catch (final Error ee) {
      throw logAndPrepareForRethrow(ee);
    } catch (final Throwable t) {
      throw logAndPrepareForRethrow(t);
    }
  }

  @Override
  public final int getDefaultClusterId() {
    return defaultClusterId;
  }

  @Override
  public final void setDefaultClusterId(final int defaultClusterId) {
    this.defaultClusterId = defaultClusterId;
  }

  @Override
  public final OCluster getClusterById(int iClusterId) {
    try {
      checkOpenness();
      stateLock.acquireReadLock();
      try {
        checkOpenness();

        if (iClusterId == ORID.CLUSTER_ID_INVALID)
        // GET THE DEFAULT CLUSTER
        {
          iClusterId = defaultClusterId;
        }

        return doGetAndCheckCluster(iClusterId);
      } finally {
        stateLock.releaseReadLock();
      }
    } catch (final RuntimeException ee) {
      throw logAndPrepareForRethrow(ee);
    } catch (final Error ee) {
      throw logAndPrepareForRethrow(ee);
    } catch (final Throwable t) {
      throw logAndPrepareForRethrow(t);
    }
  }

  @Override
  public final OCluster getClusterByName(final String clusterName) {
    try {
      checkOpenness();

      stateLock.acquireReadLock();
      try {
        checkOpenness();
        final OCluster cluster = clusterMap.get(clusterName.toLowerCase(configuration.getLocaleInstance()));

        if (cluster == null) {
          throw new OStorageException("Cluster " + clusterName + " does not exist in database '" + name + "'");
        }
        return cluster;
      } finally {
        stateLock.releaseReadLock();
      }
    } catch (final RuntimeException ee) {
      throw logAndPrepareForRethrow(ee);
    } catch (final Error ee) {
      throw logAndPrepareForRethrow(ee);
    } catch (final Throwable t) {
      throw logAndPrepareForRethrow(t);
    }
  }

  @Override
  public final long getSize() {
    try {
      try {
        long size = 0;

        stateLock.acquireReadLock();
        try {
          for (final OCluster c : clusters) {
            if (c != null) {
              size += c.getRecordsSize();
            }
          }
        } finally {
          stateLock.releaseReadLock();
        }

        return size;
      } catch (final IOException ioe) {
        throw OException.wrapException(new OStorageException("Cannot calculate records size"), ioe);
      }
    } catch (final RuntimeException ee) {
      throw logAndPrepareForRethrow(ee);
    } catch (final Error ee) {
      throw logAndPrepareForRethrow(ee);
    } catch (final Throwable t) {
      throw logAndPrepareForRethrow(t);
    }
  }

  @Override
  public final int getClusters() {
    try {
      checkOpenness();
      stateLock.acquireReadLock();
      try {
        checkOpenness();
        return clusterMap.size();
      } finally {
        stateLock.releaseReadLock();
      }
    } catch (final RuntimeException ee) {
      throw logAndPrepareForRethrow(ee);
    } catch (final Error ee) {
      throw logAndPrepareForRethrow(ee);
    } catch (final Throwable t) {
      throw logAndPrepareForRethrow(t);
    }
  }

  @Override
  public final Set<OCluster> getClusterInstances() {
    try {
      checkOpenness();
      stateLock.acquireReadLock();
      try {
        checkOpenness();
        final Set<OCluster> result = new HashSet<>(1024);

        // ADD ALL THE CLUSTERS
        for (final OCluster c : clusters) {
          if (c != null) {
            result.add(c);
          }
        }

        return result;

      } finally {
        stateLock.releaseReadLock();
      }
    } catch (final RuntimeException ee) {
      throw logAndPrepareForRethrow(ee);
    } catch (final Error ee) {
      throw logAndPrepareForRethrow(ee);
    } catch (final Throwable t) {
      throw logAndPrepareForRethrow(t);
    }
  }

  /**
   * Method that completes the cluster rename operation. <strong>IT WILL NOT RENAME A CLUSTER, IT JUST CHANGES THE NAME IN THE
   * INTERNAL MAPPING</strong>
   */
  public final void renameCluster(final String oldName, final String newName) {
    try {
      clusterMap.put(newName.toLowerCase(configuration.getLocaleInstance()),
          clusterMap.remove(oldName.toLowerCase(configuration.getLocaleInstance())));
    } catch (final RuntimeException ee) {
      throw logAndPrepareForRethrow(ee);
    } catch (final Error ee) {
      throw logAndPrepareForRethrow(ee);
    } catch (final Throwable t) {
      throw logAndPrepareForRethrow(t);
    }
  }

  @Override
  public final boolean cleanOutRecord(final ORecordId recordId, final int recordVersion, final int iMode,
      final ORecordCallback<Boolean> callback) {
    return deleteRecord(recordId, recordVersion, iMode, callback).getResult();
  }

  @Override
  public final boolean isFrozen() {
    try {
      return atomicOperationsManager.isFrozen();
    } catch (final RuntimeException ee) {
      throw logAndPrepareForRethrow(ee);
    } catch (final Error ee) {
      throw logAndPrepareForRethrow(ee);
    } catch (final Throwable t) {
      throw logAndPrepareForRethrow(t);
    }
  }

  @Override
  public final void freeze(final boolean throwException) {
    try {
      checkOpenness();
      stateLock.acquireReadLock();
      try {
        checkOpenness();

        if (throwException) {
          atomicOperationsManager
              .freezeAtomicOperations(OModificationOperationProhibitedException.class, "Modification requests are prohibited");
        } else {
          atomicOperationsManager.freezeAtomicOperations(null, null);
        }

        final List<OFreezableStorageComponent> frozenIndexes = new ArrayList<>(indexEngines.size());
        try {
          for (final OBaseIndexEngine indexEngine : indexEngines) {
            if (indexEngine instanceof OFreezableStorageComponent) {
              ((OFreezableStorageComponent) indexEngine).freeze(false);
              frozenIndexes.add((OFreezableStorageComponent) indexEngine);
            }
          }
        } catch (final Exception e) {
          // RELEASE ALL THE FROZEN INDEXES
          for (final OFreezableStorageComponent indexEngine : frozenIndexes) {
            indexEngine.release();
          }

          throw OException.wrapException(new OStorageException("Error on freeze of storage '" + name + "'"), e);
        }

        synch();
      } finally {
        stateLock.releaseReadLock();
      }
    } catch (final RuntimeException ee) {
      throw logAndPrepareForRethrow(ee);
    } catch (final Error ee) {
      throw logAndPrepareForRethrow(ee);
    } catch (final Throwable t) {
      throw logAndPrepareForRethrow(t);
    }
  }

  @Override
  public final void release() {
    try {
      for (final OBaseIndexEngine indexEngine : indexEngines) {
        if (indexEngine instanceof OFreezableStorageComponent) {
          ((OFreezableStorageComponent) indexEngine).release();
        }
      }

      atomicOperationsManager.releaseAtomicOperations(-1);
    } catch (final RuntimeException ee) {
      throw logAndPrepareForRethrow(ee);
    } catch (final Error ee) {
      throw logAndPrepareForRethrow(ee);
    } catch (final Throwable t) {
      throw logAndPrepareForRethrow(t);
    }
  }

  @Override
  public final boolean isRemote() {
    return false;
  }

  public boolean wereDataRestoredAfterOpen() {
    return wereDataRestoredAfterOpen;
  }

  public boolean wereNonTxOperationsPerformedInPreviousOpen() {
    return wereNonTxOperationsPerformedInPreviousOpen;
  }

  @Override
  public final void reload() {
    try {
      close();
      open(null, null, null);
    } catch (final RuntimeException ee) {
      throw logAndPrepareForRethrow(ee);
    } catch (final Error ee) {
      throw logAndPrepareForRethrow(ee);
    } catch (final Throwable t) {
      throw logAndPrepareForRethrow(t);
    }
  }

  @SuppressWarnings("unused")
  public String getMode() {
    return mode;
  }

  @Override
  public final void lowDiskSpace(final OLowDiskSpaceInformation information) {
    lowDiskSpace = information;
  }

  /**
   * @inheritDoc
   */
  @Override
  public final void pageIsBroken(final String fileName, final long pageIndex) {
    brokenPages.add(new OPair<>(fileName, pageIndex));
  }

  @Override
  public final void requestCheckpoint() {
    try {
      if (!walVacuumInProgress.get() && walVacuumInProgress.compareAndSet(false, true)) {
        fuzzyCheckpointExecutor.submit(new WALVacuum());
      }
    } catch (final RuntimeException ee) {
      throw logAndPrepareForRethrow(ee);
    } catch (final Error ee) {
      throw logAndPrepareForRethrow(ee);
    } catch (final Throwable t) {
      throw logAndPrepareForRethrow(t);
    }
  }

  /**
   * Executes the command request and return the result back.
   */
  @Override
  public final Object command(final OCommandRequestText iCommand) {
    try {
      while (true) {
        try {
          final OCommandExecutor executor = OCommandManager.instance().getExecutor(iCommand);

          // COPY THE CONTEXT FROM THE REQUEST
          executor.setContext(iCommand.getContext());

          executor.setProgressListener(iCommand.getProgressListener());
          executor.parse(iCommand);

          return executeCommand(iCommand, executor);
        } catch (final ORetryQueryException ignore) {

          if (iCommand instanceof OQueryAbstract) {
            final OQueryAbstract query = (OQueryAbstract) iCommand;
            query.reset();
          }

        }
      }
    } catch (final RuntimeException ee) {
      throw logAndPrepareForRethrow(ee);
    } catch (final Error ee) {
      throw logAndPrepareForRethrow(ee, false);
    } catch (final Throwable t) {
      throw logAndPrepareForRethrow(t);
    }
  }

  @SuppressWarnings("WeakerAccess")
  public final Object executeCommand(final OCommandRequestText iCommand, final OCommandExecutor executor) {
    try {
      if (iCommand.isIdempotent() && !executor.isIdempotent()) {
        throw new OCommandExecutionException("Cannot execute non idempotent command");
      }

      final long beginTime = Orient.instance().getProfiler().startChrono();

      try {

        final ODatabaseDocumentInternal db = ODatabaseRecordThreadLocal.instance().get();

        // CALL BEFORE COMMAND
        final Iterable<ODatabaseListener> listeners = db.getListeners();
        for (final ODatabaseListener oDatabaseListener : listeners) {
          oDatabaseListener.onBeforeCommand(iCommand, executor);
        }

        boolean foundInCache = false;
        Object result = null;
        if (iCommand.isCacheableResult() && executor.isCacheable() && iCommand.getParameters() == null) {
          // TRY WITH COMMAND CACHE
          result = db.getMetadata().getCommandCache().get(db.getUser(), iCommand.getText(), iCommand.getLimit());

          if (result != null) {
            foundInCache = true;

            if (iCommand.getResultListener() != null) {
              // INVOKE THE LISTENER IF ANY
              if (result instanceof Collection) {
                for (final Object o : (Collection) result) {
                  iCommand.getResultListener().result(o);
                }
              } else {
                iCommand.getResultListener().result(result);
              }

              // RESET THE RESULT TO AVOID TO SEND IT TWICE
              result = null;
            }
          }
        }

        if (!foundInCache) {
          // EXECUTE THE COMMAND
          final Map<Object, Object> params = iCommand.getParameters();
          result = executor.execute(params);

          if (result != null && iCommand.isCacheableResult() && executor.isCacheable() && (iCommand.getParameters() == null
              || iCommand.getParameters().isEmpty()))
          // CACHE THE COMMAND RESULT
          {
            db.getMetadata().getCommandCache()
                .put(db.getUser(), iCommand.getText(), result, iCommand.getLimit(), executor.getInvolvedClusters(),
                    System.currentTimeMillis() - beginTime);
          }
        }

        // CALL AFTER COMMAND
        for (final ODatabaseListener oDatabaseListener : listeners) {
          oDatabaseListener.onAfterCommand(iCommand, executor, result);
        }

        return result;

      } catch (final OException e) {
        // PASS THROUGH
        throw e;
      } catch (final Exception e) {
        throw OException.wrapException(new OCommandExecutionException("Error on execution of command: " + iCommand), e);

      } finally {
        if (Orient.instance().getProfiler().isRecording()) {
          final ODatabaseDocumentInternal db = ODatabaseRecordThreadLocal.instance().getIfDefined();
          if (db != null) {
            final OSecurityUser user = db.getUser();
            final String userString = user != null ? user.toString() : null;
            //noinspection ResultOfMethodCallIgnored
            Orient.instance().getProfiler()
                .stopChrono("db." + ODatabaseRecordThreadLocal.instance().get().getName() + ".command." + iCommand,
                    "Command executed against the database", beginTime, "db.*.command.*", null, userString);
          }
        }
      }
    } catch (final RuntimeException ee) {
      throw logAndPrepareForRethrow(ee);
    } catch (final Error ee) {
      throw logAndPrepareForRethrow(ee, false);
    } catch (final Throwable t) {
      throw logAndPrepareForRethrow(t);
    }
  }

  @Override
  public final OPhysicalPosition[] higherPhysicalPositions(final int currentClusterId, final OPhysicalPosition physicalPosition) {
    try {
      if (currentClusterId == -1) {
        return new OPhysicalPosition[0];
      }

      checkOpenness();

      stateLock.acquireReadLock();
      try {
        checkOpenness();

        final OCluster cluster = getClusterById(currentClusterId);
        return cluster.higherPositions(physicalPosition);
      } catch (final IOException ioe) {
        throw OException
            .wrapException(new OStorageException("Cluster Id " + currentClusterId + " is invalid in storage '" + name + '\''), ioe);
      } finally {
        stateLock.releaseReadLock();
      }
    } catch (final RuntimeException ee) {
      throw logAndPrepareForRethrow(ee);
    } catch (final Error ee) {
      throw logAndPrepareForRethrow(ee);
    } catch (final Throwable t) {
      throw logAndPrepareForRethrow(t);
    }
  }

  @Override
  public final OPhysicalPosition[] ceilingPhysicalPositions(final int clusterId, final OPhysicalPosition physicalPosition) {
    try {
      if (clusterId == -1) {
        return new OPhysicalPosition[0];
      }

      checkOpenness();

      stateLock.acquireReadLock();
      try {
        checkOpenness();

        final OCluster cluster = getClusterById(clusterId);
        return cluster.ceilingPositions(physicalPosition);
      } catch (final IOException ioe) {
        throw OException
            .wrapException(new OStorageException("Cluster Id " + clusterId + " is invalid in storage '" + name + '\''), ioe);
      } finally {
        stateLock.releaseReadLock();
      }
    } catch (final RuntimeException ee) {
      throw logAndPrepareForRethrow(ee);
    } catch (final Error ee) {
      throw logAndPrepareForRethrow(ee);
    } catch (final Throwable t) {
      throw logAndPrepareForRethrow(t);
    }
  }

  @Override
  public final OPhysicalPosition[] lowerPhysicalPositions(final int currentClusterId, final OPhysicalPosition physicalPosition) {
    try {
      if (currentClusterId == -1) {
        return new OPhysicalPosition[0];
      }

      checkOpenness();

      stateLock.acquireReadLock();
      try {
        checkOpenness();

        final OCluster cluster = getClusterById(currentClusterId);

        return cluster.lowerPositions(physicalPosition);
      } catch (final IOException ioe) {
        throw OException
            .wrapException(new OStorageException("Cluster Id " + currentClusterId + " is invalid in storage '" + name + '\''), ioe);
      } finally {
        stateLock.releaseReadLock();
      }
    } catch (final RuntimeException ee) {
      throw logAndPrepareForRethrow(ee);
    } catch (final Error ee) {
      throw logAndPrepareForRethrow(ee);
    } catch (final Throwable t) {
      throw logAndPrepareForRethrow(t);
    }
  }

  @Override
  public final OPhysicalPosition[] floorPhysicalPositions(final int clusterId, final OPhysicalPosition physicalPosition) {
    try {
      if (clusterId == -1) {
        return new OPhysicalPosition[0];
      }

      checkOpenness();

      stateLock.acquireReadLock();
      try {
        checkOpenness();

        final OCluster cluster = getClusterById(clusterId);

        return cluster.floorPositions(physicalPosition);
      } catch (final IOException ioe) {
        throw OException
            .wrapException(new OStorageException("Cluster Id " + clusterId + " is invalid in storage '" + name + '\''), ioe);
      } finally {
        stateLock.releaseReadLock();
      }
    } catch (final RuntimeException ee) {
      throw logAndPrepareForRethrow(ee);
    } catch (final Error ee) {
      throw logAndPrepareForRethrow(ee);
    } catch (final Throwable t) {
      throw logAndPrepareForRethrow(t);
    }
  }

  public final void acquireWriteLock(final ORID rid) {
    try {
      lockManager.acquireLock(rid, OComparableLockManager.LOCK.EXCLUSIVE, RECORD_LOCK_TIMEOUT);
    } catch (final RuntimeException ee) {
      throw logAndPrepareForRethrow(ee);
    } catch (final Error ee) {
      throw logAndPrepareForRethrow(ee);
    } catch (final Throwable t) {
      throw logAndPrepareForRethrow(t);
    }
  }

  public final void releaseWriteLock(final ORID rid) {
    try {
      lockManager.releaseLock(this, rid, OComparableLockManager.LOCK.EXCLUSIVE);
    } catch (final RuntimeException ee) {
      throw logAndPrepareForRethrow(ee);
    } catch (final Error ee) {
      throw logAndPrepareForRethrow(ee);
    } catch (final Throwable t) {
      throw logAndPrepareForRethrow(t);
    }
  }

  public final void acquireReadLock(final ORID rid) {
    try {
      lockManager.acquireLock(rid, OComparableLockManager.LOCK.SHARED, RECORD_LOCK_TIMEOUT);
    } catch (final RuntimeException ee) {
      throw logAndPrepareForRethrow(ee);
    } catch (final Error ee) {
      throw logAndPrepareForRethrow(ee);
    } catch (final Throwable t) {
      throw logAndPrepareForRethrow(t);
    }
  }

  public final void releaseReadLock(final ORID rid) {
    try {
      lockManager.releaseLock(this, rid, OComparableLockManager.LOCK.SHARED);
    } catch (final RuntimeException ee) {
      throw logAndPrepareForRethrow(ee);
    } catch (final Error ee) {
      throw logAndPrepareForRethrow(ee);
    } catch (final Throwable t) {
      throw logAndPrepareForRethrow(t);
    }
  }

  @Override
  public final ORecordConflictStrategy getConflictStrategy() {
    return recordConflictStrategy;
  }

  @Override
  public final void setConflictStrategy(final ORecordConflictStrategy conflictResolver) {
    checkOpenness();
    stateLock.acquireWriteLock();
    try {
      checkOpenness();

      this.recordConflictStrategy = conflictResolver;
      ((OClusterBasedStorageConfiguration) configuration).setConflictStrategy(conflictResolver.getName());
    } finally {
      stateLock.releaseWriteLock();
    }

  }

  @SuppressWarnings("unused")
  public AtomicLong getRecordScanned() {
    return recordScanned;
  }

  @SuppressWarnings("unused")
  protected abstract OLogSequenceNumber copyWALToIncrementalBackup(ZipOutputStream zipOutputStream, long startSegment)
      throws IOException;

  @SuppressWarnings("unused")
  protected abstract boolean isWriteAllowedDuringIncrementalBackup();

  @SuppressWarnings("unused")
  public OStorageRecoverListener getRecoverListener() {
    return recoverListener;
  }

  public void registerRecoverListener(final OStorageRecoverListener recoverListener) {
    this.recoverListener = recoverListener;
  }

  @SuppressWarnings("unused")
  public void unregisterRecoverListener(final OStorageRecoverListener recoverListener) {
    if (this.recoverListener == recoverListener) {
      this.recoverListener = null;
    }
  }

  @SuppressWarnings("unused")
  protected abstract File createWalTempDirectory();

  @SuppressWarnings("unused")
  protected abstract void addFileToDirectory(String name, InputStream stream, File directory) throws IOException;

  @SuppressWarnings("unused")
  protected abstract OWriteAheadLog createWalFromIBUFiles(File directory) throws IOException;

  /**
   * Checks if the storage is open. If it's closed an exception is raised.
   */
  @SuppressWarnings("WeakerAccess")
  protected final void checkOpenness() {
    if (status != STATUS.OPEN) {
      throw new OStorageException("Storage " + name + " is not opened.");
    }
  }

  protected final void makeFuzzyCheckpoint() {
    if (writeAheadLog == null) {
      return;
    }

    //check every 1 ms.
    while (!stateLock.tryAcquireReadLock(1_000_000)) {
      if (status != STATUS.OPEN) {
        return;
      }
    }

    try {
      if (status != STATUS.OPEN || writeAheadLog == null) {
        return;
      }

      OLogSequenceNumber beginLSN = writeAheadLog.begin();
      OLogSequenceNumber endLSN = writeAheadLog.end();

      final Long minLSNSegment = writeCache.getMinimalNotFlushedSegment();

      final long fuzzySegment;

      if (minLSNSegment != null) {
        fuzzySegment = minLSNSegment;
      } else {
        if (endLSN == null) {
          return;
        }

        fuzzySegment = endLSN.getSegment();
      }

      OLogManager.instance().debugNoDb(this,
          "Before fuzzy checkpoint: min LSN segment is " + minLSNSegment + ", WAL begin is " + beginLSN + ", WAL end is " + endLSN
              + ", fuzzy segment is " + fuzzySegment, null);

      if (fuzzySegment > beginLSN.getSegment() && beginLSN.getSegment() < endLSN.getSegment()) {
        OLogManager.instance().debugNoDb(this, "Making fuzzy checkpoint", null);
        writeCache.makeFuzzyCheckpoint(fuzzySegment);

        beginLSN = writeAheadLog.begin();
        endLSN = writeAheadLog.end();

        OLogManager.instance().debugNoDb(this, "After fuzzy checkpoint: WAL begin is " + beginLSN + " WAL end is " + endLSN, null);
      } else {
        OLogManager.instance().debugNoDb(this, "No reason to make fuzzy checkpoint", null);
      }
    } catch (final IOException ioe) {
      throw OException.wrapException(new OIOException("Error during fuzzy checkpoint"), ioe);
    } finally {
      stateLock.releaseReadLock();
    }
  }

  protected void makeFullCheckpoint() {
    final OSessionStoragePerformanceStatistic statistic = performanceStatisticManager.getSessionPerformanceStatistic();
    if (statistic != null) {
      statistic.startFullCheckpointTimer();
    }
    try {
      if (writeAheadLog == null) {
        return;
      }

      try {
        writeAheadLog.flush();

        //so we will be able to cut almost all the log
        writeAheadLog.appendNewSegment();

        final OLogSequenceNumber lastLSN = writeAheadLog.logFullCheckpointStart();
        writeCache.flush();
        writeAheadLog.logFullCheckpointEnd();
        writeAheadLog.flush();

        writeAheadLog.cutTill(lastLSN);

        if (jvmError.get() == null) {
          clearStorageDirty();
        }

      } catch (final IOException ioe) {
        throw OException.wrapException(new OStorageException("Error during checkpoint creation for storage " + name), ioe);
      }

      fullCheckpointCount.increment();
    } finally {
      if (statistic != null) {
        statistic.stopFullCheckpointTimer();
      }
    }
  }

  public long getFullCheckpointCount() {
    return fullCheckpointCount.sum();
  }

  protected void checkIfStorageDirty() throws IOException {
  }

  protected void initConfiguration(final OContextConfiguration contextConfiguration) throws IOException {
  }

  @SuppressWarnings({ "WeakerAccess", "EmptyMethod" })
  protected final void postCreateSteps() {
  }

  protected void preCreateSteps() throws IOException {
  }

  protected abstract void initWalAndDiskCache(OContextConfiguration contextConfiguration) throws IOException, InterruptedException;

  protected abstract void postCloseSteps(@SuppressWarnings("unused") boolean onDelete, boolean jvmError) throws IOException;

  @SuppressWarnings("EmptyMethod")
  protected void postCloseStepsAfterLock(final Map<String, Object> params) {
  }

  @SuppressWarnings({ "EmptyMethod", "WeakerAccess" })
  protected Map<String, Object> preCloseSteps() {
    return new HashMap<>(2);
  }

  protected void postDeleteSteps() {
  }

  protected void makeStorageDirty() throws IOException {
  }

  protected void clearStorageDirty() throws IOException {
  }

  protected boolean isDirty() {
    return false;
  }

  private ORawBuffer readRecordIfNotLatest(final OCluster cluster, final ORecordId rid, final int recordVersion)
      throws ORecordNotFoundException {
    checkOpenness();

    if (!rid.isPersistent()) {
      throw new ORecordNotFoundException(rid,
          "Cannot read record " + rid + " since the position is invalid in database '" + name + '\'');
    }

    if (transaction.get() != null) {
      return doReadRecordIfNotLatest(cluster, rid, recordVersion);
    }

    stateLock.acquireReadLock();
    try {
      if (pessimisticLock) {
        acquireReadLock(rid);
      }

      final ORawBuffer buff;
      checkOpenness();

      buff = doReadRecordIfNotLatest(cluster, rid, recordVersion);
      return buff;
    } finally {
      try {
        if (pessimisticLock) {
          releaseReadLock(rid);
        }
      } finally {
        stateLock.releaseReadLock();
      }
    }
  }

  private ORawBuffer readRecord(final OCluster clusterSegment, final ORecordId rid, final boolean prefetchRecords) {
    checkOpenness();

    if (!rid.isPersistent()) {
      throw new ORecordNotFoundException(rid,
          "Cannot read record " + rid + " since the position is invalid in database '" + name + '\'');
    }

    if (transaction.get() != null) {
      // Disabled this assert have no meaning anymore
      // assert iLockingStrategy.equals(LOCKING_STRATEGY.DEFAULT);
      return doReadRecord(clusterSegment, rid, prefetchRecords);
    }

    stateLock.acquireReadLock();
    try {
      if (pessimisticLock) {
        acquireReadLock(rid);
      }
      checkOpenness();
      return doReadRecord(clusterSegment, rid, prefetchRecords);
    } finally {
      try {
        if (pessimisticLock) {
          releaseReadLock(rid);
        }
      } finally {
        stateLock.releaseReadLock();
      }
    }
  }

  private void endStorageTx(final OTransactionInternal txi, final Collection<ORecordOperation> recordOperations)
      throws IOException {
    atomicOperationsManager.endAtomicOperation(false);
    assert OAtomicOperationsManager.getCurrentOperation() == null;

    OTransactionAbstract.updateCacheFromEntries(txi.getDatabase(), recordOperations, true);
    txCommit.incrementAndGet();
  }

  private void startStorageTx(final OTransactionInternal clientTx) throws IOException {
    final OStorageTransaction storageTx = transaction.get();
    assert storageTx == null || storageTx.getClientTx().getId() == clientTx.getId();
    assert OAtomicOperationsManager.getCurrentOperation() == null;

    transaction.set(new OStorageTransaction(clientTx));
    try {
      atomicOperationsManager.startAtomicOperation((String) null, true);
    } catch (final RuntimeException e) {
      transaction.set(null);
      throw e;
    }
  }

  private void rollbackStorageTx() throws IOException {
    assert transaction.get() != null;
    atomicOperationsManager.endAtomicOperation(true);

    assert OAtomicOperationsManager.getCurrentOperation() == null;
  }

  private void recoverIfNeeded() throws Exception {
    if (isDirty()) {
      OLogManager.instance().warn(this, "Storage '" + name + "' was not closed properly. Will try to recover from write ahead log");
      try {
        wereDataRestoredAfterOpen = restoreFromWAL() != null;

        if (recoverListener != null) {
          recoverListener.onStorageRecover();
        }

        makeFullCheckpoint();
      } catch (final Exception e) {
        OLogManager.instance().error(this, "Exception during storage data restore", e);
        throw e;
      }

      OLogManager.instance().info(this, "Storage data recover was completed");
    }
  }

  private OStorageOperationResult<OPhysicalPosition> doCreateRecord(final ORecordId rid, final byte[] content, int recordVersion,
      final byte recordType, final ORecordCallback<Long> callback, final OCluster cluster, final OPhysicalPosition allocated) {
    if (content == null) {
      throw new IllegalArgumentException("Record is null");
    }

    try {
      if (recordVersion > -1) {
        recordVersion++;
      } else {
        recordVersion = 0;
      }

      makeStorageDirty();

      boolean rollback = false;
      atomicOperationsManager.startAtomicOperation((String) null, true);
      OPhysicalPosition ppos;
      try {
        ppos = cluster.createRecord(content, recordVersion, recordType, allocated);
        rid.setClusterPosition(ppos.clusterPosition);

        final ORecordSerializationContext context = ORecordSerializationContext.getContext();
        if (context != null) {
          context.executeOperations(this);
        }
      } catch (final Exception e) {
        rollback = true;
        OLogManager.instance().error(this, "Error on creating record in cluster: " + cluster, e);
        throw ODatabaseException.wrapException(new OStorageException("Error during creation of record"), e);
      } finally {
        atomicOperationsManager.endAtomicOperation(rollback);
      }

      if (callback != null) {
        callback.call(rid, ppos.clusterPosition);
      }

      if (OLogManager.instance().isDebugEnabled()) {
        OLogManager.instance().debug(this, "Created record %s v.%s size=%d bytes", rid, recordVersion, content.length);
      }

      recordCreated.incrementAndGet();

      return new OStorageOperationResult<>(ppos);
    } catch (final IOException ioe) {
      throw OException.wrapException(
          new OStorageException("Error during record deletion in cluster " + (cluster != null ? cluster.getName() : "")), ioe);
    }
  }

  private OStorageOperationResult<Integer> doUpdateRecord(final ORecordId rid, final boolean updateContent, byte[] content,
      final int version, final byte recordType, final ORecordCallback<Integer> callback, final OCluster cluster) {

    Orient.instance().getProfiler().startChrono();
    try {

      final OPhysicalPosition ppos = cluster.getPhysicalPosition(new OPhysicalPosition(rid.getClusterPosition()));
      if (!checkForRecordValidity(ppos)) {
        final int recordVersion = -1;
        if (callback != null) {
          callback.call(rid, recordVersion);
        }

        return new OStorageOperationResult<>(recordVersion);
      }

      boolean contentModified = false;
      if (updateContent) {
        final AtomicInteger recVersion = new AtomicInteger(version);
        final AtomicInteger dbVersion = new AtomicInteger(ppos.recordVersion);

        final byte[] newContent = checkAndIncrementVersion(cluster, rid, recVersion, dbVersion, content, recordType);

        ppos.recordVersion = dbVersion.get();

        // REMOVED BECAUSE DISTRIBUTED COULD UNDO AN OPERATION RESTORING A LOWER VERSION
        // assert ppos.recordVersion >= oldVersion;

        if (newContent != null) {
          contentModified = true;
          content = newContent;
        }
      }

      makeStorageDirty();
      boolean rollback = false;
      atomicOperationsManager.startAtomicOperation((String) null, true);
      try {
        if (updateContent) {
          cluster.updateRecord(rid.getClusterPosition(), content, ppos.recordVersion, recordType);
        }

        final ORecordSerializationContext context = ORecordSerializationContext.getContext();
        if (context != null) {
          context.executeOperations(this);
        }
      } catch (final Exception e) {
        rollback = true;
        OLogManager.instance().error(this, "Error on updating record " + rid + " (cluster: " + cluster + ")", e);
        throw OException
            .wrapException(new OStorageException("Error on updating record " + rid + " (cluster: " + cluster.getName() + ")"), e);
      } finally {
        atomicOperationsManager.endAtomicOperation(rollback);
      }

      //if we do not update content of the record we should keep version of the record the same
      //otherwise we would have issues when two records may have the same version but different content
      final int newRecordVersion;
      if (updateContent) {
        newRecordVersion = ppos.recordVersion;
      } else {
        newRecordVersion = version;
      }

      if (callback != null) {
        callback.call(rid, newRecordVersion);
      }

      if (OLogManager.instance().isDebugEnabled()) {
        OLogManager.instance().debug(this, "Updated record %s v.%s size=%d", rid, newRecordVersion, content.length);
      }

      recordUpdated.incrementAndGet();

      if (contentModified) {
        return new OStorageOperationResult<>(newRecordVersion, content, false);
      } else {
        return new OStorageOperationResult<>(newRecordVersion);
      }
    } catch (final OConcurrentModificationException e) {
      recordConflict.incrementAndGet();
      throw e;
    } catch (final IOException ioe) {
      throw OException
          .wrapException(new OStorageException("Error on updating record " + rid + " (cluster: " + cluster.getName() + ")"), ioe);
    }

  }

  private OStorageOperationResult<Integer> doRecycleRecord(final ORecordId rid, final byte[] content, final int version,
      final OCluster cluster, final byte recordType) {

    try {
      makeStorageDirty();
      boolean rollback = false;
      atomicOperationsManager.startAtomicOperation((String) null, true);
      try {
        cluster.recycleRecord(rid.getClusterPosition(), content, version, recordType);

        final ORecordSerializationContext context = ORecordSerializationContext.getContext();
        if (context != null) {
          context.executeOperations(this);
        }

      } catch (final Exception e) {
        rollback = true;
        throw e;
      } finally {
        atomicOperationsManager.endAtomicOperation(rollback);
      }

      if (OLogManager.instance().isDebugEnabled()) {
        OLogManager.instance().debug(this, "Recycled record %s v.%s size=%d", rid, version, content.length);
      }

      return new OStorageOperationResult<>(version, content, false);

    } catch (final IOException ioe) {
      OLogManager.instance().error(this, "Error on recycling record " + rid + " (cluster: " + cluster + ")", ioe);

      throw OException
          .wrapException(new OStorageException("Error on recycling record " + rid + " (cluster: " + cluster + ")"), ioe);
    }
  }

  private OStorageOperationResult<Boolean> doDeleteRecord(final ORecordId rid, final int version, final OCluster cluster) {
    Orient.instance().getProfiler().startChrono();
    try {

      final OPhysicalPosition ppos = cluster.getPhysicalPosition(new OPhysicalPosition(rid.getClusterPosition()));

      if (ppos == null) {
        // ALREADY DELETED
        return new OStorageOperationResult<>(false);
      }

      // MVCC TRANSACTION: CHECK IF VERSION IS THE SAME
      if (version > -1 && ppos.recordVersion != version) {
        recordConflict.incrementAndGet();

        if (OFastConcurrentModificationException.enabled()) {
          throw OFastConcurrentModificationException.instance();
        } else {
          throw new OConcurrentModificationException(rid, ppos.recordVersion, version, ORecordOperation.DELETED);
        }
      }

      makeStorageDirty();
      boolean rollback = false;
      atomicOperationsManager.startAtomicOperation((String) null, true);
      try {
        cluster.deleteRecord(ppos.clusterPosition);

        final ORecordSerializationContext context = ORecordSerializationContext.getContext();
        if (context != null) {
          context.executeOperations(this);
        }
      } catch (final Exception e) {
        rollback = true;
        throw e;
      } finally {
        atomicOperationsManager.endAtomicOperation(rollback);
      }

      if (OLogManager.instance().isDebugEnabled()) {
        OLogManager.instance().debug(this, "Deleted record %s v.%s", rid, version);
      }

      recordDeleted.incrementAndGet();

      return new OStorageOperationResult<>(true);
    } catch (final IOException ioe) {
      throw OException
          .wrapException(new OStorageException("Error on deleting record " + rid + "( cluster: " + cluster.getName() + ")"), ioe);
    }
  }

  private OStorageOperationResult<Boolean> doHideMethod(final ORecordId rid, final OCluster cluster) {
    try {
      final OPhysicalPosition ppos = cluster.getPhysicalPosition(new OPhysicalPosition(rid.getClusterPosition()));

      if (ppos == null) {
        // ALREADY HIDDEN
        return new OStorageOperationResult<>(false);
      }

      makeStorageDirty();
      boolean rollback = false;
      atomicOperationsManager.startAtomicOperation((String) null, true);
      try {
        cluster.hideRecord(ppos.clusterPosition);

        final ORecordSerializationContext context = ORecordSerializationContext.getContext();
        if (context != null) {
          context.executeOperations(this);
        }
      } catch (final Exception e) {
        rollback = true;
        throw e;
      } finally {
        atomicOperationsManager.endAtomicOperation(rollback);
      }

      return new OStorageOperationResult<>(true);
    } catch (final IOException ioe) {
      OLogManager.instance().error(this, "Error on deleting record " + rid + "( cluster: " + cluster + ")", ioe);
      throw OException.wrapException(new OStorageException("Error on deleting record " + rid + "( cluster: " + cluster + ")"), ioe);
    }
  }

  private ORawBuffer doReadRecord(final OCluster clusterSegment, final ORecordId rid, final boolean prefetchRecords) {
    try {

      final ORawBuffer buff = clusterSegment.readRecord(rid.getClusterPosition(), prefetchRecords);

      if (buff != null && OLogManager.instance().isDebugEnabled()) {
        OLogManager.instance()
            .debug(this, "Read record %s v.%s size=%d bytes", rid, buff.version, buff.buffer != null ? buff.buffer.length : 0);
      }

      recordRead.incrementAndGet();

      return buff;
    } catch (final IOException e) {
      throw OException.wrapException(new OStorageException("Error during read of record with rid = " + rid), e);
    }
  }

  private static ORawBuffer doReadRecordIfNotLatest(final OCluster cluster, final ORecordId rid, final int recordVersion)
      throws ORecordNotFoundException {
    try {
      return cluster.readRecordIfVersionIsNotLatest(rid.getClusterPosition(), recordVersion);
    } catch (final IOException e) {
      throw OException.wrapException(new OStorageException("Error during read of record with rid = " + rid), e);
    }
  }

  private int createClusterFromConfig(final OStorageClusterConfiguration config) throws IOException {
    OCluster cluster = clusterMap.get(config.getName().toLowerCase(configuration.getLocaleInstance()));

    if (cluster != null) {
      cluster.configure(this, config);
      return -1;
    }

    if (config.getStatus() == OStorageClusterConfiguration.STATUS.ONLINE) {
      cluster = OPaginatedClusterFactory
          .createCluster(config.getName(), configuration.getVersion(), config.getBinaryVersion(), this);
    } else {
      cluster = new OOfflineCluster(this, config.getId(), config.getName());
    }

    cluster.configure(this, config);

    return registerCluster(cluster);
  }

  private void setCluster(final int id, final OCluster cluster) {
    if (clusters.size() <= id) {
      while (clusters.size() < id) {
        clusters.add(null);
      }

      clusters.add(cluster);
    } else {
      clusters.set(id, cluster);
    }
  }

  /**
   * Register the cluster internally.
   *
   * @param cluster OCluster implementation
   *
   * @return The id (physical position into the array) of the new cluster just created. First is 0.
   */
  private int registerCluster(final OCluster cluster) {
    final int id;

    if (cluster != null) {
      // CHECK FOR DUPLICATION OF NAMES
      if (clusterMap.containsKey(cluster.getName().toLowerCase(configuration.getLocaleInstance()))) {
        throw new OConfigurationException(
            "Cannot add cluster '" + cluster.getName() + "' because it is already registered in database '" + name + "'");
      }
      // CREATE AND ADD THE NEW REF SEGMENT
      clusterMap.put(cluster.getName().toLowerCase(configuration.getLocaleInstance()), cluster);
      id = cluster.getId();
    } else {
      id = clusters.size();
    }

    setCluster(id, cluster);

    return id;
  }

  private int doAddCluster(final String clusterName, final Object[] parameters) throws IOException {
    // FIND THE FIRST AVAILABLE CLUSTER ID
    int clusterPos = clusters.size();
    for (int i = 0; i < clusters.size(); ++i) {
      if (clusters.get(i) == null) {
        clusterPos = i;
        break;
      }
    }

    return addClusterInternal(clusterName, clusterPos, parameters);
  }

  private int addClusterInternal(String clusterName, final int clusterPos, final Object... parameters) throws IOException {
    final OPaginatedCluster cluster;
    if (clusterName != null) {
      clusterName = clusterName.toLowerCase(configuration.getLocaleInstance());

      cluster = OPaginatedClusterFactory
          .createCluster(clusterName, configuration.getVersion(), OPaginatedCluster.getLatestBinaryVersion(), this);
      cluster.configure(this, clusterPos, clusterName, parameters);
    } else {
      cluster = null;
    }

    int createdClusterId = -1;

    if (cluster != null) {
      cluster.create(-1);
      createdClusterId = registerCluster(cluster);

      cluster.registerInStorageConfig((OClusterBasedStorageConfiguration) configuration);
    }

    return createdClusterId;
  }

  private void doClose(final boolean force, final boolean onDelete) {
    if (!force && !onDelete) {
      return;
    }

    if (status == STATUS.CLOSED) {
      return;
    }

    final long timer = Orient.instance().getProfiler().startChrono();
    Map<String, Object> params = new HashMap<>(2);

    stateLock.acquireWriteLock();
    try {
      if (status == STATUS.CLOSED) {
        return;
      }

      status = STATUS.CLOSING;

      if (jvmError.get() == null) {
        if (!onDelete && jvmError.get() == null) {
          makeFullCheckpoint();
        }

        params = preCloseSteps();

        sbTreeCollectionManager.close();

        // we close all files inside cache system so we only clear cluster metadata
        clusters.clear();
        clusterMap.clear();

        // we close all files inside cache system so we only clear index metadata and close non core indexes
        for (final OBaseIndexEngine engine : indexEngines) {
          if (engine != null && !(engine instanceof OSBTreeIndexEngine || engine instanceof OHashTableIndexEngine
              || engine instanceof OCellBTreeSingleValueIndexEngine || engine instanceof OCellBTreeMultiValueIndexEngine)) {
            if (onDelete) {
              engine.delete();
            } else {
              engine.close();
            }
          }
        }

        indexEngines.clear();
        indexEngineNameMap.clear();

        if (configuration != null) {
          if (!onDelete) {
            ((OClusterBasedStorageConfiguration) configuration).close();
          }
        }

        super.close(force, onDelete);

        if (writeCache != null) {
          writeCache.removeLowDiskSpaceListener(this);
          writeCache.removeBackgroundExceptionListener(this);
          writeCache.removePageIsBrokenListener(this);
        }

        if (writeAheadLog != null) {
          writeAheadLog.removeFullCheckpointListener(this);
          writeAheadLog.removeLowDiskSpaceListener(this);
        }

        if (readCache != null) {
          if (!onDelete) {
            readCache.closeStorage(writeCache);
          } else {
            readCache.deleteStorage(writeCache);
          }
        }

        if (writeAheadLog != null) {
          if (onDelete) {
            writeAheadLog.delete();
          } else {
            writeAheadLog.close();
          }
        }

        try {
          performanceStatisticManager.unregisterMBean(name, id);
        } catch (final Exception e) {
          OLogManager.instance().error(this, "MBean for write cache cannot be unregistered", e);
        }

        postCloseSteps(onDelete, jvmError.get() != null);
        transaction = null;
      } else {
        OLogManager.instance()
            .errorNoDb(this, "Because of JVM error happened inside of storage it can not be properly closed", null);
      }

      status = STATUS.CLOSED;
    } catch (final IOException e) {
      final String message = "Error on closing of storage '" + name;
      OLogManager.instance().error(this, message, e);

      throw OException.wrapException(new OStorageException(message), e);

    } finally {
      //noinspection ResultOfMethodCallIgnored
      Orient.instance().getProfiler().stopChrono("db." + name + ".close", "Close a database", timer, "db.*.close");
      stateLock.releaseWriteLock();
    }

    postCloseStepsAfterLock(params);
  }

  @SuppressWarnings("unused")
  protected void closeClusters(final boolean onDelete) throws IOException {
    for (final OCluster cluster : clusters) {
      if (cluster != null) {
        cluster.close(!onDelete);
      }
    }

    clusters.clear();
    clusterMap.clear();
  }

  @SuppressWarnings("unused")
  protected void closeIndexes(final boolean onDelete) {
    for (final OBaseIndexEngine engine : indexEngines) {
      if (engine != null) {
        if (onDelete) {
          try {
            engine.delete();
          } catch (final IOException e) {
            OLogManager.instance().error(this, "Can not delete index engine " + engine.getName(), e);
          }
        } else {
          engine.close();
        }
      }
    }

    indexEngines.clear();
    indexEngineNameMap.clear();
  }

  @SuppressFBWarnings(value = "PZLA_PREFER_ZERO_LENGTH_ARRAYS")
  private byte[] checkAndIncrementVersion(final OCluster iCluster, final ORecordId rid, final AtomicInteger version,
      final AtomicInteger iDatabaseVersion, final byte[] iRecordContent, final byte iRecordType) {

    final int v = version.get();

    switch (v) {
    // DOCUMENT UPDATE, NO VERSION CONTROL
    case -1:
      iDatabaseVersion.incrementAndGet();
      break;

    // DOCUMENT UPDATE, NO VERSION CONTROL, NO VERSION UPDATE
    case -2:
      break;

    default:
      // MVCC CONTROL AND RECORD UPDATE OR WRONG VERSION VALUE
      // MVCC TRANSACTION: CHECK IF VERSION IS THE SAME
      if (v < -2) {
        // OVERWRITE VERSION: THIS IS USED IN CASE OF FIX OF RECORDS IN DISTRIBUTED MODE
        version.set(ORecordVersionHelper.clearRollbackMode(v));
        iDatabaseVersion.set(version.get());

      } else if (v != iDatabaseVersion.get()) {
        final ORecordConflictStrategy strategy =
            iCluster.getRecordConflictStrategy() != null ? iCluster.getRecordConflictStrategy() : recordConflictStrategy;
        return strategy.onUpdate(this, iRecordType, rid, v, iRecordContent, iDatabaseVersion);
      } else
      // OK, INCREMENT DB VERSION
      {
        iDatabaseVersion.incrementAndGet();
      }
    }

    return null;
  }

  private void commitEntry(final ORecordOperation txEntry, final OPhysicalPosition allocated, final ORecordSerializer serializer) {

    final ORecord rec = txEntry.getRecord();
    if (txEntry.type != ORecordOperation.DELETED && !rec.isDirty())
    // NO OPERATION
    {
      return;
    }

    final ORecordId rid = (ORecordId) rec.getIdentity();

    if (txEntry.type == ORecordOperation.UPDATED && rid.isNew())
    // OVERWRITE OPERATION AS CREATE
    {
      txEntry.type = ORecordOperation.CREATED;
    }

    ORecordSerializationContext.pushContext();
    try {
      final OCluster cluster = getClusterById(rid.getClusterId());

      if (cluster.getName().equals(OMetadataDefault.CLUSTER_INDEX_NAME) || cluster.getName()
          .equals(OMetadataDefault.CLUSTER_MANUAL_INDEX_NAME))
      // AVOID TO COMMIT INDEX STUFF
      {
        return;
      }

      switch (txEntry.type) {
      case ORecordOperation.LOADED:
        break;

      case ORecordOperation.CREATED: {

        final byte[] stream = serializer.toStream(rec, false);
        if (allocated != null) {
          final OPhysicalPosition ppos;
          final byte recordType = ORecordInternal.getRecordType(rec);
          ppos = doCreateRecord(rid, stream, rec.getVersion(), recordType, null, cluster, allocated).getResult();

          ORecordInternal.setVersion(rec, ppos.recordVersion);
        } else {
          // USE -2 AS VERSION TO AVOID INCREMENTING THE VERSION
          final OStorageOperationResult<Integer> updateRes = updateRecord(rid, ORecordInternal.isContentChanged(rec), stream, -2,
              ORecordInternal.getRecordType(rec), -1, null);
          ORecordInternal.setVersion(rec, updateRes.getResult());
          if (updateRes.getModifiedRecordContent() != null) {
            ORecordInternal.fill(rec, rid, updateRes.getResult(), updateRes.getModifiedRecordContent(), false);
          }
        }

        break;
      }

      case ORecordOperation.UPDATED: {
        final byte[] stream = serializer.toStream(rec, false);

        final OStorageOperationResult<Integer> updateRes = doUpdateRecord(rid, ORecordInternal.isContentChanged(rec), stream,
            rec.getVersion(), ORecordInternal.getRecordType(rec), null, cluster);
        ORecordInternal.setVersion(rec, updateRes.getResult());
        if (updateRes.getModifiedRecordContent() != null) {
          ORecordInternal.fill(rec, rid, updateRes.getResult(), updateRes.getModifiedRecordContent(), false);
        }

        break;
      }

      case ORecordOperation.DELETED: {
        if (rec instanceof ODocument) {
          ORidBagDeleter.deleteAllRidBags((ODocument) rec);
        }
        deleteRecord(rid, rec.getVersion(), -1, null);
        break;
      }

      default:
        throw new OStorageException("Unknown record operation " + txEntry.type);
      }
    } finally {
      ORecordSerializationContext.pullContext();
    }

    // RESET TRACKING
    if (rec instanceof ODocument && ((ODocument) rec).isTrackingChanges()) {
      ODocumentInternal.clearTrackData(((ODocument) rec));
    }

    ORecordInternal.unsetDirty(rec);
  }

  private void checkClusterSegmentIndexRange(final int iClusterId) {
    if (iClusterId < 0 || iClusterId > clusters.size() - 1) {
      throw new IllegalArgumentException("Cluster segment #" + iClusterId + " does not exist in database '" + name + "'");
    }
  }

  private OLogSequenceNumber restoreFromWAL() throws IOException {
    if (writeAheadLog == null) {
      OLogManager.instance().error(this, "Restore is not possible because write ahead logging is switched off.", null);
      return null;
    }

    if (writeAheadLog.begin() == null) {
      OLogManager.instance().error(this, "Restore is not possible because write ahead log is empty.", null);
      return null;
    }

    OLogManager.instance().info(this, "Looking for last checkpoint...");

    final OLogSequenceNumber end = writeAheadLog.end();
    if (end == null) {
      OLogManager.instance().errorNoDb(this, "WAL is empty, there is nothing not restore", null);
      return null;
    }

    writeAheadLog.addCutTillLimit(end);
    try {
      OLogSequenceNumber lastCheckPoint;
      try {
        lastCheckPoint = writeAheadLog.getLastCheckpoint();
      } catch (final OWALPageBrokenException ignore) {
        lastCheckPoint = null;
      }

      if (lastCheckPoint == null) {
        OLogManager.instance().info(this, "Checkpoints are absent, the restore will start from the beginning.");
        return restoreFromBeginning();
      }

      List<OWriteableWALRecord> checkPointRecord;
      try {
        checkPointRecord = writeAheadLog.read(lastCheckPoint, 1);
      } catch (final OWALPageBrokenException ignore) {
        checkPointRecord = Collections.emptyList();
      }

      if (checkPointRecord.isEmpty()) {
        OLogManager.instance().info(this, "Checkpoints are absent, the restore will start from the beginning.");
        return restoreFromBeginning();
      }

      if (checkPointRecord.get(0) instanceof OFuzzyCheckpointStartRecord) {
        OLogManager.instance().info(this, "Found FUZZY checkpoint.");

        final boolean fuzzyCheckPointIsComplete = checkFuzzyCheckPointIsComplete(lastCheckPoint);
        if (!fuzzyCheckPointIsComplete) {
          OLogManager.instance().warn(this, "FUZZY checkpoint is not complete.");

          final OLogSequenceNumber previousCheckpoint = ((OFuzzyCheckpointStartRecord) checkPointRecord.get(0))
              .getPreviousCheckpoint();
          checkPointRecord = Collections.emptyList();

          if (previousCheckpoint != null) {
            checkPointRecord = writeAheadLog.read(previousCheckpoint, 1);
          }

          if (!checkPointRecord.isEmpty()) {
            OLogManager.instance().warn(this, "Restore will start from the previous checkpoint.");
            return restoreFromCheckPoint((OAbstractCheckPointStartRecord) checkPointRecord.get(0));
          } else {
            OLogManager.instance().warn(this, "Restore will start from the beginning.");
            return restoreFromBeginning();
          }
        } else {
          return restoreFromCheckPoint((OAbstractCheckPointStartRecord) checkPointRecord.get(0));
        }
      }

      if (checkPointRecord.get(0) instanceof OFullCheckpointStartRecord) {
        OLogManager.instance().info(this, "FULL checkpoint found.");
        final boolean fullCheckPointIsComplete = checkFullCheckPointIsComplete(lastCheckPoint);

        if (!fullCheckPointIsComplete) {
          OLogManager.instance().warn(this, "FULL checkpoint has not completed.");

          final OLogSequenceNumber previousCheckpoint = ((OFullCheckpointStartRecord) checkPointRecord.get(0))
              .getPreviousCheckpoint();
          checkPointRecord = Collections.emptyList();
          if (previousCheckpoint != null) {
            checkPointRecord = writeAheadLog.read(previousCheckpoint, 1);
          }

          if (!checkPointRecord.isEmpty()) {
            OLogManager.instance().warn(this, "Restore will start from the previous checkpoint.");
            return restoreFromCheckPoint((OAbstractCheckPointStartRecord) checkPointRecord.get(0));
          } else {
            OLogManager.instance().warn(this, "Restore will start from the beginning.");
            return restoreFromBeginning();
          }
        } else {
          return restoreFromCheckPoint((OAbstractCheckPointStartRecord) checkPointRecord.get(0));
        }
      }

      throw new OStorageException("Unknown checkpoint record type " + checkPointRecord.get(0).getClass().getName());
    } finally {
      writeAheadLog.removeCutTillLimit(end);
    }
  }

  private boolean checkFullCheckPointIsComplete(final OLogSequenceNumber lastCheckPoint) throws IOException {
    try {
      List<OWriteableWALRecord> walRecords = writeAheadLog.next(lastCheckPoint, 10);

      while (!walRecords.isEmpty()) {
        for (final OWriteableWALRecord walRecord : walRecords) {
          if (walRecord instanceof OCheckpointEndRecord) {
            return true;
          }
        }

        walRecords = writeAheadLog.next(walRecords.get(walRecords.size() - 1).getLsn(), 10);
      }
    } catch (final OWALPageBrokenException ignore) {
      return false;
    }

    return false;
  }

  @SuppressWarnings("CanBeFinal")
  @Override
  public String incrementalBackup(final String backupDirectory, final OCallable<Void, Void> started)
      throws UnsupportedOperationException {
    throw new UnsupportedOperationException("Incremental backup is supported only in enterprise version");
  }

  @SuppressWarnings("CanBeFinal")
  @Override
  public void restoreFromIncrementalBackup(final String filePath) {
    throw new UnsupportedOperationException("Incremental backup is supported only in enterprise version");
  }

  private boolean checkFuzzyCheckPointIsComplete(final OLogSequenceNumber lastCheckPoint) throws IOException {
    try {
      List<OWriteableWALRecord> walRecords = writeAheadLog.next(lastCheckPoint, 10);

      while (!walRecords.isEmpty()) {
        for (final OWriteableWALRecord walRecord : walRecords) {
          if (walRecord instanceof OFuzzyCheckpointEndRecord) {
            return true;
          }
        }

        walRecords = writeAheadLog.next(walRecords.get(walRecords.size() - 1).getLsn(), 10);
      }
    } catch (final OWALPageBrokenException ignore) {
      return false;
    }

    return false;
  }

  private OLogSequenceNumber restoreFromCheckPoint(final OAbstractCheckPointStartRecord checkPointRecord) throws IOException {
    if (checkPointRecord instanceof OFuzzyCheckpointStartRecord) {
      return restoreFromFuzzyCheckPoint((OFuzzyCheckpointStartRecord) checkPointRecord);
    }

    if (checkPointRecord instanceof OFullCheckpointStartRecord) {
      return restoreFromFullCheckPoint((OFullCheckpointStartRecord) checkPointRecord);
    }

    throw new OStorageException("Unknown checkpoint record type " + checkPointRecord.getClass().getName());
  }

  private OLogSequenceNumber restoreFromFullCheckPoint(final OFullCheckpointStartRecord checkPointRecord) throws IOException {
    OLogManager.instance().info(this, "Data restore procedure from full checkpoint is started. Restore is performed from LSN %s",
        checkPointRecord.getLsn());

    final OLogSequenceNumber lsn = writeAheadLog.next(checkPointRecord.getLsn(), 1).get(0).getLsn();
    return restoreFrom(lsn, writeAheadLog);
  }

  private OLogSequenceNumber restoreFromFuzzyCheckPoint(final OFuzzyCheckpointStartRecord checkPointRecord) throws IOException {
    OLogManager.instance().infoNoDb(this, "Data restore procedure from FUZZY checkpoint is started.");
    OLogSequenceNumber flushedLsn = checkPointRecord.getFlushedLsn();

    if (flushedLsn.compareTo(writeAheadLog.begin()) < 0) {
      OLogManager.instance().errorNoDb(this,
          "Fuzzy checkpoint points to removed part of the log, " + "will try to restore data from the rest of the WAL", null);
      flushedLsn = writeAheadLog.begin();
    }

    return restoreFrom(flushedLsn, writeAheadLog);
  }

  private OLogSequenceNumber restoreFromBeginning() throws IOException {
    OLogManager.instance().info(this, "Data restore procedure is started.");
    final OLogSequenceNumber lsn = writeAheadLog.begin();

    return restoreFrom(lsn, writeAheadLog);
  }

  @SuppressWarnings("WeakerAccess")
  protected final OLogSequenceNumber restoreFrom(final OLogSequenceNumber lsn, final OWriteAheadLog writeAheadLog)
      throws IOException {
    OLogSequenceNumber logSequenceNumber = null;
    final OModifiableBoolean atLeastOnePageUpdate = new OModifiableBoolean();

    long recordsProcessed = 0;

    final int reportBatchSize = OGlobalConfiguration.WAL_REPORT_AFTER_OPERATIONS_DURING_RESTORE.getValueAsInteger();
    final Map<OOperationUnitId, List<OWALRecord>> operationUnits = new HashMap<>(1024);

    long lastReportTime = 0;

    try {
      List<OWriteableWALRecord> records = writeAheadLog.read(lsn, 1_000);
      while (!records.isEmpty()) {
        for (final OWriteableWALRecord walRecord : records) {
          logSequenceNumber = walRecord.getLsn();

          if (walRecord instanceof OAtomicUnitEndRecord) {
            final OAtomicUnitEndRecord atomicUnitEndRecord = (OAtomicUnitEndRecord) walRecord;
            final List<OWALRecord> atomicUnit = operationUnits.remove(atomicUnitEndRecord.getOperationUnitId());

            // in case of data restore from fuzzy checkpoint part of operations may be already flushed to the disk
            if (atomicUnit != null) {
              atomicUnit.add(walRecord);
              restoreAtomicUnit(atomicUnit, atLeastOnePageUpdate);
            }

          } else if (walRecord instanceof OAtomicUnitStartRecord) {
            final List<OWALRecord> operationList = new ArrayList<>(1024);

            assert !operationUnits.containsKey(((OAtomicUnitStartRecord) walRecord).getOperationUnitId());

            operationUnits.put(((OAtomicUnitStartRecord) walRecord).getOperationUnitId(), operationList);
            operationList.add(walRecord);
          } else if (walRecord instanceof OOperationUnitRecord) {
            final OOperationUnitRecord operationUnitRecord = (OOperationUnitRecord) walRecord;

            List<OWALRecord> operationList = operationUnits.get(operationUnitRecord.getOperationUnitId());

            if (operationList == null || operationList.isEmpty()) {
              OLogManager.instance().errorNoDb(this, "'Start transaction' record is absent for atomic operation", null);

              if (operationList == null) {
                operationList = new ArrayList<>(1024);
                operationUnits.put(operationUnitRecord.getOperationUnitId(), operationList);
              }
            }

            operationList.add(operationUnitRecord);
          } else if (walRecord instanceof ONonTxOperationPerformedWALRecord) {
            if (!wereNonTxOperationsPerformedInPreviousOpen) {
              OLogManager.instance()
                  .warnNoDb(this, "Non tx operation was used during data modification we will need index rebuild.");
              wereNonTxOperationsPerformedInPreviousOpen = true;
            }
          } else {
            OLogManager.instance().warnNoDb(this, "Record %s will be skipped during data restore", walRecord);
          }

          recordsProcessed++;

          final long currentTime = System.currentTimeMillis();
          if (reportBatchSize > 0 && recordsProcessed % reportBatchSize == 0
              || currentTime - lastReportTime > WAL_RESTORE_REPORT_INTERVAL) {
            OLogManager.instance()
                .infoNoDb(this, "%d operations were processed, current LSN is %s last LSN is %s", recordsProcessed, lsn,
                    writeAheadLog.end());
            lastReportTime = currentTime;
          }
        }

        records = writeAheadLog.next(records.get(records.size() - 1).getLsn(), 1_000);
      }
    } catch (final OWALPageBrokenException e) {
      OLogManager.instance()
          .errorNoDb(this, "Data restore was paused because broken WAL page was found. The rest of changes will be rolled back.",
              e);
    } catch (final RuntimeException e) {
      OLogManager.instance().errorNoDb(this,
          "Data restore was paused because of exception. The rest of changes will be rolled back and WAL files will be backed up."
              + " Please report issue about this exception to bug tracker and provide WAL files which are backed up in 'wal_backup' directory.",
          e);
      backUpWAL(e);
    }

    if (atLeastOnePageUpdate.getValue()) {
      return logSequenceNumber;
    }

    return null;
  }

  private void backUpWAL(final Exception e) {
    try {
      final File rootDir = new File(configuration.getDirectory());
      final File backUpDir = new File(rootDir, "wal_backup");
      if (!backUpDir.exists()) {
        final boolean created = backUpDir.mkdir();
        if (!created) {
          OLogManager.instance().error(this, "Cannot create directory for backup files " + backUpDir.getAbsolutePath(), null);
          return;
        }
      }

      final Date date = new Date();
      final SimpleDateFormat dateFormat = new SimpleDateFormat("dd_MM_yy_HH_mm_ss");
      final String strDate = dateFormat.format(date);
      final String archiveName = "wal_backup_" + strDate + ".zip";
      final String metadataName = "wal_metadata_" + strDate + ".txt";

      final File archiveFile = new File(backUpDir, archiveName);
      if (!archiveFile.createNewFile()) {
        OLogManager.instance().error(this, "Cannot create backup file " + archiveFile.getAbsolutePath(), null);
        return;
      }

      try (final FileOutputStream archiveOutputStream = new FileOutputStream(archiveFile)) {
        try (final ZipOutputStream archiveZipOutputStream = new ZipOutputStream(new BufferedOutputStream(archiveOutputStream))) {

          final ZipEntry metadataEntry = new ZipEntry(metadataName);

          archiveZipOutputStream.putNextEntry(metadataEntry);

          final PrintWriter metadataFileWriter = new PrintWriter(
              new OutputStreamWriter(archiveZipOutputStream, StandardCharsets.UTF_8));
          metadataFileWriter.append("Storage name : ").append(getName()).append("\r\n");
          metadataFileWriter.append("Date : ").append(strDate).append("\r\n");
          metadataFileWriter.append("Stacktrace : \r\n");
          e.printStackTrace(metadataFileWriter);
          metadataFileWriter.flush();
          archiveZipOutputStream.closeEntry();

          final List<String> walPaths = ((OCASDiskWriteAheadLog) writeAheadLog).getWalFiles();
          for (final String walSegment : walPaths) {
            archiveEntry(archiveZipOutputStream, walSegment);
          }

          archiveEntry(archiveZipOutputStream, ((OCASDiskWriteAheadLog) writeAheadLog).getWMRFile().toString());
        }
      }
    } catch (final IOException ioe) {
      OLogManager.instance().error(this, "Error during WAL backup", ioe);
    }
  }

  private static void archiveEntry(final ZipOutputStream archiveZipOutputStream, final String walSegment) throws IOException {
    final File walFile = new File(walSegment);
    final ZipEntry walZipEntry = new ZipEntry(walFile.getName());
    archiveZipOutputStream.putNextEntry(walZipEntry);
    try {
      try (final FileInputStream walInputStream = new FileInputStream(walFile)) {
        try (final BufferedInputStream walBufferedInputStream = new BufferedInputStream(walInputStream)) {
          final byte[] buffer = new byte[1024];
          int readBytes;

          while ((readBytes = walBufferedInputStream.read(buffer)) > -1) {
            archiveZipOutputStream.write(buffer, 0, readBytes);
          }
        }
      }
    } finally {
      archiveZipOutputStream.closeEntry();
    }
  }

  @SuppressWarnings("WeakerAccess")
  protected final void restoreAtomicUnit(final List<OWALRecord> atomicUnit, final OModifiableBoolean atLeastOnePageUpdate)
      throws IOException {
    assert atomicUnit.get(atomicUnit.size() - 1) instanceof OAtomicUnitEndRecord;

    for (final OWALRecord walRecord : atomicUnit) {
      if (walRecord instanceof OFileDeletedWALRecord) {
        final OFileDeletedWALRecord fileDeletedWALRecord = (OFileDeletedWALRecord) walRecord;
        if (writeCache.exists(fileDeletedWALRecord.getFileId())) {
          readCache.deleteFile(fileDeletedWALRecord.getFileId(), writeCache);
        }
      } else if (walRecord instanceof OFileCreatedWALRecord) {
        final OFileCreatedWALRecord fileCreatedCreatedWALRecord = (OFileCreatedWALRecord) walRecord;

        if (!writeCache.exists(fileCreatedCreatedWALRecord.getFileName())) {
          readCache.addFile(fileCreatedCreatedWALRecord.getFileName(), fileCreatedCreatedWALRecord.getFileId(), writeCache);
        }
      } else if (walRecord instanceof OUpdatePageRecord) {
        final OUpdatePageRecord updatePageRecord = (OUpdatePageRecord) walRecord;

        long fileId = updatePageRecord.getFileId();
        if (!writeCache.exists(fileId)) {
          final String fileName = writeCache.restoreFileById(fileId);

          if (fileName == null) {
            throw new OStorageException(
                "File with id " + fileId + " was deleted from storage, the rest of operations can not be restored");
          } else {
            OLogManager.instance().warn(this, "Previously deleted file with name " + fileName
                + " was deleted but new empty file was added to continue restore process");
          }
        }

        final long pageIndex = updatePageRecord.getPageIndex();
        fileId = writeCache.externalFileId(writeCache.internalFileId(fileId));

        OCacheEntry cacheEntry = readCache.loadForWrite(fileId, pageIndex, true, writeCache, 1, false, null, false);
        if (cacheEntry == null) {
          do {
            if (cacheEntry != null) {
              readCache.releaseFromWrite(cacheEntry, writeCache);
            }

<<<<<<< HEAD
            cacheEntry = readCache.allocateNewPage(fileId, writeCache, false, null, true);
=======
            cacheEntry = readCache.allocateNewPage(fileId, writeCache, null);
>>>>>>> 5bf39798
          } while (cacheEntry.getPageIndex() != pageIndex);
        }

        try {
          final ODurablePage durablePage = new ODurablePage(cacheEntry);
          durablePage.restoreChanges(updatePageRecord.getChanges());
          durablePage.setLsn(updatePageRecord.getLsn());
        } finally {
          readCache.releaseFromWrite(cacheEntry, writeCache);
        }

        atLeastOnePageUpdate.setValue(true);
      } else if (walRecord instanceof OAtomicUnitStartRecord) {
        //noinspection UnnecessaryContinue
        continue;
      } else if (walRecord instanceof OAtomicUnitEndRecord) {
        //noinspection UnnecessaryContinue
        continue;
      } else {
        OLogManager.instance()
            .error(this, "Invalid WAL record type was passed %s. Given record will be skipped.", null, walRecord.getClass());

        assert false : "Invalid WAL record type was passed " + walRecord.getClass().getName();
      }
    }
  }

  /**
   * Method which is called before any data modification operation to check alarm conditions such as: <ol> <li>Low disk space</li>
   * <li>Exception during data flush in background threads</li> <li>Broken files</li> </ol>
   * If one of those conditions are satisfied data modification operation is aborted and storage is switched in "read only" mode.
   */
  private void checkLowDiskSpaceRequestsAndReadOnlyConditions() {
    if (transaction.get() != null) {
      return;
    }

    if (lowDiskSpace != null) {
      if (checkpointInProgress.compareAndSet(false, true)) {
        try {
          if (writeCache.checkLowDiskSpace()) {

            OLogManager.instance().error(this, "Not enough disk space, force sync will be called", null);
            synch();

            if (writeCache.checkLowDiskSpace()) {
              throw new OLowDiskSpaceException("Error occurred while executing a write operation to database '" + name
                  + "' due to limited free space on the disk (" + (lowDiskSpace.freeSpace / (1024 * 1024))
                  + " MB). The database is now working in read-only mode."
                  + " Please close the database (or stop OrientDB), make room on your hard drive and then reopen the database. "
                  + "The minimal required space is " + (lowDiskSpace.requiredSpace / (1024 * 1024)) + " MB. "
                  + "Required space is now set to " + configuration.getContextConfiguration()
                  .getValueAsInteger(OGlobalConfiguration.DISK_CACHE_FREE_SPACE_LIMIT)
                  + "MB (you can change it by setting parameter " + OGlobalConfiguration.DISK_CACHE_FREE_SPACE_LIMIT.getKey()
                  + ") .");
            } else {
              lowDiskSpace = null;
            }
          } else {
            lowDiskSpace = null;
          }
        } catch (final IOException e) {
          throw OException.wrapException(new OStorageException("Error during low disk space handling"), e);
        } finally {
          checkpointInProgress.set(false);
        }
      }
    }

    checkReadOnlyConditions();
  }

  public final void checkReadOnlyConditions() {
    if (dataFlushException != null) {
      throw OException.wrapException(new OStorageException(
              "Error in data flush background thread, please restart database and send full stack trace inside of bug report"),
          dataFlushException);
    }

    if (!brokenPages.isEmpty()) {
      //order pages by file and index
      final Map<String, SortedSet<Long>> pagesByFile = new HashMap<>(0);

      for (final OPair<String, Long> brokenPage : brokenPages) {
        final SortedSet<Long> sortedPages = pagesByFile.computeIfAbsent(brokenPage.key, (fileName) -> new TreeSet<>());
        sortedPages.add(brokenPage.value);
      }

      final StringBuilder brokenPagesList = new StringBuilder();
      brokenPagesList.append("[");

      for (final Map.Entry<String, SortedSet<Long>> stringSortedSetEntry : pagesByFile.entrySet()) {
        brokenPagesList.append('\'').append(stringSortedSetEntry.getKey()).append("' :");

        final SortedSet<Long> pageIndexes = stringSortedSetEntry.getValue();
        final long lastPage = pageIndexes.last();

        for (final Long pageIndex : stringSortedSetEntry.getValue()) {
          brokenPagesList.append(pageIndex);
          if (pageIndex != lastPage) {
            brokenPagesList.append(", ");
          }
        }

        brokenPagesList.append(";");
      }
      brokenPagesList.append("]");

      throw new OPageIsBrokenException("Following files and pages are detected to be broken " + brokenPagesList + ", storage is "
          + "switched to 'read only' mode. Any modification operations are prohibited. "
          + "To restore database and make it fully operational you may export and import database " + "to and from JSON.");

    }

    if (jvmError.get() != null) {
      throw new OJVMErrorException("JVM error '" + jvmError.get().getClass().getSimpleName() + " : " + jvmError.get().getMessage()
          + "' occurred during data processing, storage is switched to 'read-only' mode. "
          + "To prevent this exception please restart the JVM and check data consistency by calling of 'check database' "
          + "command from database console.");
    }

  }

  @SuppressWarnings("unused")
  public void setStorageConfigurationUpdateListener(final OStorageConfigurationUpdateListener storageConfigurationUpdateListener) {
    stateLock.acquireWriteLock();
    try {
      checkOpenness();
      ((OClusterBasedStorageConfiguration) configuration).setConfigurationUpdateListener(storageConfigurationUpdateListener);
    } finally {
      stateLock.releaseWriteLock();
    }
  }

  public void pauseConfigurationUpdateNotifications() {
    stateLock.acquireReadLock();
    try {
      checkOpenness();
      ((OClusterBasedStorageConfiguration) configuration).pauseUpdateNotifications();
    } finally {
      stateLock.releaseReadLock();
    }
  }

  public void fireConfigurationUpdateNotifications() {
    stateLock.acquireReadLock();
    try {
      checkOpenness();
      ((OClusterBasedStorageConfiguration) configuration).fireUpdateNotifications();
    } finally {
      stateLock.releaseReadLock();
    }
  }

  private static final class ORIDOLockManager extends OComparableLockManager<ORID> {
    ORIDOLockManager() {
      super(true, -1);
    }

    @Override
    protected final ORID getImmutableResourceId(final ORID iResourceId) {
      return new ORecordId(iResourceId);
    }
  }

  @SuppressWarnings("unused")
  protected static Map<Integer, List<ORecordId>> getRidsGroupedByCluster(final Collection<ORecordId> rids) {
    final Map<Integer, List<ORecordId>> ridsPerCluster = new HashMap<>(8);
    for (final ORecordId rid : rids) {
      final List<ORecordId> group = ridsPerCluster.computeIfAbsent(rid.getClusterId(), k -> new ArrayList<>(rids.size()));
      group.add(rid);
    }
    return ridsPerCluster;
  }

  private static void lockIndexes(final TreeMap<String, OTransactionIndexChanges> indexes) {
    for (final OTransactionIndexChanges changes : indexes.values()) {
      assert changes.changesPerKey instanceof TreeMap;

      final OIndexInternal<?> index = changes.getAssociatedIndex();

      final List<Object> orderedIndexNames = new ArrayList<>(changes.changesPerKey.keySet());
      if (orderedIndexNames.size() > 1) {
        orderedIndexNames.sort((o1, o2) -> {
          final String i1 = index.getIndexNameByKey(o1);
          final String i2 = index.getIndexNameByKey(o2);
          return i1.compareTo(i2);
        });
      }

      boolean fullyLocked = false;
      for (final Object key : orderedIndexNames) {
        if (index.acquireAtomicExclusiveLock(key)) {
          fullyLocked = true;
          break;
        }
      }
      if (!fullyLocked && !changes.nullKeyChanges.entries.isEmpty()) {
        index.acquireAtomicExclusiveLock(null);
      }
    }
  }

  private static void lockClusters(final TreeMap<Integer, OCluster> clustersToLock) {
    for (final OCluster cluster : clustersToLock.values()) {
      cluster.acquireAtomicExclusiveLock();
    }
  }

  private void lockRidBags(final TreeMap<Integer, OCluster> clusters, final TreeMap<String, OTransactionIndexChanges> indexes,
      final OIndexManager manager) {
    final OAtomicOperation atomicOperation = OAtomicOperationsManager.getCurrentOperation();

    for (final Integer clusterId : clusters.keySet()) {
      atomicOperationsManager
          .acquireExclusiveLockTillOperationComplete(atomicOperation, OSBTreeCollectionManagerAbstract.generateLockName(clusterId));
    }

    for (final Map.Entry<String, OTransactionIndexChanges> entry : indexes.entrySet()) {
      final String indexName = entry.getKey();
      final OIndexInternal<?> index = entry.getValue().resolveAssociatedIndex(indexName, manager);

      if (!index.isUnique()) {
        atomicOperationsManager
            .acquireExclusiveLockTillOperationComplete(atomicOperation, OIndexRIDContainerSBTree.generateLockName(indexName));
      }
    }
  }

  private void registerProfilerHooks() {
    Orient.instance().getProfiler()
        .registerHookValue("db." + this.name + ".createRecord", "Number of created records", OProfiler.METRIC_TYPE.COUNTER,
            new AtomicLongOProfilerHookValue(recordCreated), "db.*.createRecord");

    Orient.instance().getProfiler()
        .registerHookValue("db." + this.name + ".readRecord", "Number of read records", OProfiler.METRIC_TYPE.COUNTER,
            new AtomicLongOProfilerHookValue(recordRead), "db.*.readRecord");

    Orient.instance().getProfiler()
        .registerHookValue("db." + this.name + ".updateRecord", "Number of updated records", OProfiler.METRIC_TYPE.COUNTER,
            new AtomicLongOProfilerHookValue(recordUpdated), "db.*.updateRecord");

    Orient.instance().getProfiler()
        .registerHookValue("db." + this.name + ".deleteRecord", "Number of deleted records", OProfiler.METRIC_TYPE.COUNTER,
            new AtomicLongOProfilerHookValue(recordDeleted), "db.*.deleteRecord");

    Orient.instance().getProfiler()
        .registerHookValue("db." + this.name + ".scanRecord", "Number of read scanned", OProfiler.METRIC_TYPE.COUNTER,
            new AtomicLongOProfilerHookValue(recordScanned), "db.*.scanRecord");

    Orient.instance().getProfiler()
        .registerHookValue("db." + this.name + ".recyclePosition", "Number of recycled records", OProfiler.METRIC_TYPE.COUNTER,
            new AtomicLongOProfilerHookValue(recordRecycled), "db.*.recyclePosition");

    Orient.instance().getProfiler()
        .registerHookValue("db." + this.name + ".conflictRecord", "Number of conflicts during updating and deleting records",
            OProfiler.METRIC_TYPE.COUNTER, new AtomicLongOProfilerHookValue(recordConflict), "db.*.conflictRecord");

    Orient.instance().getProfiler()
        .registerHookValue("db." + this.name + ".txBegun", "Number of transactions begun", OProfiler.METRIC_TYPE.COUNTER,
            new AtomicLongOProfilerHookValue(txBegun), "db.*.txBegun");

    Orient.instance().getProfiler()
        .registerHookValue("db." + this.name + ".txCommit", "Number of committed transactions", OProfiler.METRIC_TYPE.COUNTER,
            new AtomicLongOProfilerHookValue(txCommit), "db.*.txCommit");

    Orient.instance().getProfiler()
        .registerHookValue("db." + this.name + ".txRollback", "Number of rolled back transactions", OProfiler.METRIC_TYPE.COUNTER,
            new AtomicLongOProfilerHookValue(txRollback), "db.*.txRollback");
  }

  protected final RuntimeException logAndPrepareForRethrow(final RuntimeException runtimeException) {
    if (!(runtimeException instanceof OHighLevelException || runtimeException instanceof ONeedRetryException)) {
      OLogManager.instance()
          .errorStorage(this, "Exception `%08X` in storage `%s`: %s", runtimeException, System.identityHashCode(runtimeException),
              getURL(), OConstants.getVersion());
    }
    return runtimeException;
  }

  protected final Error logAndPrepareForRethrow(final Error error) {
    return logAndPrepareForRethrow(error, true);
  }

  private Error logAndPrepareForRethrow(final Error error, final boolean putInReadOnlyMode) {
    if (!(error instanceof OHighLevelException)) {
      OLogManager.instance()
          .errorStorage(this, "Exception `%08X` in storage `%s`: %s", error, System.identityHashCode(error), getURL(),
              OConstants.getVersion());
    }

    if (putInReadOnlyMode) {
      handleJVMError(error);
    }

    return error;
  }

  protected final RuntimeException logAndPrepareForRethrow(final Throwable throwable) {
    if (!(throwable instanceof OHighLevelException || throwable instanceof ONeedRetryException)) {
      OLogManager.instance()
          .errorStorage(this, "Exception `%08X` in storage `%s`: %s", throwable, System.identityHashCode(throwable), getURL(),
              OConstants.getVersion());
    }
    return new RuntimeException(throwable);
  }

  private OInvalidIndexEngineIdException logAndPrepareForRethrow(final OInvalidIndexEngineIdException exception) {
    OLogManager.instance()
        .errorStorage(this, "Exception `%08X` in storage `%s` : %s", exception, System.identityHashCode(exception), getURL(),
            OConstants.getVersion());
    return exception;
  }

  @Override
  public final OStorageConfiguration getConfiguration() {
    return configuration;
  }

  @Override
  public final void setSchemaRecordId(final String schemaRecordId) {
    checkOpenness();
    stateLock.acquireWriteLock();
    try {
      checkOpenness();

      final OClusterBasedStorageConfiguration storageConfiguration = (OClusterBasedStorageConfiguration) configuration;
      storageConfiguration.setSchemaRecordId(schemaRecordId);
    } catch (final RuntimeException ee) {
      throw logAndPrepareForRethrow(ee);
    } catch (final Error ee) {
      throw logAndPrepareForRethrow(ee);
    } catch (final Throwable t) {
      throw logAndPrepareForRethrow(t);
    } finally {
      stateLock.releaseWriteLock();
    }
  }

  @Override
  public final void setDateFormat(final String dateFormat) {
    checkOpenness();
    stateLock.acquireWriteLock();
    try {
      checkOpenness();

      final OClusterBasedStorageConfiguration storageConfiguration = (OClusterBasedStorageConfiguration) configuration;
      storageConfiguration.setDateFormat(dateFormat);
    } catch (final RuntimeException ee) {
      throw logAndPrepareForRethrow(ee);
    } catch (final Error ee) {
      throw logAndPrepareForRethrow(ee);
    } catch (final Throwable t) {
      throw logAndPrepareForRethrow(t);
    } finally {
      stateLock.releaseWriteLock();
    }

  }

  @Override
  public final void setTimeZone(final TimeZone timeZoneValue) {
    checkOpenness();
    stateLock.acquireWriteLock();
    try {
      checkOpenness();

      final OClusterBasedStorageConfiguration storageConfiguration = (OClusterBasedStorageConfiguration) configuration;
      storageConfiguration.setTimeZone(timeZoneValue);
    } catch (final RuntimeException ee) {
      throw logAndPrepareForRethrow(ee);
    } catch (final Error ee) {
      throw logAndPrepareForRethrow(ee);
    } catch (final Throwable t) {
      throw logAndPrepareForRethrow(t);
    } finally {
      stateLock.releaseWriteLock();
    }

  }

  @Override
  public final void setLocaleLanguage(final String locale) {
    checkOpenness();
    stateLock.acquireWriteLock();
    try {
      checkOpenness();

      final OClusterBasedStorageConfiguration storageConfiguration = (OClusterBasedStorageConfiguration) configuration;
      storageConfiguration.setLocaleLanguage(locale);
    } catch (final RuntimeException ee) {
      throw logAndPrepareForRethrow(ee);
    } catch (final Error ee) {
      throw logAndPrepareForRethrow(ee);
    } catch (final Throwable t) {
      throw logAndPrepareForRethrow(t);
    } finally {
      stateLock.releaseWriteLock();
    }

  }

  @Override
  public final void setCharset(final String charset) {
    checkOpenness();
    stateLock.acquireWriteLock();
    try {
      checkOpenness();

      final OClusterBasedStorageConfiguration storageConfiguration = (OClusterBasedStorageConfiguration) configuration;
      storageConfiguration.setCharset(charset);
    } catch (final RuntimeException ee) {
      throw logAndPrepareForRethrow(ee);
    } catch (final Error ee) {
      throw logAndPrepareForRethrow(ee);
    } catch (final Throwable t) {
      throw logAndPrepareForRethrow(t);
    } finally {
      stateLock.releaseWriteLock();
    }
  }

  @Override
  public final void setIndexMgrRecordId(final String indexMgrRecordId) {
    checkOpenness();
    stateLock.acquireWriteLock();
    try {
      checkOpenness();

      final OClusterBasedStorageConfiguration storageConfiguration = (OClusterBasedStorageConfiguration) configuration;
      storageConfiguration.setIndexMgrRecordId(indexMgrRecordId);
    } catch (final RuntimeException ee) {
      throw logAndPrepareForRethrow(ee);
    } catch (final Error ee) {
      throw logAndPrepareForRethrow(ee);
    } catch (final Throwable t) {
      throw logAndPrepareForRethrow(t);
    } finally {
      stateLock.releaseWriteLock();
    }
  }

  @Override
  public final void setDateTimeFormat(final String dateTimeFormat) {
    checkOpenness();
    stateLock.acquireWriteLock();
    try {
      checkOpenness();

      final OClusterBasedStorageConfiguration storageConfiguration = (OClusterBasedStorageConfiguration) configuration;
      storageConfiguration.setDateTimeFormat(dateTimeFormat);
    } catch (final RuntimeException ee) {
      throw logAndPrepareForRethrow(ee);
    } catch (final Error ee) {
      throw logAndPrepareForRethrow(ee);
    } catch (final Throwable t) {
      throw logAndPrepareForRethrow(t);
    } finally {
      stateLock.releaseWriteLock();
    }
  }

  @Override
  public final void setLocaleCountry(final String localeCountry) {
    checkOpenness();
    stateLock.acquireWriteLock();
    try {
      checkOpenness();

      final OClusterBasedStorageConfiguration storageConfiguration = (OClusterBasedStorageConfiguration) configuration;
      storageConfiguration.setLocaleCountry(localeCountry);
    } catch (final RuntimeException ee) {
      throw logAndPrepareForRethrow(ee);
    } catch (final Error ee) {
      throw logAndPrepareForRethrow(ee);
    } catch (final Throwable t) {
      throw logAndPrepareForRethrow(t);
    } finally {
      stateLock.releaseWriteLock();
    }
  }

  @Override
  public final void setClusterSelection(final String clusterSelection) {
    checkOpenness();
    stateLock.acquireWriteLock();
    try {
      checkOpenness();

      final OClusterBasedStorageConfiguration storageConfiguration = (OClusterBasedStorageConfiguration) configuration;
      storageConfiguration.setClusterSelection(clusterSelection);
    } catch (final RuntimeException ee) {
      throw logAndPrepareForRethrow(ee);
    } catch (final Error ee) {
      throw logAndPrepareForRethrow(ee);
    } catch (final Throwable t) {
      throw logAndPrepareForRethrow(t);
    } finally {
      stateLock.releaseWriteLock();
    }
  }

  @Override
  public final void setMinimumClusters(final int minimumClusters) {
    checkOpenness();
    stateLock.acquireWriteLock();
    try {
      checkOpenness();

      final OClusterBasedStorageConfiguration storageConfiguration = (OClusterBasedStorageConfiguration) configuration;
      storageConfiguration.setMinimumClusters(minimumClusters);
    } catch (final RuntimeException ee) {
      throw logAndPrepareForRethrow(ee);
    } catch (final Error ee) {
      throw logAndPrepareForRethrow(ee);
    } catch (final Throwable t) {
      throw logAndPrepareForRethrow(t);
    } finally {
      stateLock.releaseWriteLock();
    }
  }

  @Override
  public final void setValidation(final boolean validation) {
    checkOpenness();
    stateLock.acquireWriteLock();
    try {
      checkOpenness();

      final OClusterBasedStorageConfiguration storageConfiguration = (OClusterBasedStorageConfiguration) configuration;
      storageConfiguration.setValidation(validation);
    } catch (final RuntimeException ee) {
      throw logAndPrepareForRethrow(ee);
    } catch (final Error ee) {
      throw logAndPrepareForRethrow(ee);
    } catch (final Throwable t) {
      throw logAndPrepareForRethrow(t);
    } finally {
      stateLock.releaseWriteLock();
    }

  }

  @Override
  public final void removeProperty(final String property) {
    checkOpenness();
    stateLock.acquireWriteLock();
    try {
      checkOpenness();

      final OClusterBasedStorageConfiguration storageConfiguration = (OClusterBasedStorageConfiguration) configuration;
      storageConfiguration.removeProperty(property);
    } catch (final RuntimeException ee) {
      throw logAndPrepareForRethrow(ee);
    } catch (final Error ee) {
      throw logAndPrepareForRethrow(ee);
    } catch (final Throwable t) {
      throw logAndPrepareForRethrow(t);
    } finally {
      stateLock.releaseWriteLock();
    }

  }

  @Override
  public final void setProperty(final String property, final String value) {
    checkOpenness();

    stateLock.acquireWriteLock();
    try {
      checkOpenness();

      final OClusterBasedStorageConfiguration storageConfiguration = (OClusterBasedStorageConfiguration) configuration;
      storageConfiguration.setProperty(property, value);
    } catch (final RuntimeException ee) {
      throw logAndPrepareForRethrow(ee);
    } catch (final Error ee) {
      throw logAndPrepareForRethrow(ee);
    } catch (final Throwable t) {
      throw logAndPrepareForRethrow(t);
    } finally {
      stateLock.releaseWriteLock();
    }
  }

  @Override
  public final void setRecordSerializer(final String recordSerializer, final int version) {
    checkOpenness();

    stateLock.acquireWriteLock();
    try {
      checkOpenness();

      final OClusterBasedStorageConfiguration storageConfiguration = (OClusterBasedStorageConfiguration) configuration;
      storageConfiguration.setRecordSerializer(recordSerializer);
      storageConfiguration.setRecordSerializerVersion(version);
    } catch (final RuntimeException ee) {
      throw logAndPrepareForRethrow(ee);
    } catch (final Error ee) {
      throw logAndPrepareForRethrow(ee);
    } catch (final Throwable t) {
      throw logAndPrepareForRethrow(t);
    } finally {
      stateLock.releaseWriteLock();
    }

  }

  @Override
  public final void clearProperties() {
    checkOpenness();

    stateLock.acquireWriteLock();
    try {
      checkOpenness();

      final OClusterBasedStorageConfiguration storageConfiguration = (OClusterBasedStorageConfiguration) configuration;
      storageConfiguration.clearProperties();
    } catch (final RuntimeException ee) {
      throw logAndPrepareForRethrow(ee);
    } catch (final Error ee) {
      throw logAndPrepareForRethrow(ee);
    } catch (final Throwable t) {
      throw logAndPrepareForRethrow(t);
    } finally {
      stateLock.releaseWriteLock();
    }
  }

  private static final class FuzzyCheckpointThreadFactory implements ThreadFactory {
    @Override
    public final Thread newThread(@Nonnull final Runnable r) {
      final Thread thread = new Thread(storageThreadGroup, r);
      thread.setDaemon(true);
      thread.setUncaughtExceptionHandler(new OUncaughtExceptionHandler());
      return thread;
    }
  }

  private final class WALVacuum implements Runnable {

    WALVacuum() {
    }

    @Override
    public void run() {
      stateLock.acquireReadLock();
      try {
        if (status == STATUS.CLOSED) {
          return;
        }

        final long[] nonActiveSegments = writeAheadLog.nonActiveSegments();
        if (nonActiveSegments.length == 0) {
          return;
        }

        final long flushTillSegmentId;
        if (nonActiveSegments.length == 1) {
          flushTillSegmentId = writeAheadLog.activeSegment();
        } else {
          flushTillSegmentId = (nonActiveSegments[0] + nonActiveSegments[nonActiveSegments.length - 1]) / 2;
        }

        long minDirtySegment;
        do {
          writeCache.flushTillSegment(flushTillSegmentId);

          //we should take min lsn BEFORE min write cache LSN call
          //to avoid case when new data are changed before call
          final OLogSequenceNumber endLSN = writeAheadLog.end();
          final Long minLSNSegment = writeCache.getMinimalNotFlushedSegment();

          if (minLSNSegment == null) {
            minDirtySegment = endLSN.getSegment();
          } else {
            minDirtySegment = minLSNSegment;
          }
        } while (minDirtySegment < flushTillSegmentId);

        writeCache.makeFuzzyCheckpoint(minDirtySegment);

      } catch (final Exception e) {
        dataFlushException = e;
        OLogManager.instance().error(this, "Error during flushing of data for fuzzy checkpoint", e);
      } finally {
        stateLock.releaseReadLock();
        walVacuumInProgress.set(false);
      }
    }
  }
}<|MERGE_RESOLUTION|>--- conflicted
+++ resolved
@@ -5576,11 +5576,7 @@
               readCache.releaseFromWrite(cacheEntry, writeCache);
             }
 
-<<<<<<< HEAD
-            cacheEntry = readCache.allocateNewPage(fileId, writeCache, false, null, true);
-=======
-            cacheEntry = readCache.allocateNewPage(fileId, writeCache, null);
->>>>>>> 5bf39798
+            cacheEntry = readCache.allocateNewPage(fileId, writeCache, null, false);
           } while (cacheEntry.getPageIndex() != pageIndex);
         }
 
