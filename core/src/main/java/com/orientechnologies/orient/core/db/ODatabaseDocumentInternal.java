--- conflicted
+++ resolved
@@ -99,13 +99,8 @@
 
   ODatabaseDocumentInternal copy();
 
-<<<<<<< HEAD
-=======
   void recycle(ORecord record);
 
-  Set<ORecord> executeReadRecords(final Set<ORecordId> iRids, final boolean ignoreCache);
-
->>>>>>> 5673958f
   void checkIfActive();
 
   void callOnOpenListeners();
