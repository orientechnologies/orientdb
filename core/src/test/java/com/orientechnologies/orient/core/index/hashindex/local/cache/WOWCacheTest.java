package com.orientechnologies.orient.core.index.hashindex.local.cache;

import com.orientechnologies.common.collection.closabledictionary.OClosableLinkedContainer;
import com.orientechnologies.common.directmemory.OByteBufferPool;
import com.orientechnologies.common.serialization.types.OIntegerSerializer;
import com.orientechnologies.common.serialization.types.OLongSerializer;
import com.orientechnologies.common.types.OModifiableBoolean;
import com.orientechnologies.orient.core.Orient;
import com.orientechnologies.orient.core.config.OGlobalConfiguration;
import com.orientechnologies.orient.core.exception.OStorageException;
import com.orientechnologies.orient.core.storage.OChecksumMode;
import com.orientechnologies.orient.core.storage.cache.OCachePointer;
import com.orientechnologies.orient.core.storage.cache.local.OWOWCache;
import com.orientechnologies.orient.core.storage.fs.OFileClassic;
import com.orientechnologies.orient.core.storage.impl.local.paginated.OLocalPaginatedStorage;
import com.orientechnologies.orient.core.storage.impl.local.paginated.wal.ODiskWriteAheadLog;
import com.orientechnologies.orient.core.storage.impl.local.paginated.wal.OLogSequenceNumber;
import com.orientechnologies.orient.core.storage.impl.local.paginated.wal.OWALRecordsFactory;
import com.orientechnologies.orient.core.storage.impl.local.paginated.wal.WriteAheadLogTest;
import org.testng.Assert;
import org.testng.annotations.AfterClass;
import org.testng.annotations.BeforeClass;
import org.testng.annotations.BeforeMethod;
import org.testng.annotations.Test;

import java.io.File;
import java.io.IOException;
import java.nio.ByteBuffer;
import java.util.*;
import java.util.zip.CRC32;

/**
 * @author Andrey Lomakin
 * @since 26.07.13
 */
@Test
public class WOWCacheTest {
  private int systemOffset = 2 * (OIntegerSerializer.INT_SIZE + OLongSerializer.LONG_SIZE);
  private int pageSize     = systemOffset + 8;

  private OLocalPaginatedStorage storageLocal;
  private String                 fileName;

  private ODiskWriteAheadLog writeAheadLog;

  private OWOWCache wowCache;
  private OClosableLinkedContainer<Long, OFileClassic> files = new OClosableLinkedContainer<Long, OFileClassic>(1024);

  @BeforeClass
  public void beforeClass() throws IOException {
    OGlobalConfiguration.FILE_LOCK.setValue(Boolean.FALSE);
    String buildDirectory = System.getProperty("buildDirectory");
    if (buildDirectory == null)
      buildDirectory = ".";

    storageLocal = (OLocalPaginatedStorage) Orient.instance().loadStorage("plocal:" + buildDirectory + "/WOWCacheTest");
    storageLocal.create(null);

    fileName = "wowCacheTest.tst";

    OWALRecordsFactory.INSTANCE.registerNewRecord((byte) 128, WriteAheadLogTest.TestRecord.class);
  }

  @BeforeMethod
  public void beforeMethod() throws IOException {
    closeCacheAndDeleteFile();

    initBuffer();
  }

  private void closeCacheAndDeleteFile() throws IOException {
    if (wowCache != null) {
      wowCache.close();
      wowCache = null;
    }

    if (writeAheadLog != null) {
      writeAheadLog.delete();
      writeAheadLog = null;
    }

    storageLocal.delete();

    File testFile = new File(storageLocal.getConfiguration().getDirectory() + File.separator + fileName);
    if (testFile.exists()) {
      Assert.assertTrue(testFile.delete());
    }

    File nameIdMapFile = new File(storageLocal.getConfiguration().getDirectory() + File.separator + "name_id_map.cm");
    if (nameIdMapFile.exists()) {
      Assert.assertTrue(nameIdMapFile.delete());
    }
  }

  @AfterClass
  public void afterClass() throws IOException {
    closeCacheAndDeleteFile();

    File file = new File(storageLocal.getConfiguration().getDirectory());
    Assert.assertTrue(file.delete());
  }

  private void initBuffer() throws IOException {
    wowCache = new OWOWCache(true, pageSize, new OByteBufferPool(pageSize), 10000, writeAheadLog, 10, 100, 100, storageLocal, false,
        files, 1);
    wowCache.loadRegisteredFiles();
  }

  public void testLoadStore() throws IOException {
    Random random = new Random();

    byte[][] pageData = new byte[200][];
    long fileId = wowCache.addFile(fileName);

    for (int i = 0; i < pageData.length; i++) {
      byte[] data = new byte[8];
      random.nextBytes(data);

      pageData[i] = data;

      final OCachePointer cachePointer = wowCache.load(fileId, i, 1, true, new OModifiableBoolean(), true)[0];
      cachePointer.acquireExclusiveLock();

      ByteBuffer buffer = cachePointer.getSharedBuffer();
      buffer.position(systemOffset);
      buffer.put(data);
      cachePointer.releaseExclusiveLock();

      wowCache.store(fileId, i, cachePointer);
      cachePointer.decrementReadersReferrer();
    }

    for (int i = 0; i < pageData.length; i++) {
      byte[] dataOne = pageData[i];

      OCachePointer cachePointer = wowCache.load(fileId, i, 1, false, new OModifiableBoolean(), true)[0];
      byte[] dataTwo = new byte[8];
      ByteBuffer buffer = cachePointer.getSharedBuffer();
      buffer.position(systemOffset);
      buffer.get(dataTwo);
      cachePointer.decrementReadersReferrer();

      Assert.assertEquals(dataTwo, dataOne);
    }

    wowCache.flush();

    for (int i = 0; i < pageData.length; i++) {
      byte[] dataContent = pageData[i];
      assertFile(i, dataContent, new OLogSequenceNumber(0, 0));
    }
  }

  public void testDataUpdate() throws Exception {
    final NavigableMap<Long, byte[]> pageIndexDataMap = new TreeMap<Long, byte[]>();
    long fileId = wowCache.addFile(fileName);

    Random random = new Random();

    for (int i = 0; i < 600; i++) {
      long pageIndex = random.nextInt(2048);

      byte[] data = new byte[8];
      random.nextBytes(data);

      pageIndexDataMap.put(pageIndex, data);

      final OCachePointer cachePointer = wowCache.load(fileId, pageIndex, 1, true, new OModifiableBoolean(), true)[0];
      cachePointer.acquireExclusiveLock();
      ByteBuffer buffer = cachePointer.getSharedBuffer();
      buffer.position(systemOffset);
      buffer.put(data);
      cachePointer.releaseExclusiveLock();

      wowCache.store(fileId, pageIndex, cachePointer);
      cachePointer.decrementReadersReferrer();
    }

    for (Map.Entry<Long, byte[]> entry : pageIndexDataMap.entrySet()) {
      long pageIndex = entry.getKey();
      byte[] dataOne = entry.getValue();

      OCachePointer cachePointer = wowCache.load(fileId, pageIndex, 1, false, new OModifiableBoolean(), true)[0];
      byte[] dataTwo = new byte[8];
      ByteBuffer buffer = cachePointer.getSharedBuffer();
      buffer.position(systemOffset);
      buffer.get(dataTwo);

      cachePointer.decrementReadersReferrer();
      Assert.assertEquals(dataTwo, dataOne);
    }

    for (int i = 0; i < 300; i++) {
      long desiredIndex = random.nextInt(2048);

      Long pageIndex = pageIndexDataMap.ceilingKey(desiredIndex);
      if (pageIndex == null)
        pageIndex = pageIndexDataMap.floorKey(desiredIndex);

      byte[] data = new byte[8];
      random.nextBytes(data);
      pageIndexDataMap.put(pageIndex, data);

      final OCachePointer cachePointer = wowCache.load(fileId, pageIndex, 1, true, new OModifiableBoolean(), true)[0];

      cachePointer.acquireExclusiveLock();
      ByteBuffer buffer = cachePointer.getSharedBuffer();
      buffer.position(systemOffset);
      buffer.put(data);
      cachePointer.releaseExclusiveLock();

      wowCache.store(fileId, pageIndex, cachePointer);
      cachePointer.decrementReadersReferrer();
    }

    for (Map.Entry<Long, byte[]> entry : pageIndexDataMap.entrySet()) {
      long pageIndex = entry.getKey();
      byte[] dataOne = entry.getValue();
      OCachePointer cachePointer = wowCache.load(fileId, pageIndex, 1, false, new OModifiableBoolean(), true)[0];
      byte[] dataTwo = new byte[8];
      ByteBuffer buffer = cachePointer.getSharedBuffer();
      buffer.position(systemOffset);
      buffer.get(dataTwo);
      cachePointer.decrementReadersReferrer();

      Assert.assertEquals(dataTwo, dataOne);
    }

    wowCache.flush();

    for (Map.Entry<Long, byte[]> entry : pageIndexDataMap.entrySet()) {
      assertFile(entry.getKey(), entry.getValue(), new OLogSequenceNumber(0, 0));
    }

  }

  public void testFlushAllContentEventually() throws Exception {
    Random random = new Random();

    byte[][] pageData = new byte[200][];
    long fileId = wowCache.addFile(fileName);

    for (int i = 0; i < pageData.length; i++) {
      byte[] data = new byte[8];
      random.nextBytes(data);

      pageData[i] = data;

      final OCachePointer cachePointer = wowCache.load(fileId, i, 1, true, new OModifiableBoolean(), true)[0];
      cachePointer.acquireExclusiveLock();
      ByteBuffer buffer = cachePointer.getSharedBuffer();
      buffer.position(systemOffset);
      buffer.put(data);
      cachePointer.releaseExclusiveLock();

      wowCache.store(fileId, i, cachePointer);
      cachePointer.decrementReadersReferrer();
    }

    for (int i = 0; i < pageData.length; i++) {
      byte[] dataOne = pageData[i];

      OCachePointer cachePointer = wowCache.load(fileId, i, 1, false, new OModifiableBoolean(), true)[0];
      byte[] dataTwo = new byte[8];
      ByteBuffer buffer = cachePointer.getSharedBuffer();
      buffer.position(systemOffset);
      buffer.get(dataTwo);
      cachePointer.decrementReadersReferrer();

      Assert.assertEquals(dataTwo, dataOne);
    }

    final long start = System.currentTimeMillis();
    while (wowCache.getWriteCacheSize() != 0) {
      Thread.sleep(1000);

      //wait no more than 10 min
      if (((System.currentTimeMillis() - start) / 1000) > 10 * 60) {
        Assert.assertEquals(wowCache.getWriteCacheSize(), 0);
      }
    }

    for (int i = 0; i < pageData.length; i++) {
      byte[] dataContent = pageData[i];
      assertFile(i, dataContent, new OLogSequenceNumber(0, 0));
    }
  }

  public void testFileRestore() throws IOException {
    final long nonDelFileId = wowCache.addFile(fileName);
    final long fileId = wowCache.addFile("removedFile.del");

    wowCache.deleteFile(fileId);
    File deletedFile = new File(storageLocal.getStoragePath(), "removedFile.del");
    Assert.assertTrue(!deletedFile.exists());

    String fileName = wowCache.restoreFileById(fileId);
    Assert.assertEquals(fileName, "removedFile.del");

    fileName = wowCache.restoreFileById(nonDelFileId);
    Assert.assertNull(fileName);
    Assert.assertTrue(deletedFile.exists());

    fileName = wowCache.restoreFileById(1525454L);
    Assert.assertNull(fileName);

    wowCache.deleteFile(fileId);
    Assert.assertTrue(!deletedFile.exists());
  }

  public void testFileRestoreAfterClose() throws IOException {
    final long nonDelFileId = wowCache.addFile(fileName);
    final long fileId = wowCache.addFile("removedFile.del");

    wowCache.deleteFile(fileId);
    File deletedFile = new File(storageLocal.getStoragePath(), "removedFile.del");
    Assert.assertTrue(!deletedFile.exists());

    wowCache.close();

    initBuffer();

    String fileName = wowCache.restoreFileById(fileId);
    Assert.assertEquals(fileName, "removedFile.del");

    fileName = wowCache.restoreFileById(nonDelFileId);
    Assert.assertNull(fileName);
    Assert.assertTrue(deletedFile.exists());

    fileName = wowCache.restoreFileById(1525454L);
    Assert.assertNull(fileName);

    wowCache.deleteFile(fileId);
    Assert.assertTrue(!deletedFile.exists());
  }

<<<<<<< HEAD
  @Test
  public void testChecksumFailure() throws IOException {
    wowCache.setChecksumMode(OChecksumMode.StoreAndThrow);

    final long fileId = wowCache.addFile(fileName);
    final OCachePointer cachePointer = wowCache.load(fileId, 0, 1, true, new OModifiableBoolean(), true)[0];

    cachePointer.acquireExclusiveLock();
    final ByteBuffer buffer = cachePointer.getSharedBuffer();
    buffer.position(systemOffset);
    buffer.put(new byte[buffer.remaining()]);
    cachePointer.releaseExclusiveLock();

    wowCache.store(fileId, 0, cachePointer);
    cachePointer.decrementReadersReferrer();

    wowCache.flush();

    final String realFileName = wowCache.nativeFileNameById(fileId);
    final String path = storageLocal.getConfiguration().getDirectory() + File.separator + realFileName;
    final OFileClassic file = new OFileClassic(path, "rw");
    file.open();
    file.writeByte(systemOffset, (byte) 1);
    file.close();

    Assert.assertThrows(OStorageException.class, new Assert.ThrowingRunnable() {
      @Override
      public void run() throws Throwable {
        wowCache.load(fileId, 0, 1, true, new OModifiableBoolean(), true);
      }
    });
  }

  @Test
  public void testMagicFailure() throws IOException {
    wowCache.setChecksumMode(OChecksumMode.StoreAndThrow);

    final long fileId = wowCache.addFile(fileName);
    final OCachePointer cachePointer = wowCache.load(fileId, 0, 1, true, new OModifiableBoolean(), true)[0];

    cachePointer.acquireExclusiveLock();
    final ByteBuffer buffer = cachePointer.getSharedBuffer();
    buffer.position(systemOffset);
    buffer.put(new byte[buffer.remaining()]);
    cachePointer.releaseExclusiveLock();

    wowCache.store(fileId, 0, cachePointer);
    cachePointer.decrementReadersReferrer();

    wowCache.flush();

    final String realFileName = wowCache.nativeFileNameById(fileId);
    final String path = storageLocal.getConfiguration().getDirectory() + File.separator + realFileName;
    final OFileClassic file = new OFileClassic(path, "rw");
    file.open();
    file.writeByte(0, (byte) 1);
    file.close();

    Assert.assertThrows(OStorageException.class, new Assert.ThrowingRunnable() {
      @Override
      public void run() throws Throwable {
        wowCache.load(fileId, 0, 1, true, new OModifiableBoolean(), true);
      }
    });
  }

  @Test
  public void testNoChecksumVerificationIfNotRequested() throws IOException {
    wowCache.setChecksumMode(OChecksumMode.StoreAndThrow);

    final long fileId = wowCache.addFile(fileName);
    final OCachePointer cachePointer = wowCache.load(fileId, 0, 1, true, new OModifiableBoolean(), true)[0];

    cachePointer.acquireExclusiveLock();
    final ByteBuffer buffer = cachePointer.getSharedBuffer();
    buffer.position(systemOffset);
    buffer.put(new byte[buffer.remaining()]);
    cachePointer.releaseExclusiveLock();

    wowCache.store(fileId, 0, cachePointer);
    cachePointer.decrementReadersReferrer();

    wowCache.flush();

    final String realFileName = wowCache.nativeFileNameById(fileId);
    final String path = storageLocal.getConfiguration().getDirectory() + File.separator + realFileName;
    final OFileClassic file = new OFileClassic(path, "rw");
    file.open();
    file.writeByte(systemOffset, (byte) 1);
    file.close();

    wowCache.load(fileId, 0, 1, true, new OModifiableBoolean(), false);
  }

  @Test
  public void testNoChecksumFailureIfVerificationTurnedOff() throws IOException {
    wowCache.setChecksumMode(OChecksumMode.Off);

    final long fileId = wowCache.addFile(fileName);
    final OCachePointer cachePointer = wowCache.load(fileId, 0, 1, true, new OModifiableBoolean(), true)[0];

    cachePointer.acquireExclusiveLock();
    final ByteBuffer buffer = cachePointer.getSharedBuffer();
    buffer.position(systemOffset);
    buffer.put(new byte[buffer.remaining()]);
    cachePointer.releaseExclusiveLock();

    wowCache.store(fileId, 0, cachePointer);
    cachePointer.decrementReadersReferrer();

    wowCache.flush();

    final String realFileName = wowCache.nativeFileNameById(fileId);
    final String path = storageLocal.getConfiguration().getDirectory() + File.separator + realFileName;
    final OFileClassic file = new OFileClassic(path, "rw");
    file.open();
    file.writeByte(systemOffset, (byte) 1);
    file.close();

    wowCache.load(fileId, 0, 1, true, new OModifiableBoolean(), true);
  }

  @Test
  public void testNoChecksumFailureIfVerificationTurnedOffOnLoad() throws IOException {
    wowCache.setChecksumMode(OChecksumMode.Store);

    final long fileId = wowCache.addFile(fileName);
    final OCachePointer cachePointer = wowCache.load(fileId, 0, 1, true, new OModifiableBoolean(), true)[0];

    cachePointer.acquireExclusiveLock();
    final ByteBuffer buffer = cachePointer.getSharedBuffer();
    buffer.position(systemOffset);
    buffer.put(new byte[buffer.remaining()]);
    cachePointer.releaseExclusiveLock();

    wowCache.store(fileId, 0, cachePointer);
    cachePointer.decrementReadersReferrer();

    wowCache.flush();

    final String realFileName = wowCache.nativeFileNameById(fileId);
    final String path = storageLocal.getConfiguration().getDirectory() + File.separator + realFileName;
    final OFileClassic file = new OFileClassic(path, "rw");
    file.open();
    file.writeByte(systemOffset, (byte) 1);
    file.close();

    wowCache.load(fileId, 0, 1, true, new OModifiableBoolean(), true);
  }

  @Test
  public void testNoChecksumFailureIfNoChecksumProvided() throws IOException {
    wowCache.setChecksumMode(OChecksumMode.Off);

    final long fileId = wowCache.addFile(fileName);
    final OCachePointer cachePointer = wowCache.load(fileId, 0, 1, true, new OModifiableBoolean(), true)[0];

    cachePointer.acquireExclusiveLock();
    final ByteBuffer buffer = cachePointer.getSharedBuffer();
    buffer.position(systemOffset);
    buffer.put(new byte[buffer.remaining()]);
    cachePointer.releaseExclusiveLock();

    wowCache.store(fileId, 0, cachePointer);
    cachePointer.decrementReadersReferrer();

    wowCache.flush();

    final String realFileName = wowCache.nativeFileNameById(fileId);
    final String path = storageLocal.getConfiguration().getDirectory() + File.separator + realFileName;
    final OFileClassic file = new OFileClassic(path, "rw");
    file.open();
    file.writeByte(systemOffset, (byte) 1);
    file.close();

    wowCache.setChecksumMode(OChecksumMode.StoreAndThrow);
    wowCache.load(fileId, 0, 1, true, new OModifiableBoolean(), true);
  }

  private void assertFile(long pageIndex, byte[] value, OLogSequenceNumber lsn, String fileName) throws IOException {
=======
  private void assertFile(long pageIndex, byte[] value, OLogSequenceNumber lsn) throws IOException {
>>>>>>> c2f2bb97
    String path = storageLocal.getConfiguration().getDirectory() + File.separator + fileName;

    OFileClassic fileClassic = new OFileClassic(path, "r");
    fileClassic.open();
    byte[] content = new byte[8 + systemOffset];
    fileClassic.read(pageIndex * (8 + systemOffset), content, 8 + systemOffset);

    Assert.assertEquals(Arrays.copyOfRange(content, systemOffset, 8 + systemOffset), value);

    long magicNumber = OLongSerializer.INSTANCE.deserializeNative(content, 0);

    Assert.assertEquals(magicNumber, OWOWCache.MAGIC_NUMBER_WITH_CHECKSUM);
    CRC32 crc32 = new CRC32();
    crc32.update(content, OIntegerSerializer.INT_SIZE + OLongSerializer.LONG_SIZE,
        content.length - OIntegerSerializer.INT_SIZE - OLongSerializer.LONG_SIZE);

    int crc = OIntegerSerializer.INSTANCE.deserializeNative(content, OLongSerializer.LONG_SIZE);
    Assert.assertEquals(crc, (int) crc32.getValue());

    int segment = OIntegerSerializer.INSTANCE.deserializeNative(content, OLongSerializer.LONG_SIZE + OIntegerSerializer.INT_SIZE);
    long position = OLongSerializer.INSTANCE
        .deserializeNative(content, OLongSerializer.LONG_SIZE + 2 * OIntegerSerializer.INT_SIZE);

    OLogSequenceNumber readLsn = new OLogSequenceNumber(segment, position);

    Assert.assertEquals(readLsn, lsn);

    fileClassic.close();
  }

}<|MERGE_RESOLUTION|>--- conflicted
+++ resolved
@@ -334,7 +334,6 @@
     Assert.assertTrue(!deletedFile.exists());
   }
 
-<<<<<<< HEAD
   @Test
   public void testChecksumFailure() throws IOException {
     wowCache.setChecksumMode(OChecksumMode.StoreAndThrow);
@@ -353,8 +352,7 @@
 
     wowCache.flush();
 
-    final String realFileName = wowCache.nativeFileNameById(fileId);
-    final String path = storageLocal.getConfiguration().getDirectory() + File.separator + realFileName;
+    final String path = storageLocal.getConfiguration().getDirectory() + File.separator + fileName;
     final OFileClassic file = new OFileClassic(path, "rw");
     file.open();
     file.writeByte(systemOffset, (byte) 1);
@@ -386,8 +384,7 @@
 
     wowCache.flush();
 
-    final String realFileName = wowCache.nativeFileNameById(fileId);
-    final String path = storageLocal.getConfiguration().getDirectory() + File.separator + realFileName;
+    final String path = storageLocal.getConfiguration().getDirectory() + File.separator + fileName;
     final OFileClassic file = new OFileClassic(path, "rw");
     file.open();
     file.writeByte(0, (byte) 1);
@@ -419,8 +416,7 @@
 
     wowCache.flush();
 
-    final String realFileName = wowCache.nativeFileNameById(fileId);
-    final String path = storageLocal.getConfiguration().getDirectory() + File.separator + realFileName;
+    final String path = storageLocal.getConfiguration().getDirectory() + File.separator + fileName;
     final OFileClassic file = new OFileClassic(path, "rw");
     file.open();
     file.writeByte(systemOffset, (byte) 1);
@@ -447,8 +443,7 @@
 
     wowCache.flush();
 
-    final String realFileName = wowCache.nativeFileNameById(fileId);
-    final String path = storageLocal.getConfiguration().getDirectory() + File.separator + realFileName;
+    final String path = storageLocal.getConfiguration().getDirectory() + File.separator + fileName;
     final OFileClassic file = new OFileClassic(path, "rw");
     file.open();
     file.writeByte(systemOffset, (byte) 1);
@@ -475,8 +470,7 @@
 
     wowCache.flush();
 
-    final String realFileName = wowCache.nativeFileNameById(fileId);
-    final String path = storageLocal.getConfiguration().getDirectory() + File.separator + realFileName;
+    final String path = storageLocal.getConfiguration().getDirectory() + File.separator + fileName;
     final OFileClassic file = new OFileClassic(path, "rw");
     file.open();
     file.writeByte(systemOffset, (byte) 1);
@@ -503,8 +497,7 @@
 
     wowCache.flush();
 
-    final String realFileName = wowCache.nativeFileNameById(fileId);
-    final String path = storageLocal.getConfiguration().getDirectory() + File.separator + realFileName;
+    final String path = storageLocal.getConfiguration().getDirectory() + File.separator + fileName;
     final OFileClassic file = new OFileClassic(path, "rw");
     file.open();
     file.writeByte(systemOffset, (byte) 1);
@@ -514,10 +507,7 @@
     wowCache.load(fileId, 0, 1, true, new OModifiableBoolean(), true);
   }
 
-  private void assertFile(long pageIndex, byte[] value, OLogSequenceNumber lsn, String fileName) throws IOException {
-=======
   private void assertFile(long pageIndex, byte[] value, OLogSequenceNumber lsn) throws IOException {
->>>>>>> c2f2bb97
     String path = storageLocal.getConfiguration().getDirectory() + File.separator + fileName;
 
     OFileClassic fileClassic = new OFileClassic(path, "r");
