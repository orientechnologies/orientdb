--- conflicted
+++ resolved
@@ -296,11 +296,7 @@
                     expectedReadCache.releaseFromWrite(cacheEntry, expectedWriteCache);
                   }
 
-<<<<<<< HEAD
-                  cacheEntry = expectedReadCache.allocateNewPage(fileId, expectedWriteCache, false, null, true);
-=======
-                  cacheEntry = expectedReadCache.allocateNewPage(fileId, expectedWriteCache, null);
->>>>>>> 5bf39798
+                  cacheEntry = expectedReadCache.allocateNewPage(fileId, expectedWriteCache, null, true);
                 } while (cacheEntry.getPageIndex() != pageIndex);
               }
 
