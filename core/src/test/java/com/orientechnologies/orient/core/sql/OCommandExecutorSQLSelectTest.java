--- conflicted
+++ resolved
@@ -1507,12 +1507,6 @@
 
     assertEquals(results.stream().count(), 1);
   }
-<<<<<<< HEAD
-
-  // <<<<<<< HEAD
-  // =======
-=======
->>>>>>> bcfdcef6
 
   @Test
   public void testOrderByRidDescMultiCluster() {
