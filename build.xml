--- conflicted
+++ resolved
@@ -1,296 +1,283 @@
-<?xml version="1.0" encoding="UTF-8"?>
-<project basedir="." default="install" name="orient-ant">
-    <!-- Copyright (c) 1999-2011 Luca Garulli - LICENSE: Apache 2.0 -->
-
-    <property environment="env"/>
-    <property name="vendor" value="NuvolaBase Ltd"/>
-    <property name="product" value="OrientDB"/>
-<<<<<<< HEAD
-    <property name="version" value="1.5.1"/>
-    <condition property="global.release" value="${releaseHome}/orientdb-${version}"
-               else="../releases/orientdb-${version}">
-        <isset property="releaseHome"/>
-    </condition>
-    <condition property="db.release" value="${releaseHome}/orientdb-${version}" else="../releases/orientdb-${version}">
-        <isset property="releaseHome"/>
-    </condition>
-    <condition property="graph.release" value="${releaseHome}/orientdb-graphed-${version}"
-               else="../releases/orientdb-graphed-${version}">
-=======
-    <property name="version" value="1.6"/>
-    <condition property="community.release" value="${releaseHome}/orientdb-community-${version}"
-               else="../releases/orientdb-community-${version}">
->>>>>>> 29716bd9
-        <isset property="releaseHome"/>
-    </condition>
-
-    <property name="env.ORIENTDB_HOME" value="${community.release}"/>
-
-    <buildnumber file="build.number"/>
-
-    <macrodef name="delegate">
-        <attribute name="target"/>
-        <sequential>
-            <subant target="@{target}">
-                <property name="global.lib" value="../${community.release}/lib"/>
-                <property name="version" value="${version}"/>
-
-                <fileset dir="commons" includes="build.xml"/>
-                <fileset dir="core" includes="build.xml"/>
-                <fileset dir="nativeos" includes="build.xml"/>
-                <fileset dir="object" includes="build.xml"/>
-                <fileset dir="enterprise" includes="build.xml"/>
-                <fileset dir="client" includes="build.xml"/>
-                <fileset dir="server" includes="build.xml"/>
-                <fileset dir="distributed" includes="build.xml"/>
-                <fileset dir="tools" includes="build.xml"/>
-                <fileset dir="tests" includes="build.xml"/>
-            </subant>
-
-        <echo>   ___   ___  ____    _  </echo>  
-        <echo> .'   `.|_  ||_  _|  | | </echo>
-        <echo>/  .-.  \ | |_/ /    | | </echo>
-        <echo>| |   | | |  __'.    |_| </echo>
-        <echo>\  `-'  /_| |  \ \_   _  </echo>
-        <echo> `.___.'|____||____| (_) </echo>
-    </sequential>
-
-    </macrodef>
-
-    <target name="init">
-<echo>           .                                          </echo>
-<echo>          .`        `                                 </echo>
-<echo>          ,      `:.                                  </echo>
-<echo>         `,`    ,:`                                   </echo>
-<echo>         .,.   :,,                                    </echo>
-<echo>         .,,  ,,,                                     </echo>
-<echo>    .    .,.:::::  ````                                 :::::::::     :::::::::</echo>
-<echo>    ,`   .::,,,,::.,,,,,,`;;                      .:    ::::::::::    :::    :::</echo>
-<echo>    `,.  ::,,,,,,,:.,,.`  `                       .:    :::      :::  :::     :::</echo>
-<echo>     ,,:,:,,,,,,,,::.   `        `         ``     .:    :::      :::  :::     :::</echo>
-<echo>      ,,:.,,,,,,,,,: `::, ,,   ::,::`   : :,::`  ::::   :::      :::  :::    :::</echo>
-<echo>       ,:,,,,,,,,,,::,:   ,,  :.    :   ::    :   .:    :::      :::  :::::::</echo>
-<echo>        :,,,,,,,,,,:,::   ,,  :      :  :     :   .:    :::      :::  :::::::::</echo>
-<echo>  `     :,,,,,,,,,,:,::,  ,, .::::::::  :     :   .:    :::      :::  :::     :::</echo>
-<echo>  `,...,,:,,,,,,,,,: .:,. ,, ,,         :     :   .:    :::      :::  :::     :::</echo>
-<echo>    .,,,,::,,,,,,,:  `: , ,,  :     `   :     :   .:    :::      :::  :::     :::</echo>
-<echo>      ...,::,,,,::.. `:  .,,  :,    :   :     :   .:    :::::::::::   :::     :::</echo>
-<echo>           ,::::,,,. `:   ,,   :::::    :     :   .:    :::::::::     ::::::::::</echo>
-<echo>           ,,:` `,,.                                  </echo>
-<echo>          ,,,    .,`                                  </echo>
-<echo>         ,,.     `,                                          GRAPH DATABASE   </echo>
-<echo>       ``        `.                                   </echo>
-<echo>                 ``                                   </echo>
-<echo>                 `                                    </echo>
-
-        <mkdir dir="${community.release}"/>
-        <mkdir dir="${community.release}/log"/>
-        <mkdir dir="${community.release}/databases"/>
-    </target>
-
-    <target name="clean" depends="init">
-        <delegate target="clean"/>
-        <delete dir="${community.release}"/>
-    </target>
-
-    <target name="compile" depends="init">
-        <delegate target="compile"/>
-    </target>
-
-
-    <target name="javadoc" depends="init">
-        <!-- YOU NEED TO INSTALL GRAPH-VIZ TO GENERATE UML DIAGRAMS, OTHERWISE DISABLE IT TO HAVE PLAIN JAVADOCS -->
-        <copy todir="${community.release}/javadoc" file="_base/images/orient_db.png"/>
-        <javadoc sourcepath="." packagenames="com.orientechnologies.*" destdir="${community.release}/javadoc" public="true"
-                 useexternalfile="yes" linksource="yes" author="true" version="true" use="yes" verbose="no"
-                 windowtitle="OrientDB v. ${version} Javadocs"
-                 header="&lt;a target='_parent' href='http://www.orientdb.org/orient-db.htm' &gt;&lt;img src='http://www.orientdb.org/images/orientdb_small.png' border='0' /&gt;&lt;/a&gt;"
-                 bottom="&lt;center&gt;Copyrights 2010-2012 (c) Luca Garulli. All Rights Reserved. This software is released as Open Source using the &lt;a target='_parent' href='http://www.apache.org/licenses/LICENSE-2.0'&gt;Apache 2.0 license&lt;/a&gt;.&lt;/center&gt;"
-                 overview="overview.html">
-            <classpath>
-                <fileset dir=".">
-                    <include name="object/lib/hibernate-jpa-2.0-api-1.0.0.Final.jar"/>
-                </fileset>
-            </classpath>
-            <packageset dir="." defaultexcludes="yes">
-                <include name="commons/src/main/java/**"/>
-                <include name="core/src/main/java/**"/>
-                <include name="object/src/main/java/**/*.java"/>
-            </packageset>
-            <fileset dir="." defaultexcludes="yes">
-                <include name="commons/src/main/java/**/*.java"/>
-                <include name="core/src/main/java/**/*.java"/>
-                <include name="client/src/main/java/**/*.java"/>
-                <include name="enterprise/src/main/java/**/*.java"/>
-                <include name="object/src/main/java/**/*.java"/>
-            </fileset>
-            <doclet name="org.umlgraph.doclet.UmlGraphDoc" path="_base/lib/UmlGraph.jar">
-                <param name="-hide" value="java.*"/>
-                <param name="-collpackages" value="java.util.*"/>
-                <param name="-qualify"/>
-                <param name="-inferrel"/>
-                <param name="-inferdep"/>
-                <param name="-postfixpackage"/>
-                <param name="-nodefontsize" value="9"/>
-                <param name="-nodefontpackagesize" value="7"/>
-                <param name="-nodefontabstractname" value="Sans Not-Rotated"/>
-                <param name="-nodefontclassabstractname" value="Sans Not-Rotated"/>
-                <!--     -->
-                <param name="-link" value="http://java.sun.com/j2se/1.5.0/docs/guide/javadoc/doclet/spec"/>
-                <param name="-link" value="http://java.sun.com/j2se/1.5/docs/api"/>
-            </doclet>
-        </javadoc>
-    </target>
-
-    <target name="install" depends="init">
-        <delegate target="install"/>
-
-        <copy todir="${community.release}" file="license.txt"/>
-        <copy tofile="${community.release}/readme.txt" file="readme.txt"/>
-        <copy tofile="${community.release}/history.txt" file="history.txt"/>
-        <copy tofile="${community.release}/upgrade.txt" file="upgrade.txt"/>
-
-        <copy todir="${community.release}/bin/" flatten="true">
-            <fileset dir="."
-                     includes="tools/script/*.sh tools/script/*.bat server/script/*.sh server/script/*.bat distributed/script/*.sh distributed/script/*.bat"/>
-            <filterset>
-                <filter token="VERSION" value="${version}"/>
-                <filter token="BUILD" value="${build.number}"/>
-            </filterset>
-        </copy>
-
-        <copy todir="${community.release}/www/">
-            <fileset dir="server/src/site"/>
-        </copy>
-
-        <copy todir="${community.release}/plugins/">
-            <fileset dir="server/plugins"/>
-        </copy>
-
-        <copy todir="${community.release}/config/" flatten="true">
-            <fileset dir="." includes="tools/config/*"/>
-        </copy>
-        <copy todir="${community.release}/config/" flatten="true">
-            <fileset dir="." includes="server/config/*"/>
-        </copy>
-        <copy todir="${community.release}/config/" flatten="true">
-            <fileset dir="." includes="distributed/config/*"/>
-        </copy>
-
-        <copy todir="${community.release}/lib" flatten="true">
-            <fileset dir="distributed/lib" includes="*.jar"/>
-        </copy>
-
-        <copy todir="${community.release}/benchmarks" flatten="true">
-            <fileset dir="." includes="server/benchmarks/*"/>
-        </copy>
-
-        <delete includeEmptyDirs="true">
-            <fileset dir="${community.release}/log/" includes="**/*"/>
-        </delete>
-    </target>
-
-    <target name="installg" depends="install">
-        <subant target="install">
-            <property name="global.lib" value="../${community.release}/lib"/>
-            <property name="version" value="${version}"/>
-
-            <fileset dir="graphdb" includes="build.xml"/>
-        </subant>
-
-        <copy todir="${community.release}">
-            <fileset dir="${community.release}">
-                <exclude name="**/*.log.*"/>
-            </fileset>
-        </copy>
-
-        <copy todir="${community.release}/bin/" flatten="true" overwrite="true">
-            <fileset dir="graphdb/script" includes="*.sh *.bat"/>
-            <filterset>
-                <filter token="VERSION" value="${version}"/>
-            </filterset>
-        </copy>
-
-        <copy todir="${community.release}/config" flatten="true" overwrite="true">
-            <fileset dir="graphdb/config" includes="*.xml"/>
-        </copy>
-
-        <copy todir="${community.release}/databases"> 
-            <fileset dir="graphdb/target/databases" includes="*"/>
-        </copy>
-
-        <copy todir="${community.release}/lib" flatten="true">
-            <fileset dir="graphdb/lib" includes="*.jar"/>
-        </copy>
-
-        <delete includeEmptyDirs="true">
-            <fileset dir="${community.release}/log" includes="**/*"/>
-        </delete>
-        <delete dir="${community.release}/databases/demo" />
-    </target>
-
-    <target name="md5" depends="init">
-        <checksum algorithm="MD5" fileext=".md5">
-            <fileset dir="${community.release}/lib">
-                <include name="*.jar"/>
-            </fileset>
-        </checksum>
-
-        <checksum algorithm="SHA" fileext=".sha1">
-            <fileset dir="${community.release}/lib">
-                <include name="*.jar"/>
-            </fileset>
-        </checksum>
-    </target>
-
-    <target name="test" depends="install">
-        <subant target="test">
-            <property name="global.lib" value="../${community.release}/lib"/>
-            <property name="orient.path" value="${community.release}"/>
-            <fileset dir="tests" includes="build.xml"/>
-        </subant>
-    </target>
-
-    <target name="test-local" depends="install">
-        <subant target="test-local">
-            <property name="global.lib" value="../${community.release}/lib"/>
-            <property name="orient.path" value="${community.release}"/>
-            <fileset dir="tests" includes="build.xml"/>
-        </subant>
-    </target>
-
-    <target name="test-plocal" depends="install">
-        <subant target="test-plocal">
-            <property name="global.lib" value="../${community.release}/lib"/>
-            <property name="orient.path" value="${community.release}"/>
-            <fileset dir="tests" includes="build.xml"/>
-        </subant>
-    </target>
-
-
-    <target name="test-remote" depends="install">
-        <subant target="test-remote">
-            <property name="global.lib" value="../${community.release}/lib"/>
-            <property name="orient.path" value="${community.release}"/>
-            <fileset dir="tests" includes="build.xml"/>
-        </subant>
-    </target>
-
-    <target name="stress-test">
-        <subant target="stress-test">
-            <property name="global.lib" value="../${community.release}/lib"/>
-            <property name="orient.path" value="${community.release}"/>
-            <fileset dir="tests" includes="build.xml"/>
-        </subant>
-    </target>
-
-    <target name="release" depends="install">
-        <mkdir dir="${community.release}"/>
-        <delete file="../releases/orientdb-community-${version}.zip"/>
-        <zip destfile="../releases/orientdb-community-${version}.zip" basedir="../releases" level="9" update="false"
-             includes="orientdb-community-${version}/" excludes="**/*.log.*"/>
-        <tar destfile="../releases/orientdb-community-${version}.tar.gz" basedir="../releases" compression="gzip" 
-             includes="orientdb-community-${version}/" excludes="**/*.log.*"/>
-    </target>
-
-</project>
+<?xml version="1.0" encoding="UTF-8"?>
+<project basedir="." default="install" name="orient-ant">
+    <!-- Copyright (c) 1999-2011 Luca Garulli - LICENSE: Apache 2.0 -->
+
+    <property environment="env"/>
+    <property name="vendor" value="NuvolaBase Ltd"/>
+    <property name="product" value="OrientDB"/>
+    <property name="version" value="1.6"/>
+    <condition property="community.release" value="${releaseHome}/orientdb-community-${version}"
+               else="../releases/orientdb-community-${version}">
+        <isset property="releaseHome"/>
+    </condition>
+
+    <property name="env.ORIENTDB_HOME" value="${community.release}"/>
+
+    <buildnumber file="build.number"/>
+
+    <macrodef name="delegate">
+        <attribute name="target"/>
+        <sequential>
+            <subant target="@{target}">
+                <property name="global.lib" value="../${community.release}/lib"/>
+                <property name="version" value="${version}"/>
+
+                <fileset dir="commons" includes="build.xml"/>
+                <fileset dir="core" includes="build.xml"/>
+                <fileset dir="nativeos" includes="build.xml"/>
+                <fileset dir="object" includes="build.xml"/>
+                <fileset dir="enterprise" includes="build.xml"/>
+                <fileset dir="client" includes="build.xml"/>
+                <fileset dir="server" includes="build.xml"/>
+                <fileset dir="distributed" includes="build.xml"/>
+                <fileset dir="tools" includes="build.xml"/>
+                <fileset dir="tests" includes="build.xml"/>
+            </subant>
+
+        <echo>   ___   ___  ____    _  </echo>  
+        <echo> .'   `.|_  ||_  _|  | | </echo>
+        <echo>/  .-.  \ | |_/ /    | | </echo>
+        <echo>| |   | | |  __'.    |_| </echo>
+        <echo>\  `-'  /_| |  \ \_   _  </echo>
+        <echo> `.___.'|____||____| (_) </echo>
+    </sequential>
+
+    </macrodef>
+
+    <target name="init">
+<echo>           .                                          </echo>
+<echo>          .`        `                                 </echo>
+<echo>          ,      `:.                                  </echo>
+<echo>         `,`    ,:`                                   </echo>
+<echo>         .,.   :,,                                    </echo>
+<echo>         .,,  ,,,                                     </echo>
+<echo>    .    .,.:::::  ````                                 :::::::::     :::::::::</echo>
+<echo>    ,`   .::,,,,::.,,,,,,`;;                      .:    ::::::::::    :::    :::</echo>
+<echo>    `,.  ::,,,,,,,:.,,.`  `                       .:    :::      :::  :::     :::</echo>
+<echo>     ,,:,:,,,,,,,,::.   `        `         ``     .:    :::      :::  :::     :::</echo>
+<echo>      ,,:.,,,,,,,,,: `::, ,,   ::,::`   : :,::`  ::::   :::      :::  :::    :::</echo>
+<echo>       ,:,,,,,,,,,,::,:   ,,  :.    :   ::    :   .:    :::      :::  :::::::</echo>
+<echo>        :,,,,,,,,,,:,::   ,,  :      :  :     :   .:    :::      :::  :::::::::</echo>
+<echo>  `     :,,,,,,,,,,:,::,  ,, .::::::::  :     :   .:    :::      :::  :::     :::</echo>
+<echo>  `,...,,:,,,,,,,,,: .:,. ,, ,,         :     :   .:    :::      :::  :::     :::</echo>
+<echo>    .,,,,::,,,,,,,:  `: , ,,  :     `   :     :   .:    :::      :::  :::     :::</echo>
+<echo>      ...,::,,,,::.. `:  .,,  :,    :   :     :   .:    :::::::::::   :::     :::</echo>
+<echo>           ,::::,,,. `:   ,,   :::::    :     :   .:    :::::::::     ::::::::::</echo>
+<echo>           ,,:` `,,.                                  </echo>
+<echo>          ,,,    .,`                                  </echo>
+<echo>         ,,.     `,                                          GRAPH DATABASE   </echo>
+<echo>       ``        `.                                   </echo>
+<echo>                 ``                                   </echo>
+<echo>                 `                                    </echo>
+
+        <mkdir dir="${community.release}"/>
+        <mkdir dir="${community.release}/log"/>
+        <mkdir dir="${community.release}/databases"/>
+    </target>
+
+    <target name="clean" depends="init">
+        <delegate target="clean"/>
+        <delete dir="${community.release}"/>
+    </target>
+
+    <target name="compile" depends="init">
+        <delegate target="compile"/>
+    </target>
+
+
+    <target name="javadoc" depends="init">
+        <!-- YOU NEED TO INSTALL GRAPH-VIZ TO GENERATE UML DIAGRAMS, OTHERWISE DISABLE IT TO HAVE PLAIN JAVADOCS -->
+        <copy todir="${community.release}/javadoc" file="_base/images/orient_db.png"/>
+        <javadoc sourcepath="." packagenames="com.orientechnologies.*" destdir="${community.release}/javadoc" public="true"
+                 useexternalfile="yes" linksource="yes" author="true" version="true" use="yes" verbose="no"
+                 windowtitle="OrientDB v. ${version} Javadocs"
+                 header="&lt;a target='_parent' href='http://www.orientdb.org/orient-db.htm' &gt;&lt;img src='http://www.orientdb.org/images/orientdb_small.png' border='0' /&gt;&lt;/a&gt;"
+                 bottom="&lt;center&gt;Copyrights 2010-2012 (c) Luca Garulli. All Rights Reserved. This software is released as Open Source using the &lt;a target='_parent' href='http://www.apache.org/licenses/LICENSE-2.0'&gt;Apache 2.0 license&lt;/a&gt;.&lt;/center&gt;"
+                 overview="overview.html">
+            <classpath>
+                <fileset dir=".">
+                    <include name="object/lib/hibernate-jpa-2.0-api-1.0.0.Final.jar"/>
+                </fileset>
+            </classpath>
+            <packageset dir="." defaultexcludes="yes">
+                <include name="commons/src/main/java/**"/>
+                <include name="core/src/main/java/**"/>
+                <include name="object/src/main/java/**/*.java"/>
+            </packageset>
+            <fileset dir="." defaultexcludes="yes">
+                <include name="commons/src/main/java/**/*.java"/>
+                <include name="core/src/main/java/**/*.java"/>
+                <include name="client/src/main/java/**/*.java"/>
+                <include name="enterprise/src/main/java/**/*.java"/>
+                <include name="object/src/main/java/**/*.java"/>
+            </fileset>
+            <doclet name="org.umlgraph.doclet.UmlGraphDoc" path="_base/lib/UmlGraph.jar">
+                <param name="-hide" value="java.*"/>
+                <param name="-collpackages" value="java.util.*"/>
+                <param name="-qualify"/>
+                <param name="-inferrel"/>
+                <param name="-inferdep"/>
+                <param name="-postfixpackage"/>
+                <param name="-nodefontsize" value="9"/>
+                <param name="-nodefontpackagesize" value="7"/>
+                <param name="-nodefontabstractname" value="Sans Not-Rotated"/>
+                <param name="-nodefontclassabstractname" value="Sans Not-Rotated"/>
+                <!--     -->
+                <param name="-link" value="http://java.sun.com/j2se/1.5.0/docs/guide/javadoc/doclet/spec"/>
+                <param name="-link" value="http://java.sun.com/j2se/1.5/docs/api"/>
+            </doclet>
+        </javadoc>
+    </target>
+
+    <target name="install" depends="init">
+        <delegate target="install"/>
+
+        <copy todir="${community.release}" file="license.txt"/>
+        <copy tofile="${community.release}/readme.txt" file="readme.txt"/>
+        <copy tofile="${community.release}/history.txt" file="history.txt"/>
+        <copy tofile="${community.release}/upgrade.txt" file="upgrade.txt"/>
+
+        <copy todir="${community.release}/bin/" flatten="true">
+            <fileset dir="."
+                     includes="tools/script/*.sh tools/script/*.bat server/script/*.sh server/script/*.bat distributed/script/*.sh distributed/script/*.bat"/>
+            <filterset>
+                <filter token="VERSION" value="${version}"/>
+                <filter token="BUILD" value="${build.number}"/>
+            </filterset>
+        </copy>
+
+        <copy todir="${community.release}/www/">
+            <fileset dir="server/src/site"/>
+        </copy>
+
+        <copy todir="${community.release}/plugins/">
+            <fileset dir="server/plugins"/>
+        </copy>
+
+        <copy todir="${community.release}/config/" flatten="true">
+            <fileset dir="." includes="tools/config/*"/>
+        </copy>
+        <copy todir="${community.release}/config/" flatten="true">
+            <fileset dir="." includes="server/config/*"/>
+        </copy>
+        <copy todir="${community.release}/config/" flatten="true">
+            <fileset dir="." includes="distributed/config/*"/>
+        </copy>
+
+        <copy todir="${community.release}/lib" flatten="true">
+            <fileset dir="distributed/lib" includes="*.jar"/>
+        </copy>
+
+        <copy todir="${community.release}/benchmarks" flatten="true">
+            <fileset dir="." includes="server/benchmarks/*"/>
+        </copy>
+
+        <delete includeEmptyDirs="true">
+            <fileset dir="${community.release}/log/" includes="**/*"/>
+        </delete>
+    </target>
+
+    <target name="installg" depends="install">
+        <subant target="install">
+            <property name="global.lib" value="../${community.release}/lib"/>
+            <property name="version" value="${version}"/>
+
+            <fileset dir="graphdb" includes="build.xml"/>
+        </subant>
+
+        <copy todir="${community.release}">
+            <fileset dir="${community.release}">
+                <exclude name="**/*.log.*"/>
+            </fileset>
+        </copy>
+
+        <copy todir="${community.release}/bin/" flatten="true" overwrite="true">
+            <fileset dir="graphdb/script" includes="*.sh *.bat"/>
+            <filterset>
+                <filter token="VERSION" value="${version}"/>
+            </filterset>
+        </copy>
+
+        <copy todir="${community.release}/config" flatten="true" overwrite="true">
+            <fileset dir="graphdb/config" includes="*.xml"/>
+        </copy>
+
+        <copy todir="${community.release}/databases"> 
+            <fileset dir="graphdb/target/databases" includes="*"/>
+        </copy>
+
+        <copy todir="${community.release}/lib" flatten="true">
+            <fileset dir="graphdb/lib" includes="*.jar"/>
+        </copy>
+
+        <delete includeEmptyDirs="true">
+            <fileset dir="${community.release}/log" includes="**/*"/>
+        </delete>
+        <delete dir="${community.release}/databases/demo" />
+    </target>
+
+    <target name="md5" depends="init">
+        <checksum algorithm="MD5" fileext=".md5">
+            <fileset dir="${community.release}/lib">
+                <include name="*.jar"/>
+            </fileset>
+        </checksum>
+
+        <checksum algorithm="SHA" fileext=".sha1">
+            <fileset dir="${community.release}/lib">
+                <include name="*.jar"/>
+            </fileset>
+        </checksum>
+    </target>
+
+    <target name="test" depends="install">
+        <subant target="test">
+            <property name="global.lib" value="../${community.release}/lib"/>
+            <property name="orient.path" value="${community.release}"/>
+            <fileset dir="tests" includes="build.xml"/>
+        </subant>
+    </target>
+
+    <target name="test-local" depends="install">
+        <subant target="test-local">
+            <property name="global.lib" value="../${community.release}/lib"/>
+            <property name="orient.path" value="${community.release}"/>
+            <fileset dir="tests" includes="build.xml"/>
+        </subant>
+    </target>
+
+    <target name="test-plocal" depends="install">
+        <subant target="test-plocal">
+            <property name="global.lib" value="../${community.release}/lib"/>
+            <property name="orient.path" value="${community.release}"/>
+            <fileset dir="tests" includes="build.xml"/>
+        </subant>
+    </target>
+
+
+    <target name="test-remote" depends="install">
+        <subant target="test-remote">
+            <property name="global.lib" value="../${community.release}/lib"/>
+            <property name="orient.path" value="${community.release}"/>
+            <fileset dir="tests" includes="build.xml"/>
+        </subant>
+    </target>
+
+    <target name="stress-test">
+        <subant target="stress-test">
+            <property name="global.lib" value="../${community.release}/lib"/>
+            <property name="orient.path" value="${community.release}"/>
+            <fileset dir="tests" includes="build.xml"/>
+        </subant>
+    </target>
+
+    <target name="release" depends="install">
+        <mkdir dir="${community.release}"/>
+        <delete file="../releases/orientdb-community-${version}.zip"/>
+        <zip destfile="../releases/orientdb-community-${version}.zip" basedir="../releases" level="9" update="false"
+             includes="orientdb-community-${version}/" excludes="**/*.log.*"/>
+        <tar destfile="../releases/orientdb-community-${version}.tar.gz" basedir="../releases" compression="gzip" 
+             includes="orientdb-community-${version}/" excludes="**/*.log.*"/>
+    </target>
+
+</project>