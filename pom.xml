--- conflicted
+++ resolved
@@ -618,15 +618,6 @@
                     <version>${graalvm.version}</version>
                     <scope>compile</scope>
                 </dependency>
-<<<<<<< HEAD
-                <!--                <dependency>-->
-                <!--                    <groupId>org.graalvm.truffle</groupId>-->
-                <!--                    <artifactId>truffle-api</artifactId>-->
-                <!--                    <version>${graalvm.version}</version>-->
-                <!--                    <scope>compile</scope>-->
-                <!--                </dependency>-->
-=======
->>>>>>> f8c997b5
                 <dependency>
                     <groupId>org.graalvm.js</groupId>
                     <artifactId>js</artifactId>
@@ -650,21 +641,6 @@
                     <version>${graalvm.version}</version>
                     <scope>runtime</scope>
                 </dependency>
-<<<<<<< HEAD
-                <!--                <dependency>-->
-                <!--                    <groupId>org.graalvm.tools</groupId>-->
-                <!--                    <artifactId>profiler</artifactId>-->
-                <!--                    <version>${graalvm.version}</version>-->
-                <!--                    <scope>runtime</scope>-->
-                <!--                </dependency>-->
-                <!--                <dependency>-->
-                <!--                    <groupId>org.graalvm.tools</groupId>-->
-                <!--                    <artifactId>chromeinspector</artifactId>-->
-                <!--                    <version>${graalvm.version}</version>-->
-                <!--                    <scope>runtime</scope>-->
-                <!--                </dependency>-->
-=======
->>>>>>> f8c997b5
             </dependencies>
             <build>
                 <plugins>
