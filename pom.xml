--- conflicted
+++ resolved
@@ -1,285 +1,277 @@
-<?xml version="1.0" encoding="UTF-8"?>
-
-<!--
-  ~ Copyright 2010-2013 Orient Technologies LTD (www.orientechnologies.com)
-  ~
-  ~ Licensed under the Apache License, Version 2.0 (the "License");
-  ~ you may not use this file except in compliance with the License.
-  ~ You may obtain a copy of the License at
-  ~
-  ~      http://www.apache.org/licenses/LICENSE-2.0
-  ~
-  ~ Unless required by applicable law or agreed to in writing, software
-  ~ distributed under the License is distributed on an "AS IS" BASIS,
-  ~ WITHOUT WARRANTIES OR CONDITIONS OF ANY KIND, either express or implied.
-  ~ See the License for the specific language governing permissions and
-  ~ limitations under the License.
-  -->
-
-<project xmlns="http://maven.apache.org/POM/4.0.0" xmlns:xsi="http://www.w3.org/2001/XMLSchema-instance"
-         xsi:schemaLocation="http://maven.apache.org/POM/4.0.0 http://maven.apache.org/xsd/maven-4.0.0.xsd">
-    <modelVersion>4.0.0</modelVersion>
-
-    <groupId>com.orientechnologies</groupId>
-    <artifactId>orientdb-lucene</artifactId>
-<<<<<<< HEAD
-    <version>1.7.8</version>
-=======
-    <version>1.7.9-SNAPSHOT</version>
->>>>>>> e5fe8e5e
-    <packaging>jar</packaging>
-
-    <name>lucene</name>
-    <description>Lucene plugin for OrientDB NoSQL document graph dbms</description>
-    <url>http://maven.apache.org</url>
-    <inceptionYear>2013</inceptionYear>
-    <organization>
-        <name>Orient Technologies</name>
-        <url>http://www.orientechnologies.com</url>
-    </organization>
-    <licenses>
-        <license>
-            <name>Apache 2</name>
-            <url>http://www.apache.org/licenses/LICENSE-2.0.txt</url>
-        </license>
-    </licenses>
-    <developers>
-        <developer>
-            <id>l.garulli</id>
-            <name>Luca Garulli</name>
-            <email>l.garulli@orientechnologies.com</email>
-            <organization>Orient Technologies</organization>
-            <organizationUrl>http://www.orientechnologies.com</organizationUrl>
-            <roles>
-                <role>architect</role>
-                <role>developer</role>
-                <role>founder</role>
-            </roles>
-            <timezone>+1</timezone>
-        </developer>
-        <developer>
-            <id>e.risa</id>
-            <name>Enrico Risa</name>
-            <email>e.risa@orientechnologies.com</email>
-            <organization>Orient Technologies</organization>
-            <organizationUrl>http://www.orientechnologies.com</organizationUrl>
-            <roles>
-                <role>architect</role>
-                <role>developer</role>
-            </roles>
-            <timezone>+1</timezone>
-        </developer>
-    </developers>
-
-    <scm>
-        <connection>scm:git:git@github.com:orientechnologies/orientdb-lucene.git</connection>
-        <developerConnection>scm:git:git@github.com:orientechnologies/orientdb-lucene.git</developerConnection>
-        <url>scm:git:git@github.com:orientechnologies/orientdb-lucene.git</url>
-    </scm>
-    <issueManagement>
-        <system>GitHub Issues</system>
-        <url>https://github.com/orientechnologies/orientdb-lucene/issues</url>
-    </issueManagement>
-    <ciManagement>
-        <system>jenkins</system>
-        <url>http://helios.orientechnologies.com/</url>
-    </ciManagement>
-    <distributionManagement>
-        <repository>
-            <id>sonatype-nexus-staging</id>
-            <name>OrientDB Maven2 Repository</name>
-            <url>https://oss.sonatype.org/service/local/staging/deploy/maven2</url>
-        </repository>
-        <snapshotRepository>
-            <id>sonatype-nexus-snapshots</id>
-            <name>OrientDB Maven2 Snapshot Repository</name>
-            <url>https://oss.sonatype.org/content/repositories/snapshots</url>
-        </snapshotRepository>
-    </distributionManagement>
-
-    <properties>
-        <javac.src.version>1.6</javac.src.version>
-        <javac.target.version>1.6</javac.target.version>
-<<<<<<< HEAD
-        <orientdb.version>2.0-SNAPSHOT</orientdb.version>
-=======
-        <orientdb.version>1.7.9-SNAPSHOT</orientdb.version>
->>>>>>> e5fe8e5e
-        <project.build.sourceEncoding>UTF-8</project.build.sourceEncoding>
-    </properties>
-
-    <repositories>
-        <repository>
-            <id>sonatype-nexus-snapshots</id>
-            <name>Sonatype Nexus Snapshots</name>
-            <url>https://oss.sonatype.org/content/repositories/snapshots</url>
-            <releases>
-                <enabled>false</enabled>
-            </releases>
-            <snapshots>
-                <enabled>true</enabled>
-            </snapshots>
-        </repository>
-    </repositories>
-
-    <build>
-        <plugins>
-            <plugin>
-                <artifactId>maven-assembly-plugin</artifactId>
-                <version>2.4</version>
-                <configuration>
-                    <descriptors>
-                        <descriptor>src/main/assembly/assembly.xml</descriptor>
-                    </descriptors>
-                </configuration>
-                <executions>
-                    <execution>
-                        <id>make-assembly</id>
-                        <!-- this is used for inheritance merges -->
-                        <phase>package</phase>
-                        <!-- bind to the packaging phase -->
-                        <goals>
-                            <goal>single</goal>
-                        </goals>
-                        <configuration></configuration>
-                    </execution>
-                </executions>
-            </plugin>
-            <plugin>
-                <groupId>org.apache.maven.plugins</groupId>
-                <artifactId>maven-compiler-plugin</artifactId>
-                <version>3.1</version>
-                <configuration>
-
-                </configuration>
-            </plugin>
-
-            <plugin>
-                <groupId>org.apache.maven.plugins</groupId>
-                <artifactId>maven-release-plugin</artifactId>
-                <version>2.2.2</version>
-                <configuration>
-                    <mavenExecutorId>forked-path</mavenExecutorId>
-                    <useReleaseProfile>false</useReleaseProfile>
-                    <localCheckout>true</localCheckout>
-                    <pushChanges>false</pushChanges>
-                    <allowTimestampedSnapshots>true</allowTimestampedSnapshots>
-                    <arguments>-Prelease</arguments>
-                </configuration>
-            </plugin>
-
-        </plugins>
-    </build>
-    <profiles>
-        <profile>
-            <id>release-sign-artifacts</id>
-            <activation>
-                <property>
-                    <name>performRelease</name>
-                    <value>true</value>
-                </property>
-            </activation>
-            <build>
-                <plugins>
-                    <plugin>
-                        <groupId>org.apache.maven.plugins</groupId>
-                        <artifactId>maven-gpg-plugin</artifactId>
-                        <executions>
-                            <execution>
-                                <id>sign-artifacts</id>
-                                <phase>verify</phase>
-                                <goals>
-                                    <goal>sign</goal>
-                                </goals>
-                            </execution>
-                        </executions>
-                    </plugin>
-                </plugins>
-            </build>
-        </profile>
-    </profiles>
-    <dependencies>
-        <dependency>
-            <groupId>junit</groupId>
-            <artifactId>junit</artifactId>
-            <version>4.8.1</version>
-            <scope>test</scope>
-        </dependency>
-        <dependency>
-            <groupId>org.testng</groupId>
-            <artifactId>testng</artifactId>
-            <version>5.14.1</version>
-            <scope>test</scope>
-        </dependency>
-        <dependency>
-            <groupId>com.orientechnologies</groupId>
-            <artifactId>orient-commons</artifactId>
-            <version>${orientdb.version}</version>
-            <type>test-jar</type>
-            <scope>test</scope>
-        </dependency>
-        <dependency>
-            <groupId>com.orientechnologies</groupId>
-            <artifactId>orientdb-core</artifactId>
-            <version>${orientdb.version}</version>
-            <scope>compile</scope>
-        </dependency>
-        <dependency>
-            <groupId>com.orientechnologies</groupId>
-            <artifactId>orientdb-client</artifactId>
-            <version>${orientdb.version}</version>
-            <scope>compile</scope>
-        </dependency>
-        <dependency>
-            <groupId>com.orientechnologies</groupId>
-            <artifactId>orientdb-enterprise</artifactId>
-            <version>${orientdb.version}</version>
-            <scope>compile</scope>
-        </dependency>
-        <dependency>
-            <groupId>com.orientechnologies</groupId>
-            <artifactId>orientdb-server</artifactId>
-            <version>${orientdb.version}</version>
-            <scope>compile</scope>
-        </dependency>
-        <dependency>
-            <groupId>com.orientechnologies</groupId>
-            <artifactId>orientdb-graphdb</artifactId>
-            <version>${orientdb.version}</version>
-            <scope>compile</scope>
-        </dependency>
-
-        <dependency>
-            <groupId>org.apache.lucene</groupId>
-            <artifactId>lucene-core</artifactId>
-            <version>4.7.0</version>
-        </dependency>
-        <dependency>
-            <groupId>org.apache.lucene</groupId>
-            <artifactId>lucene-analyzers-common</artifactId>
-            <version>4.7.0</version>
-        </dependency>
-        <dependency>
-            <groupId>org.apache.lucene</groupId>
-            <artifactId>lucene-queryparser</artifactId>
-            <version>4.7.0</version>
-        </dependency>
-        <dependency>
-            <groupId>org.apache.lucene</groupId>
-            <artifactId>lucene-misc</artifactId>
-            <version>4.7.0</version>
-        </dependency>
-        <dependency>
-            <groupId>org.apache.lucene</groupId>
-            <artifactId>lucene-spatial</artifactId>
-            <version>4.7.0</version>
-        </dependency>
-        <dependency>
-            <groupId>net.sf.opencsv</groupId>
-            <artifactId>opencsv</artifactId>
-            <version>2.3</version>
-            <scope>test</scope>
-        </dependency>
-
-    </dependencies>
-</project>
+<?xml version="1.0" encoding="UTF-8"?>
+
+<!--
+  ~ Copyright 2010-2013 Orient Technologies LTD (www.orientechnologies.com)
+  ~
+  ~ Licensed under the Apache License, Version 2.0 (the "License");
+  ~ you may not use this file except in compliance with the License.
+  ~ You may obtain a copy of the License at
+  ~
+  ~      http://www.apache.org/licenses/LICENSE-2.0
+  ~
+  ~ Unless required by applicable law or agreed to in writing, software
+  ~ distributed under the License is distributed on an "AS IS" BASIS,
+  ~ WITHOUT WARRANTIES OR CONDITIONS OF ANY KIND, either express or implied.
+  ~ See the License for the specific language governing permissions and
+  ~ limitations under the License.
+  -->
+
+<project xmlns="http://maven.apache.org/POM/4.0.0" xmlns:xsi="http://www.w3.org/2001/XMLSchema-instance"
+         xsi:schemaLocation="http://maven.apache.org/POM/4.0.0 http://maven.apache.org/xsd/maven-4.0.0.xsd">
+    <modelVersion>4.0.0</modelVersion>
+
+    <groupId>com.orientechnologies</groupId>
+    <artifactId>orientdb-lucene</artifactId>
+    <version>2.0-SNAPSHOT</version>
+    <packaging>jar</packaging>
+
+    <name>lucene</name>
+    <description>Lucene plugin for OrientDB NoSQL document graph dbms</description>
+    <url>http://maven.apache.org</url>
+    <inceptionYear>2013</inceptionYear>
+    <organization>
+        <name>Orient Technologies</name>
+        <url>http://www.orientechnologies.com</url>
+    </organization>
+    <licenses>
+        <license>
+            <name>Apache 2</name>
+            <url>http://www.apache.org/licenses/LICENSE-2.0.txt</url>
+        </license>
+    </licenses>
+    <developers>
+        <developer>
+            <id>l.garulli</id>
+            <name>Luca Garulli</name>
+            <email>l.garulli@orientechnologies.com</email>
+            <organization>Orient Technologies</organization>
+            <organizationUrl>http://www.orientechnologies.com</organizationUrl>
+            <roles>
+                <role>architect</role>
+                <role>developer</role>
+                <role>founder</role>
+            </roles>
+            <timezone>+1</timezone>
+        </developer>
+        <developer>
+            <id>e.risa</id>
+            <name>Enrico Risa</name>
+            <email>e.risa@orientechnologies.com</email>
+            <organization>Orient Technologies</organization>
+            <organizationUrl>http://www.orientechnologies.com</organizationUrl>
+            <roles>
+                <role>architect</role>
+                <role>developer</role>
+            </roles>
+            <timezone>+1</timezone>
+        </developer>
+    </developers>
+
+    <scm>
+        <connection>scm:git:git@github.com:orientechnologies/orientdb-lucene.git</connection>
+        <developerConnection>scm:git:git@github.com:orientechnologies/orientdb-lucene.git</developerConnection>
+        <url>scm:git:git@github.com:orientechnologies/orientdb-lucene.git</url>
+    </scm>
+    <issueManagement>
+        <system>GitHub Issues</system>
+        <url>https://github.com/orientechnologies/orientdb-lucene/issues</url>
+    </issueManagement>
+    <ciManagement>
+        <system>jenkins</system>
+        <url>http://helios.orientechnologies.com/</url>
+    </ciManagement>
+    <distributionManagement>
+        <repository>
+            <id>sonatype-nexus-staging</id>
+            <name>OrientDB Maven2 Repository</name>
+            <url>https://oss.sonatype.org/service/local/staging/deploy/maven2</url>
+        </repository>
+        <snapshotRepository>
+            <id>sonatype-nexus-snapshots</id>
+            <name>OrientDB Maven2 Snapshot Repository</name>
+            <url>https://oss.sonatype.org/content/repositories/snapshots</url>
+        </snapshotRepository>
+    </distributionManagement>
+
+    <properties>
+        <javac.src.version>1.6</javac.src.version>
+        <javac.target.version>1.6</javac.target.version>
+        <orientdb.version>2.0-SNAPSHOT</orientdb.version>
+        <project.build.sourceEncoding>UTF-8</project.build.sourceEncoding>
+    </properties>
+
+    <repositories>
+        <repository>
+            <id>sonatype-nexus-snapshots</id>
+            <name>Sonatype Nexus Snapshots</name>
+            <url>https://oss.sonatype.org/content/repositories/snapshots</url>
+            <releases>
+                <enabled>false</enabled>
+            </releases>
+            <snapshots>
+                <enabled>true</enabled>
+            </snapshots>
+        </repository>
+    </repositories>
+
+    <build>
+        <plugins>
+            <plugin>
+                <artifactId>maven-assembly-plugin</artifactId>
+                <version>2.4</version>
+                <configuration>
+                    <descriptors>
+                        <descriptor>src/main/assembly/assembly.xml</descriptor>
+                    </descriptors>
+                </configuration>
+                <executions>
+                    <execution>
+                        <id>make-assembly</id>
+                        <!-- this is used for inheritance merges -->
+                        <phase>package</phase>
+                        <!-- bind to the packaging phase -->
+                        <goals>
+                            <goal>single</goal>
+                        </goals>
+                        <configuration></configuration>
+                    </execution>
+                </executions>
+            </plugin>
+            <plugin>
+                <groupId>org.apache.maven.plugins</groupId>
+                <artifactId>maven-compiler-plugin</artifactId>
+                <version>3.1</version>
+                <configuration>
+
+                </configuration>
+            </plugin>
+
+            <plugin>
+                <groupId>org.apache.maven.plugins</groupId>
+                <artifactId>maven-release-plugin</artifactId>
+                <version>2.2.2</version>
+                <configuration>
+                    <mavenExecutorId>forked-path</mavenExecutorId>
+                    <useReleaseProfile>false</useReleaseProfile>
+                    <localCheckout>true</localCheckout>
+                    <pushChanges>false</pushChanges>
+                    <allowTimestampedSnapshots>true</allowTimestampedSnapshots>
+                    <arguments>-Prelease</arguments>
+                </configuration>
+            </plugin>
+
+        </plugins>
+    </build>
+    <profiles>
+        <profile>
+            <id>release-sign-artifacts</id>
+            <activation>
+                <property>
+                    <name>performRelease</name>
+                    <value>true</value>
+                </property>
+            </activation>
+            <build>
+                <plugins>
+                    <plugin>
+                        <groupId>org.apache.maven.plugins</groupId>
+                        <artifactId>maven-gpg-plugin</artifactId>
+                        <executions>
+                            <execution>
+                                <id>sign-artifacts</id>
+                                <phase>verify</phase>
+                                <goals>
+                                    <goal>sign</goal>
+                                </goals>
+                            </execution>
+                        </executions>
+                    </plugin>
+                </plugins>
+            </build>
+        </profile>
+    </profiles>
+    <dependencies>
+        <dependency>
+            <groupId>junit</groupId>
+            <artifactId>junit</artifactId>
+            <version>4.8.1</version>
+            <scope>test</scope>
+        </dependency>
+        <dependency>
+            <groupId>org.testng</groupId>
+            <artifactId>testng</artifactId>
+            <version>5.14.1</version>
+            <scope>test</scope>
+        </dependency>
+        <dependency>
+            <groupId>com.orientechnologies</groupId>
+            <artifactId>orient-commons</artifactId>
+            <version>${orientdb.version}</version>
+            <type>test-jar</type>
+            <scope>test</scope>
+        </dependency>
+        <dependency>
+            <groupId>com.orientechnologies</groupId>
+            <artifactId>orientdb-core</artifactId>
+            <version>${orientdb.version}</version>
+            <scope>compile</scope>
+        </dependency>
+        <dependency>
+            <groupId>com.orientechnologies</groupId>
+            <artifactId>orientdb-client</artifactId>
+            <version>${orientdb.version}</version>
+            <scope>compile</scope>
+        </dependency>
+        <dependency>
+            <groupId>com.orientechnologies</groupId>
+            <artifactId>orientdb-enterprise</artifactId>
+            <version>${orientdb.version}</version>
+            <scope>compile</scope>
+        </dependency>
+        <dependency>
+            <groupId>com.orientechnologies</groupId>
+            <artifactId>orientdb-server</artifactId>
+            <version>${orientdb.version}</version>
+            <scope>compile</scope>
+        </dependency>
+        <dependency>
+            <groupId>com.orientechnologies</groupId>
+            <artifactId>orientdb-graphdb</artifactId>
+            <version>${orientdb.version}</version>
+            <scope>compile</scope>
+        </dependency>
+
+        <dependency>
+            <groupId>org.apache.lucene</groupId>
+            <artifactId>lucene-core</artifactId>
+            <version>4.7.0</version>
+        </dependency>
+        <dependency>
+            <groupId>org.apache.lucene</groupId>
+            <artifactId>lucene-analyzers-common</artifactId>
+            <version>4.7.0</version>
+        </dependency>
+        <dependency>
+            <groupId>org.apache.lucene</groupId>
+            <artifactId>lucene-queryparser</artifactId>
+            <version>4.7.0</version>
+        </dependency>
+        <dependency>
+            <groupId>org.apache.lucene</groupId>
+            <artifactId>lucene-misc</artifactId>
+            <version>4.7.0</version>
+        </dependency>
+        <dependency>
+            <groupId>org.apache.lucene</groupId>
+            <artifactId>lucene-spatial</artifactId>
+            <version>4.7.0</version>
+        </dependency>
+        <dependency>
+            <groupId>net.sf.opencsv</groupId>
+            <artifactId>opencsv</artifactId>
+            <version>2.3</version>
+            <scope>test</scope>
+        </dependency>
+
+    </dependencies>
+</project>