<?xml version="1.0"?>

<!-- ~ Copyright 2010-2013 Orient Technologies LTD ~ ~ Licensed under the 
    Apache License, Version 2.0 (the "License"); ~ you may not use this file 
    except in compliance with the License. ~ You may obtain a copy of the License 
    at ~ ~ http://www.apache.org/licenses/LICENSE-2.0 ~ ~ Unless required by 
    applicable law or agreed to in writing, software ~ distributed under the 
    License is distributed on an "AS IS" BASIS, ~ WITHOUT WARRANTIES OR CONDITIONS 
    OF ANY KIND, either express or implied. ~ See the License for the specific 
    language governing permissions and ~ limitations under the License. -->

<project xmlns="http://maven.apache.org/POM/4.0.0" xmlns:xsi="http://www.w3.org/2001/XMLSchema-instance" xsi:schemaLocation="http://maven.apache.org/POM/4.0.0 http://maven.apache.org/xsd/maven-4.0.0.xsd">
    <modelVersion>4.0.0</modelVersion>

    <groupId>com.orientechnologies</groupId>
    <artifactId>orientdb-parent</artifactId>
    <version>4.0.0-SNAPSHOT</version>
    <packaging>pom</packaging>

    <name>OrientDB</name>
    <description>OrientDB NoSQL document graph dbms</description>
    <url>http://www.orientdb.com</url>
    <inceptionYear>2009</inceptionYear>
    <organization>
        <name>OrientDB</name>
        <url>https://www.orientdb.com</url>
    </organization>
    <licenses>
        <license>
            <name>Apache 2</name>
            <url>http://www.apache.org/licenses/LICENSE-2.0.txt</url>
        </license>
    </licenses>

    <developers>
        <developer>
            <id>l.garulli</id>
            <name>Luca Garulli</name>
            <roles>
                <role>founder</role>
                <role>architect</role>
                <role>developer</role>
            </roles>
            <timezone>+1</timezone>
        </developer>
        <developer>
            <id>lomakin.andrey</id>
            <name>Andrey Lomakin</name>
            <roles>
                <role>architect</role>
                <role>developer</role>
            </roles>
            <timezone>+2</timezone>
        </developer>
        <developer>
            <id>e.risa</id>
            <name>Enrico Risa</name>
            <roles>
                <role>architect</role>
                <role>developer</role>
            </roles>
            <timezone>+1</timezone>
        </developer>
        <developer>
            <id>l.aquila</id>
            <name>Luigi Dell'Aquila</name>
            <roles>
                <role>architect</role>
                <role>developer</role>
            </roles>
            <timezone>+1</timezone>
        </developer>
        <developer>
            <id>e.tagliaferri</id>
            <name>Emanuale Tagliaferri</name>
            <organization>SAP</organization>
            <organizationUrl>https://sap.com</organizationUrl>
            <roles>
                <role>architect</role>
                <role>developer</role>
            </roles>
            <timezone>+1</timezone>
        </developer>
    </developers>

    <mailingLists>
        <mailingList>
            <name>google groups</name>
            <archive>http://groups.google.com/group/orient-database/topics</archive>
        </mailingList>
    </mailingLists>

    <modules>
        <module>test-commons</module>
        <module>client</module>
        <module>core</module>
        <module>object</module>
        <module>server</module>
        <module>security</module>
        <module>tools</module>
        <module>tests</module>
        <module>distributed</module>
        <module>graphdb</module>
        <module>lucene</module>
        <module>jdbc</module>
        <module>etl</module>
        <module>distribution</module>
        <module>distribution-tp2</module>
    </modules>

    <scm>
        <connection>scm:git:git@github.com:orientechnologies/orientdb.git</connection>
        <developerConnection>scm:git:git@github.com:orientechnologies/orientdb.git</developerConnection>
        <url>scm:git:git@github.com:orientechnologies/orientdb.git</url>
        <tag>HEAD</tag>
    </scm>
    <issueManagement>
        <system>GitHub Issues</system>
        <url>https://github.com/orientechnologies/orientdb/issues</url>
    </issueManagement>
    <ciManagement>
        <system>jenkins</system>
        <url>http://helios.orientdb.com/</url>
    </ciManagement>
    <distributionManagement>
        <repository>
            <id>sonatype-nexus-staging</id>
            <name>OrientDB Maven2 Repository</name>
            <url>https://oss.sonatype.org/service/local/staging/deploy/maven2</url>
        </repository>
        <snapshotRepository>
            <id>sonatype-nexus-snapshots</id>
            <name>OrientDB Maven2 Snapshot Repository</name>
            <url>https://oss.sonatype.org/content/repositories/snapshots</url>
            <uniqueVersion>false</uniqueVersion>
        </snapshotRepository>
    </distributionManagement>
    <repositories>
        <repository>
            <id>sonatype-nexus-snapshots</id>
            <name>Sonatype Nexus Snapshots</name>
            <url>https://oss.sonatype.org/content/repositories/snapshots</url>
            <releases>
                <enabled>false</enabled>
            </releases>
            <snapshots>
                <enabled>true</enabled>
            </snapshots>
        </repository>
        <repository>
            <id>maven2-repository.dev.java.net</id>
            <name>Java.net repository</name>
            <url>https://download.java.net/maven/2</url>
        </repository>
    </repositories>

    <properties>
        <project.build.sourceEncoding>UTF-8</project.build.sourceEncoding>
        <project.build.resourceEncoding>UTF-8</project.build.resourceEncoding>
        <project.reporting.outputEncoding>UTF-8</project.reporting.outputEncoding>
        <maven.compiler.source>17</maven.compiler.source>
        <maven.compiler.target>17</maven.compiler.target>
        <maven.compiler.release>17</maven.compiler.release>
        <maven.build.timestamp.format>yyyy-MM-dd HH:mm:ssZ</maven.build.timestamp.format>
        <!--suppress UnresolvedMavenProperty -->
        <implementation.build>${scmBranch}@r${buildNumber}</implementation.build>
        <blueprints.version>2.6.0</blueprints.version>
        <!-- | Configuration properties for the OSGi maven-bundle-plugin -->
        <osgi.fragment.host />
        <osgi.export>${project.groupId}.*;version=${project.version};-noimport:=true</osgi.export>
        <osgi.import>*</osgi.import>
        <osgi.dynamicImport />
        <osgi.private />
        <!-- | shared build/report plugins version -->
        <surefire.version>3.2.1</surefire.version>
        <sonatypeOssDistMgmtSnapshotsUrl>https://oss.sonatype.org/content/repositories/snapshots/
        </sonatypeOssDistMgmtSnapshotsUrl>

        <license.location>license.txt</license.location>
        <!--Override with the given url on external modules-->
        <!--<license.location>https://github.com/orientechnologies/orientdb/raw/develop/ODB-ASL-LICENSE.txt</license.location>-->
        <heapSize>2048m</heapSize>
        <javaassist.version>3.29.2-GA</javaassist.version>
        <jaxb.api.version>2.3.0</jaxb.api.version>
        <project.rootdir>${project.basedir}/</project.rootdir>
        <graalvm.version>21.3.5</graalvm.version>
    </properties>

    <build>
        <pluginManagement>
            <plugins>
                <plugin>
                    <artifactId>maven-clean-plugin</artifactId>
                    <version>3.3.2</version>
                </plugin>

                <plugin>
                    <artifactId>maven-resources-plugin</artifactId>
                    <version>3.3.1</version>
                </plugin>

                <plugin>
                    <artifactId>maven-assembly-plugin</artifactId>
                    <version>3.6.0</version>
                </plugin>

                <plugin>
                    <groupId>org.codehaus.mojo</groupId>
                    <artifactId>buildnumber-maven-plugin</artifactId>
                    <version>3.2.0</version>
                </plugin>

                <plugin>
                    <groupId>org.codehaus.mojo</groupId>
                    <artifactId>versions-maven-plugin</artifactId>
                    <version>2.16.1</version>
                </plugin>

                <plugin>
                    <groupId>org.apache.maven.plugins</groupId>
                    <artifactId>maven-surefire-plugin</artifactId>
                    <version>${surefire.version}</version>
                    <configuration>
                        <systemPropertyVariables>
                            <security.userPasswordSaltIterations>1</security.userPasswordSaltIterations>
                        </systemPropertyVariables>

                        <properties>
                            <property>
                                <name>listener</name>
                                <value>com.orientechnologies.OJUnitTestListener</value>
                            </property>
                        </properties>

                        <useModulePath>false</useModulePath>
                    </configuration>
                </plugin>


                <plugin>
                    <groupId>org.apache.maven.plugins</groupId>
                    <artifactId>maven-failsafe-plugin</artifactId>
                    <version>${surefire.version}</version>

                    <configuration>
                        <systemPropertyVariables>
                            <security.userPasswordSaltIterations>1</security.userPasswordSaltIterations>
                        </systemPropertyVariables>
                        <useModulePath>false</useModulePath>
                    </configuration>
                </plugin>

                <plugin>
                    <artifactId>maven-install-plugin</artifactId>
                    <version>3.1.1</version>
                </plugin>

                <plugin>
                    <artifactId>maven-deploy-plugin</artifactId>
                    <version>3.1.1</version>
                </plugin>

                <plugin>
                    <groupId>org.apache.maven.plugins</groupId>
                    <artifactId>maven-compiler-plugin</artifactId>
                    <version>3.12.1</version>
                </plugin>

                <plugin>
                    <groupId>org.apache.maven.plugins</groupId>
                    <artifactId>maven-site-plugin</artifactId>
                    <version>4.0.0-M11</version>
                </plugin>

                <plugin>
                    <groupId>org.apache.maven.plugins</groupId>
                    <artifactId>maven-jar-plugin</artifactId>
                    <version>3.3.0</version>
                </plugin>

                <plugin>
                    <groupId>org.apache.maven.plugins</groupId>
                    <artifactId>maven-gpg-plugin</artifactId>
                    <version>3.1.0</version>
                    <configuration>
                        <gpgArguments>
                            <arg>--pinentry-mode</arg>
                            <arg>loopback</arg>
                        </gpgArguments>
                    </configuration>
                </plugin>

                <plugin>
                    <groupId>org.apache.maven.plugins</groupId>
                    <artifactId>maven-javadoc-plugin</artifactId>
                    <version>3.6.0</version>
                    <configuration>
                        <doclint>none</doclint>
                        <maxmemory>2G</maxmemory>
                    </configuration>
                </plugin>

                <plugin>
                    <groupId>com.spotify.fmt</groupId>
                    <artifactId>fmt-maven-plugin</artifactId>
                    <version>2.22.1</version>
                </plugin>

                <plugin>
                    <groupId>org.apache.maven.plugins</groupId>
                    <artifactId>maven-pmd-plugin</artifactId>
                    <version>3.21.0</version>
                </plugin>

                <plugin>
                    <groupId>org.apache.maven.plugins</groupId>
                    <artifactId>maven-release-plugin</artifactId>
                    <version>3.0.1</version>
                    <configuration>
                        <autoResolveSnasphots>all</autoResolveSnasphots>
                        <allowTimestampedSnapshots>true</allowTimestampedSnapshots>
                        <pushChanges>false</pushChanges>
                        <tagNameFormat>@{project.version}</tagNameFormat>
                        <scmCommentPrefix>OrientDB</scmCommentPrefix>
                        <localCheckout>true</localCheckout>
                    </configuration>
                </plugin>

                <plugin>
                    <groupId>org.codehaus.mojo</groupId>
                    <artifactId>animal-sniffer-maven-plugin</artifactId>
                    <version>1.23</version>
                    <configuration>
                        <!--
                        Keep aligned with the maven-compiler-plugins source/target, ATM this is 1.6,
                        so we use the java16 signature.
                        -->
                        <signature>
                            <groupId>org.codehaus.mojo.signature</groupId>
                            <artifactId>java16</artifactId>
                            <version>1.1</version>
                        </signature>
                    </configuration>
                </plugin>

                <plugin>
                    <groupId>com.mycila</groupId>
                    <artifactId>license-maven-plugin</artifactId>
                    <version>4.3</version>
                    <inherited>true</inherited>
                    <configuration>
                        <header>${license.location}</header>
                        <aggregate>true</aggregate>
                        <failIfMissing>true</failIfMissing>
                        <encoding>UTF-8</encoding>
                        <useDefaultExcludes>true</useDefaultExcludes>
                        <strictCheck>true</strictCheck>
                        <excludes>
                            <exclude>**/assembly/**</exclude>
                            <exclude>**/config/**</exclude>
                            <exclude>**/resources/**</exclude>
                            <exclude>emptyfile*</exclude>
                            <exclude>*.txt</exclude>
                            <exclude>*.properties</exclude>
                        </excludes>
                    </configuration>
                    <executions>
                    </executions>
                </plugin>

                <plugin>
                    <groupId>org.codehaus.mojo</groupId>
                    <artifactId>license-maven-plugin</artifactId>
                    <version>2.3.0</version>

                    <configuration>
                        <licenseMerges>
                            <licenseMerge>ASL 2.0|Apache License 2.0|Apache License, Version 2.0|Apache 2|ASL, version
                                2|The Apache
                                Software License|Version 2.0,Apache License, Version 2.0| The Apache Software License,
                                Version 2.0
                            </licenseMerge>
                            <licenseMerge>BSD|BSD License|New BSD License</licenseMerge>
                            <licenseMerge>LGPL 2.1|GNU Lesser General Public License (LGPL), Version 2.1|GNU Lesser
                                General Public
                                License, Version 2.1
                            </licenseMerge>
                            <licenseMerge>CDDL 1.0|COMMON DEVELOPMENT AND DISTRIBUTION LICENSE (CDDL) Version 1.0|Common
                                Development
                                and Distribution License (CDDL) v1.0
                            </licenseMerge>
                            <licenseMerge>LGPL 3|GNU LESSER GENERAL PUBLIC LICENSE|GNU Lesser Public License
                            </licenseMerge>
                        </licenseMerges>
                    </configuration>
                    <executions>
                        <execution>
                            <id>download-licenses</id>
                            <goals>
                                <goal>download-licenses</goal>
                            </goals>
                        </execution>
                    </executions>
                </plugin>
            </plugins>

        </pluginManagement>

        <plugins>
            <plugin>
                <groupId>org.codehaus.mojo</groupId>
                <artifactId>buildnumber-maven-plugin</artifactId>
                <executions>
                    <execution>
                        <phase>validate</phase>
                        <goals>
                            <goal>create</goal>
                        </goals>
                    </execution>
                </executions>
            </plugin>
<<<<<<< HEAD
=======
            <plugin>
                <groupId>io.github.zlika</groupId>
                <artifactId>reproducible-build-maven-plugin</artifactId>
                <version>0.5</version>
                <executions>
                    <execution>
                        <goals>
                            <goal>strip-jar</goal>
                            <goal>strip-jaxb</goal>
                        </goals>
                    </execution>
                </executions>
            </plugin>

>>>>>>> bcfdcef6
            <plugin>
                <groupId>org.apache.felix</groupId>
                <artifactId>maven-bundle-plugin</artifactId>
                <version>3.0.1</version>
                <dependencies>
                    <dependency>
                        <groupId>org.codehaus.plexus</groupId>
                        <artifactId>plexus-archiver</artifactId>
                        <version>4.8.0</version>
                    </dependency>
                </dependencies>
                <configuration>
                    <!-- | dummy entry to stop bundle plugin from picking 
                        up jar config and reporting | WARNING: Duplicate name in Manifest | See http://markmail.org/message/mpkl24wk3jrjhhjg -->
                    <archive>
                        <forced>true</forced>
                    </archive>
                    <excludeDependencies>true</excludeDependencies>
                    <manifestLocation>${project.build.directory}/osgi</manifestLocation>
                    <instructions>
                        <!-- | stops the "uses" clauses being added to "Export-Package" 
                            manifest entry -->
                        <_nouses>true</_nouses>
                        <!-- | Stop the JAVA_1_n_HOME variables from being 
                            treated as headers by Bnd -->
                        <_removeheaders>JAVA_1_3_HOME,JAVA_1_4_HOME,JAVA_1_5_HOME,JAVA_1_6_HOME,JAVA_1_7_HOME,
                            Bnd-LastModified,Built-By,Private-Package,Tool,Created-By,Build-Jdk,Include-Resource,
                            Ignore-Package,Private-Package,Bundle-DocURL
                        </_removeheaders>
                        <Fragment-Host>${osgi.fragment.host}</Fragment-Host>
                        <Export-Package>${osgi.export}</Export-Package>
                        <Private-Package>${osgi.private}</Private-Package>
                        <Import-Package>${project.groupId}.*;provide:=true,${osgi.import}</Import-Package>
                        <DynamicImport-Package>${osgi.dynamicImport}</DynamicImport-Package>
                        <Bundle-RequiredExecutionEnvironment>JavaSE-1.6</Bundle-RequiredExecutionEnvironment>
                    </instructions>
                </configuration>
                <executions>
                    <execution>
                        <id>bundle-manifest</id>
                        <phase>process-classes</phase>
                        <goals>
                            <goal>manifest</goal>
                        </goals>
                    </execution>
                </executions>
            </plugin>
            <plugin>
                <groupId>org.apache.maven.plugins</groupId>
                <artifactId>maven-jar-plugin</artifactId>
                <configuration>
                    <archive>
                        <manifest>
                            <addDefaultImplementationEntries>true</addDefaultImplementationEntries>
                            <addDefaultSpecificationEntries>true</addDefaultSpecificationEntries>
                        </manifest>
                        <manifestEntries>
                            <Implementation-Build>${buildNumber}</Implementation-Build>
                            <Implementation-Url>${project.organization.url}</Implementation-Url>
                            <X-Compile-Source-JDK>${maven.compiler.source}</X-Compile-Source-JDK>
                            <X-Compile-Target-JDK>${maven.compiler.target}</X-Compile-Target-JDK>
                            <Add-Opens>jdk.unsupported/sun.misc=ALL-UNNAMED java.base/sun.security.x509=ALL-UNNAMED
                            </Add-Opens>
                        </manifestEntries>
                        <addMavenDescriptor>false</addMavenDescriptor>
                    </archive>
                </configuration>
            </plugin>

            <plugin>
                <groupId>org.apache.maven.plugins</groupId>
                <artifactId>maven-site-plugin</artifactId>
                <configuration>
                    <moduleExcludes>
                        <distribution />
                    </moduleExcludes>
                </configuration>
            </plugin>

            <plugin>
                <groupId>org.apache.maven.plugins</groupId>
                <artifactId>maven-source-plugin</artifactId>
                <version>3.3.0</version>
                <executions>
                    <execution>
                        <id>attach-sources</id>
                        <phase>verify</phase>
                        <goals>
                            <goal>jar-no-fork</goal>
                        </goals>
                    </execution>
                </executions>
            </plugin>

            <plugin>
                <groupId>org.apache.maven.plugins</groupId>
                <artifactId>maven-javadoc-plugin</artifactId>
            </plugin>
            <plugin>
                <groupId>com.spotify.fmt</groupId>
                <artifactId>fmt-maven-plugin</artifactId>
                <executions>
                    <execution>
                        <phase>compile</phase>
                        <goals>
                            <goal>check</goal>
                        </goals>
                    </execution>
                </executions>
            </plugin>

            <plugin>
                <groupId>org.apache.maven.plugins</groupId>
                <artifactId>maven-enforcer-plugin</artifactId>
                <version>3.4.1</version>
                <executions>
                    <execution>
                        <id>enforce-maven</id>
                        <goals>
                            <goal>enforce</goal>
                        </goals>
                        <configuration>
                            <rules>
                                <requireMavenVersion>
                                    <version>3.5.4</version>
                                </requireMavenVersion>
                            </rules>
                        </configuration>
                    </execution>
                </executions>
            </plugin>
        </plugins>

    </build>

    <reporting>
        <plugins>
            <plugin>
                <groupId>org.apache.maven.plugins</groupId>
                <artifactId>maven-surefire-report-plugin</artifactId>
                <version>${surefire.version}</version>
            </plugin>
            <plugin>
                <groupId>org.apache.maven.plugins</groupId>
                <artifactId>maven-javadoc-plugin</artifactId>
                <configuration>
                    <!-- | Apple's JVM sometimes requires more memory -->
                    <additionalJOption>-J-Xmx1024m</additionalJOption>
                </configuration>
            </plugin>

        </plugins>
    </reporting>

    <profiles>
        <!--
        Enable animal-sniffer to verify JDK compatibility.
        -->
        <profile>
            <id>animalsniffer</id>
            <build>
                <plugins>
                    <plugin>
                        <groupId>org.codehaus.mojo</groupId>
                        <artifactId>animal-sniffer-maven-plugin</artifactId>
                        <executions>
                            <execution>
                                <goals>
                                    <goal>check</goal>
                                </goals>
                            </execution>
                        </executions>
                    </plugin>
                </plugins>
            </build>
        </profile>
        <profile>
            <id>coverage</id>
            <build>
                <plugins>
                    <plugin>
                        <groupId>org.jacoco</groupId>
                        <artifactId>jacoco-maven-plugin</artifactId>
                        <version>0.8.11</version>
                        <configuration>
                            <destFile>${project.basedir}/../target/jacoco.exec</destFile>
                            <dataFile>${project.basedir}/../target/jacoco.exec</dataFile>
                            <excludes>
                                <exclude>
                                    **/*OrientSqlTokenManager*
                                </exclude>
                            </excludes>
                        </configuration>
                        <executions>
                            <execution>
                                <id>prepare-agent</id>
                                <goals>
                                    <goal>prepare-agent</goal>
                                </goals>
                            </execution>
                            <execution>
                                <id>report</id>
                                <phase>test</phase>
                                <goals>
                                    <goal>report</goal>
                                    <goal>report-aggregate</goal>
                                </goals>
                                <configuration>
                                    <dataFile>${project.basedir}/../target/jacoco.exec</dataFile>
                                </configuration>
                            </execution>
                        </executions>
                    </plugin>

                </plugins>
            </build>
        </profile>
        <profile>
            <id>java17</id>
            <activation>
                <jdk>[17,)</jdk>
            </activation>
            <build>
                <plugins>
                    <plugin>
                        <groupId>org.apache.maven.plugins</groupId>
                        <artifactId>maven-compiler-plugin</artifactId>
                        <configuration>
                            <source>${maven.compiler.source}</source>
                            <target>${maven.compiler.target}</target>
                            <showDeprecation>true</showDeprecation>
                            <showWarnings>true</showWarnings>
                            <optimize>true</optimize>
                        </configuration>
                    </plugin>
                </plugins>
            </build>
            <properties>
                <additionalparam>-Xdoclint:none</additionalparam>
            </properties>
        </profile>

        <profile>
            <id>release-sign-artifacts</id>
            <activation>
                <property>
                    <name>performRelease</name>
                    <value>true</value>
                </property>
            </activation>
            <build>
                <plugins>
                    <plugin>
                        <groupId>org.apache.maven.plugins</groupId>
                        <artifactId>maven-gpg-plugin</artifactId>
                        <configuration>
                            <gpgArguments>
                                <arg>--pinentry-mode</arg>
                                <arg>loopback</arg>
                            </gpgArguments>
                        </configuration>

                        <executions>
                            <execution>
                                <id>sign-artifacts</id>
                                <phase>verify</phase>
                                <goals>
                                    <goal>sign</goal>
                                </goals>
                            </execution>
                        </executions>
                    </plugin>
                </plugins>
            </build>
        </profile>


        <profile>
            <id>sonatype-oss-release</id>
            <build>
                <plugins>
                    <plugin>
                        <groupId>org.apache.maven.plugins</groupId>
                        <artifactId>maven-source-plugin</artifactId>
                        <executions>
                            <execution>
                                <id>attach-sources</id>
                                <goals>
                                    <goal>jar-no-fork</goal>
                                </goals>
                                <configuration>
                                    <archive>
                                        <manifest>
                                            <addDefaultImplementationEntries>true</addDefaultImplementationEntries>
                                            <addDefaultSpecificationEntries>true</addDefaultSpecificationEntries>
                                        </manifest>
                                        <manifestEntries>
                                            <Implementation-Build>${implementation.build}</Implementation-Build>
                                            <Implementation-Build-Date>${maven.build.timestamp}
                                            </Implementation-Build-Date>
                                            <X-Compile-Source-JDK>${maven.compiler.source}</X-Compile-Source-JDK>
                                            <X-Compile-Target-JDK>${maven.compiler.target}</X-Compile-Target-JDK>
                                        </manifestEntries>
                                    </archive>
                                </configuration>
                            </execution>
                        </executions>
                    </plugin>
                    <plugin>
                        <groupId>org.apache.maven.plugins</groupId>
                        <artifactId>maven-javadoc-plugin</artifactId>
                        <executions>
                            <execution>
                                <id>attach-javadocs</id>
                                <goals>
                                    <goal>jar</goal>
                                </goals>
                                <configuration>
                                    <quiet>true</quiet>
                                    <maxmemory>2G</maxmemory>

                                    <archive>
                                        <manifest>
                                            <addDefaultImplementationEntries>true</addDefaultImplementationEntries>
                                            <addDefaultSpecificationEntries>true</addDefaultSpecificationEntries>
                                        </manifest>
                                        <manifestEntries>
                                            <Implementation-Build>${implementation.build}</Implementation-Build>
                                            <Implementation-Build-Date>${maven.build.timestamp}
                                            </Implementation-Build-Date>
                                            <X-Compile-Source-JDK>${maven.compiler.source}</X-Compile-Source-JDK>
                                            <X-Compile-Target-JDK>${maven.compiler.target}</X-Compile-Target-JDK>
                                        </manifestEntries>
                                    </archive>
                                </configuration>
                            </execution>
                        </executions>
                    </plugin>


                    <plugin>
                        <groupId>org.apache.maven.plugins</groupId>
                        <artifactId>maven-gpg-plugin</artifactId>
                        <configuration>
                            <gpgArguments>
                                <arg>--pinentry-mode</arg>
                                <arg>loopback</arg>
                            </gpgArguments>
                        </configuration>

                        <executions>
                            <execution>
                                <id>sign-artifacts</id>
                                <phase>verify</phase>
                                <goals>
                                    <goal>sign</goal>
                                </goals>
                            </execution>
                        </executions>
                    </plugin>
                </plugins>
            </build>
        </profile>
    </profiles>
</project><|MERGE_RESOLUTION|>--- conflicted
+++ resolved
@@ -317,7 +317,6 @@
                     <artifactId>maven-release-plugin</artifactId>
                     <version>3.0.1</version>
                     <configuration>
-                        <autoResolveSnasphots>all</autoResolveSnasphots>
                         <allowTimestampedSnapshots>true</allowTimestampedSnapshots>
                         <pushChanges>false</pushChanges>
                         <tagNameFormat>@{project.version}</tagNameFormat>
@@ -419,70 +418,7 @@
                     </execution>
                 </executions>
             </plugin>
-<<<<<<< HEAD
-=======
-            <plugin>
-                <groupId>io.github.zlika</groupId>
-                <artifactId>reproducible-build-maven-plugin</artifactId>
-                <version>0.5</version>
-                <executions>
-                    <execution>
-                        <goals>
-                            <goal>strip-jar</goal>
-                            <goal>strip-jaxb</goal>
-                        </goals>
-                    </execution>
-                </executions>
-            </plugin>
-
->>>>>>> bcfdcef6
-            <plugin>
-                <groupId>org.apache.felix</groupId>
-                <artifactId>maven-bundle-plugin</artifactId>
-                <version>3.0.1</version>
-                <dependencies>
-                    <dependency>
-                        <groupId>org.codehaus.plexus</groupId>
-                        <artifactId>plexus-archiver</artifactId>
-                        <version>4.8.0</version>
-                    </dependency>
-                </dependencies>
-                <configuration>
-                    <!-- | dummy entry to stop bundle plugin from picking 
-                        up jar config and reporting | WARNING: Duplicate name in Manifest | See http://markmail.org/message/mpkl24wk3jrjhhjg -->
-                    <archive>
-                        <forced>true</forced>
-                    </archive>
-                    <excludeDependencies>true</excludeDependencies>
-                    <manifestLocation>${project.build.directory}/osgi</manifestLocation>
-                    <instructions>
-                        <!-- | stops the "uses" clauses being added to "Export-Package" 
-                            manifest entry -->
-                        <_nouses>true</_nouses>
-                        <!-- | Stop the JAVA_1_n_HOME variables from being 
-                            treated as headers by Bnd -->
-                        <_removeheaders>JAVA_1_3_HOME,JAVA_1_4_HOME,JAVA_1_5_HOME,JAVA_1_6_HOME,JAVA_1_7_HOME,
-                            Bnd-LastModified,Built-By,Private-Package,Tool,Created-By,Build-Jdk,Include-Resource,
-                            Ignore-Package,Private-Package,Bundle-DocURL
-                        </_removeheaders>
-                        <Fragment-Host>${osgi.fragment.host}</Fragment-Host>
-                        <Export-Package>${osgi.export}</Export-Package>
-                        <Private-Package>${osgi.private}</Private-Package>
-                        <Import-Package>${project.groupId}.*;provide:=true,${osgi.import}</Import-Package>
-                        <DynamicImport-Package>${osgi.dynamicImport}</DynamicImport-Package>
-                        <Bundle-RequiredExecutionEnvironment>JavaSE-1.6</Bundle-RequiredExecutionEnvironment>
-                    </instructions>
-                </configuration>
-                <executions>
-                    <execution>
-                        <id>bundle-manifest</id>
-                        <phase>process-classes</phase>
-                        <goals>
-                            <goal>manifest</goal>
-                        </goals>
-                    </execution>
-                </executions>
-            </plugin>
+
             <plugin>
                 <groupId>org.apache.maven.plugins</groupId>
                 <artifactId>maven-jar-plugin</artifactId>
