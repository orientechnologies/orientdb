--- conflicted
+++ resolved
@@ -1,789 +1,784 @@
-/*
- * Copyright 2010-2012 Luca Garulli (l.garulli--at--orientechnologies.com)
- *
- * Licensed under the Apache License, Version 2.0 (the "License");
- * you may not use this file except in compliance with the License.
- * You may obtain a copy of the License at
- *
- *     http://www.apache.org/licenses/LICENSE-2.0
- *
- * Unless required by applicable law or agreed to in writing, software
- * distributed under the License is distributed on an "AS IS" BASIS,
- * WITHOUT WARRANTIES OR CONDITIONS OF ANY KIND, either express or implied.
- * See the License for the specific language governing permissions and
- * limitations under the License.
- */
-package com.orientechnologies.orient.test.database.auto;
-
-import com.orientechnologies.orient.core.db.document.ODatabaseDocumentTx;
-import com.orientechnologies.orient.core.db.record.OIdentifiable;
-import com.orientechnologies.orient.core.exception.OConcurrentModificationException;
-import com.orientechnologies.orient.core.id.ORID;
-import com.orientechnologies.orient.core.metadata.schema.OClass;
-import com.orientechnologies.orient.core.metadata.schema.OSchema;
-import com.orientechnologies.orient.core.metadata.schema.OType;
-import com.orientechnologies.orient.core.record.impl.ODocument;
-import com.orientechnologies.orient.core.sql.OCommandSQL;
-import com.orientechnologies.orient.core.sql.query.OSQLSynchQuery;
-import com.orientechnologies.orient.core.tx.OTransaction.TXTYPE;
-import com.orientechnologies.orient.core.version.ORecordVersion;
-import com.orientechnologies.orient.core.version.OVersionFactory;
-import com.orientechnologies.orient.enterprise.channel.binary.OResponseProcessingException;
-import com.orientechnologies.orient.object.db.OObjectDatabaseTx;
-import com.orientechnologies.orient.test.domain.business.Account;
-import com.orientechnologies.orient.test.domain.business.Address;
-import com.tinkerpop.blueprints.impls.orient.OrientGraph;
-import org.testng.Assert;
-import org.testng.annotations.Optional;
-import org.testng.annotations.Parameters;
-import org.testng.annotations.Test;
-
-import java.io.IOException;
-import java.util.ArrayList;
-import java.util.HashSet;
-import java.util.List;
-import java.util.Set;
-import java.util.Vector;
-
-@Test
-public class TransactionConsistencyTest extends DocumentDBBaseTest {
-  protected ODatabaseDocumentTx database1;
-  protected ODatabaseDocumentTx database2;
-
-  public static final String    NAME = "name";
-
-  @Parameters(value = "url")
-  public TransactionConsistencyTest(@Optional String url) {
-    super(url);
-    setAutoManageDatabase(false);
-  }
-
-  @Test
-  public void test1RollbackOnConcurrentException() throws IOException {
-    database1 = new ODatabaseDocumentTx(url).open("admin", "admin");
-
-    database1.begin(TXTYPE.OPTIMISTIC);
-
-    // Create docA.
-    ODocument vDocA_db1 = database1.newInstance();
-    vDocA_db1.field(NAME, "docA");
-    database1.save(vDocA_db1);
-
-    // Create docB.
-    ODocument vDocB_db1 = database1.newInstance();
-    vDocB_db1.field(NAME, "docB");
-    database1.save(vDocB_db1);
-
-    database1.commit();
-
-    // Keep the IDs.
-    ORID vDocA_Rid = vDocA_db1.getIdentity().copy();
-    ORID vDocB_Rid = vDocB_db1.getIdentity().copy();
-
-    ORecordVersion vDocA_version = OVersionFactory.instance().createUntrackedVersion();
-    ORecordVersion vDocB_version = OVersionFactory.instance().createUntrackedVersion();
-
-    database2 = new ODatabaseDocumentTx(url).open("admin", "admin");
-    database2.begin(TXTYPE.OPTIMISTIC);
-    try {
-      // Get docA and update in db2 transaction context
-      ODocument vDocA_db2 = database2.load(vDocA_Rid);
-      vDocA_db2.field(NAME, "docA_v2");
-      database2.save(vDocA_db2);
-
-      // Concurrent update docA via database1 -> will throw OConcurrentModificationException at database2.commit().
-      database1.activateOnCurrentThread();
-      database1.begin(TXTYPE.OPTIMISTIC);
-      try {
-        vDocA_db1.field(NAME, "docA_v3");
-        database1.save(vDocA_db1);
-        database1.commit();
-      } catch (OResponseProcessingException e) {
-        Assert.fail("Should not failed here...");
-      } catch (OConcurrentModificationException e) {
-        Assert.fail("Should not failed here...");
-      }
-      Assert.assertEquals(vDocA_db1.field(NAME), "docA_v3");
-      // Keep the last versions.
-      // Following updates should failed and reverted.
-      vDocA_version = vDocA_db1.getRecordVersion();
-      vDocB_version = vDocB_db1.getRecordVersion();
-
-      // Update docB in db2 transaction context -> should be rollbacked.
-      database2.activateOnCurrentThread();
-      ODocument vDocB_db2 = database2.load(vDocB_Rid);
-      vDocB_db2.field(NAME, "docB_UpdatedInTranscationThatWillBeRollbacked");
-      database2.save(vDocB_db2);
-
-      // Will throw OConcurrentModificationException
-      database2.commit();
-      Assert.fail("Should throw OConcurrentModificationException");
-    } catch (OResponseProcessingException e) {
-      Assert.assertTrue(e.getCause() instanceof OConcurrentModificationException);
-    } catch (OConcurrentModificationException e) {
-      database2.rollback();
-    }
-
-    // Force reload all (to be sure it is not a cache problem)
-    database1.activateOnCurrentThread();
-    database1.close();
-
-    database2.activateOnCurrentThread();
-    database2.getStorage().close();
-    database2 = new ODatabaseDocumentTx(url).open("admin", "admin");
-
-    ODocument vDocA_db2 = database2.load(vDocA_Rid);
-    Assert.assertEquals(vDocA_db2.field(NAME), "docA_v3");
-    Assert.assertEquals(vDocA_db2.getRecordVersion(), vDocA_version);
-
-    // docB should be in the first state : "docB"
-    ODocument vDocB_db2 = database2.load(vDocB_Rid);
-    Assert.assertEquals(vDocB_db2.field(NAME), "docB");
-    Assert.assertEquals(vDocB_db2.getRecordVersion(), vDocB_version);
-
-    database2.close();
-  }
-
-  @Test
-  public void test4RollbackWithPin() throws IOException {
-    database1 = new ODatabaseDocumentTx(url).open("admin", "admin");
-
-    // Create docA.
-    ODocument vDocA_db1 = database1.newInstance();
-    vDocA_db1.field(NAME, "docA");
-    database1.save(vDocA_db1);
-
-    // Keep the IDs.
-    ORID vDocA_Rid = vDocA_db1.getIdentity().copy();
-
-    database2 = new ODatabaseDocumentTx(url).open("admin", "admin");
-    database2.begin(TXTYPE.OPTIMISTIC);
-    try {
-      // Get docA and update in db2 transaction context
-      ODocument vDocA_db2 = database2.load(vDocA_Rid);
-      vDocA_db2.field(NAME, "docA_v2");
-      database2.save(vDocA_db2);
-
-      database1.activateOnCurrentThread();
-      database1.begin(TXTYPE.OPTIMISTIC);
-      try {
-        vDocA_db1.field(NAME, "docA_v3");
-        database1.save(vDocA_db1);
-        database1.commit();
-      } catch (OConcurrentModificationException e) {
-        Assert.fail("Should not failed here...");
-      }
-      Assert.assertEquals(vDocA_db1.field(NAME), "docA_v3");
-
-      // Will throw OConcurrentModificationException
-      database2.activateOnCurrentThread();
-      database2.commit();
-      Assert.fail("Should throw OConcurrentModificationException");
-    } catch (OResponseProcessingException e) {
-      Assert.assertTrue(e.getCause() instanceof OConcurrentModificationException);
-      database2.rollback();
-    } catch (OConcurrentModificationException e) {
-      database2.rollback();
-    }
-
-    // Force reload all (to be sure it is not a cache problem)
-    database1.activateOnCurrentThread();
-    database1.close();
-
-    database2.activateOnCurrentThread();
-    database2.close();
-    database2 = new ODatabaseDocumentTx(url).open("admin", "admin");
-
-    // docB should be in the last state : "docA_v3"
-    ODocument vDocB_db2 = database2.load(vDocA_Rid);
-    Assert.assertEquals(vDocB_db2.field(NAME), "docA_v3");
-
-    database1.activateOnCurrentThread();
-    database1.close();
-
-    database2.activateOnCurrentThread();
-    database2.close();
-  }
-
-  @Test
-  public void test3RollbackWithCopyCacheStrategy() throws IOException {
-    database1 = new ODatabaseDocumentTx(url).open("admin", "admin");
-
-    // Create docA.
-    ODocument vDocA_db1 = database1.newInstance();
-    vDocA_db1.field(NAME, "docA");
-    database1.save(vDocA_db1);
-
-    // Keep the IDs.
-    ORID vDocA_Rid = vDocA_db1.getIdentity().copy();
-
-    database2 = new ODatabaseDocumentTx(url).open("admin", "admin");
-    database2.begin(TXTYPE.OPTIMISTIC);
-    try {
-      // Get docA and update in db2 transaction context
-      ODocument vDocA_db2 = database2.load(vDocA_Rid);
-      vDocA_db2.field(NAME, "docA_v2");
-      database2.save(vDocA_db2);
-
-      database1.activateOnCurrentThread();
-      database1.begin(TXTYPE.OPTIMISTIC);
-      try {
-        vDocA_db1.field(NAME, "docA_v3");
-        database1.save(vDocA_db1);
-        database1.commit();
-      } catch (OConcurrentModificationException e) {
-        Assert.fail("Should not failed here...");
-      }
-      Assert.assertEquals(vDocA_db1.field(NAME), "docA_v3");
-
-      // Will throw OConcurrentModificationException
-      database2.activateOnCurrentThread();
-      database2.commit();
-      Assert.fail("Should throw OConcurrentModificationException");
-    } catch (OResponseProcessingException e) {
-      Assert.assertTrue(e.getCause() instanceof OConcurrentModificationException);
-      database2.rollback();
-    } catch (OConcurrentModificationException e) {
-      database2.rollback();
-    }
-
-    // Force reload all (to be sure it is not a cache problem)
-    database1.activateOnCurrentThread();
-    database1.close();
-
-    database2.activateOnCurrentThread();
-    database2.close();
-    database2 = new ODatabaseDocumentTx(url).open("admin", "admin");
-
-    // docB should be in the last state : "docA_v3"
-    ODocument vDocB_db2 = database2.load(vDocA_Rid);
-    Assert.assertEquals(vDocB_db2.field(NAME), "docA_v3");
-
-    database1.activateOnCurrentThread();
-    database1.close();
-    database2.activateOnCurrentThread();
-    database2.close();
-  }
-
-  @Test
-  public void test5CacheUpdatedMultipleDbs() {
-    database1 = new ODatabaseDocumentTx(url).open("admin", "admin");
-
-    // Create docA in db1
-    database1.begin(TXTYPE.OPTIMISTIC);
-    ODocument vDocA_db1 = database1.newInstance();
-    vDocA_db1.field(NAME, "docA");
-    database1.save(vDocA_db1);
-    database1.commit();
-
-    // Keep the ID.
-    ORID vDocA_Rid = vDocA_db1.getIdentity().copy();
-
-    // Update docA in db2
-    database2 = new ODatabaseDocumentTx(url).open("admin", "admin");
-    database2.begin(TXTYPE.OPTIMISTIC);
-    ODocument vDocA_db2 = database2.load(vDocA_Rid);
-    vDocA_db2.field(NAME, "docA_v2");
-    database2.save(vDocA_db2);
-    database2.commit();
-
-    // Later... read docA with db1.
-    database1.activateOnCurrentThread();
-    database1.begin(TXTYPE.OPTIMISTIC);
-    ODocument vDocA_db1_later = database1.load(vDocA_Rid, null, true);
-    Assert.assertEquals(vDocA_db1_later.field(NAME), "docA_v2");
-    database1.commit();
-
-    database1.close();
-
-    database2.activateOnCurrentThread();
-    database2.close();
-  }
-
-  @SuppressWarnings("unchecked")
-  @Test
-  public void checkVersionsInConnectedDocuments() {
-    database = new ODatabaseDocumentTx(url).open("admin", "admin");
-    database.begin();
-
-    ODocument kim = new ODocument("Profile").field("name", "Kim").field("surname", "Bauer");
-    ODocument teri = new ODocument("Profile").field("name", "Teri").field("surname", "Bauer");
-    ODocument jack = new ODocument("Profile").field("name", "Jack").field("surname", "Bauer");
-
-    ((HashSet<ODocument>) jack.field("following", new HashSet<ODocument>()).field("following")).add(kim);
-    ((HashSet<ODocument>) kim.field("following", new HashSet<ODocument>()).field("following")).add(teri);
-    ((HashSet<ODocument>) teri.field("following", new HashSet<ODocument>()).field("following")).add(jack);
-
-    jack.save();
-
-    database.commit();
-
-    database.close();
-    database.open("admin", "admin");
-
-    ODocument loadedJack = database.load(jack.getIdentity());
-
-    ORecordVersion jackLastVersion = loadedJack.getRecordVersion().copy();
-    database.begin();
-    loadedJack.field("occupation", "agent");
-    loadedJack.save();
-    database.commit();
-    Assert.assertTrue(!jackLastVersion.equals(loadedJack.getRecordVersion()));
-
-    loadedJack = database.load(jack.getIdentity());
-    Assert.assertTrue(!jackLastVersion.equals(loadedJack.getRecordVersion()));
-
-    database.close();
-
-    database.open("admin", "admin");
-    loadedJack = database.load(jack.getIdentity());
-    Assert.assertTrue(!jackLastVersion.equals(loadedJack.getRecordVersion()));
-    database.close();
-  }
-
-  @SuppressWarnings("unchecked")
-  @Test
-  public void createLinkInTx() {
-<<<<<<< HEAD
-    database = new ODatabaseDocumentTx(url).open("admin", "admin");
-=======
->>>>>>> 1065069e
-    OClass profile = database.getMetadata().getSchema().createClass("MyProfile", database.addCluster("myprofile"));
-    OClass edge = database.getMetadata().getSchema().createClass("MyEdge", database.addCluster("myedge"));
-    profile.createProperty("name", OType.STRING).setMin("3").setMax("30").createIndex(OClass.INDEX_TYPE.NOTUNIQUE);
-    profile.createProperty("surname", OType.STRING).setMin("3").setMax("30");
-    profile.createProperty("in", OType.LINKSET, edge);
-    profile.createProperty("out", OType.LINKSET, edge);
-    edge.createProperty("in", OType.LINK, profile);
-    edge.createProperty("out", OType.LINK, profile);
-
-    database.begin();
-
-    ODocument kim = new ODocument("MyProfile").field("name", "Kim").field("surname", "Bauer");
-    ODocument teri = new ODocument("MyProfile").field("name", "Teri").field("surname", "Bauer");
-    ODocument jack = new ODocument("MyProfile").field("name", "Jack").field("surname", "Bauer");
-
-    ODocument myedge = new ODocument("MyEdge").field("in", kim).field("out", jack);
-    myedge.save();
-    ((HashSet<ODocument>) kim.field("out", new HashSet<ORID>()).field("out")).add(myedge);
-    ((HashSet<ODocument>) jack.field("in", new HashSet<ORID>()).field("in")).add(myedge);
-
-    jack.save();
-    kim.save();
-    teri.save();
-
-    database.commit();
-
-    database.close();
-
-    database.open("admin", "admin");
-    List<ODocument> result = database.command(new OSQLSynchQuery<ODocument>("select from MyProfile ")).execute();
-
-    Assert.assertTrue(result.size() != 0);
-
-    database.close();
-  }
-
-  @SuppressWarnings("unchecked")
-  @Test
-  public void loadRecordTest() {
-    database = new ODatabaseDocumentTx(url).open("admin", "admin");
-    database.begin();
-
-    ODocument kim = new ODocument("Profile").field("name", "Kim").field("surname", "Bauer");
-    ODocument teri = new ODocument("Profile").field("name", "Teri").field("surname", "Bauer");
-    ODocument jack = new ODocument("Profile").field("name", "Jack").field("surname", "Bauer");
-    ODocument chloe = new ODocument("Profile").field("name", "Chloe").field("surname", "O'Brien");
-
-    ((HashSet<ODocument>) jack.field("following", new HashSet<ODocument>()).field("following")).add(kim);
-    ((HashSet<ODocument>) kim.field("following", new HashSet<ODocument>()).field("following")).add(teri);
-    ((HashSet<ODocument>) teri.field("following", new HashSet<ODocument>()).field("following")).add(jack);
-    ((HashSet<ODocument>) teri.field("following")).add(kim);
-    ((HashSet<ODocument>) chloe.field("following", new HashSet<ODocument>()).field("following")).add(jack);
-    ((HashSet<ODocument>) chloe.field("following")).add(teri);
-    ((HashSet<ODocument>) chloe.field("following")).add(kim);
-
-    int profileClusterId = database.getClusterIdByName("Profile");
-
-    jack.save();
-    kim.save();
-    teri.save();
-    chloe.save();
-
-    database.commit();
-
-    Assert.assertEquals(jack.getIdentity().getClusterId(), profileClusterId);
-    Assert.assertEquals(kim.getIdentity().getClusterId(), profileClusterId);
-    Assert.assertEquals(teri.getIdentity().getClusterId(), profileClusterId);
-    Assert.assertEquals(chloe.getIdentity().getClusterId(), profileClusterId);
-
-    database.close();
-    database.open("admin", "admin");
-
-    ODocument loadedChloe = database.load(chloe.getIdentity());
-
-    database.close();
-  }
-
-  @Test
-  public void testTransactionPopulateDelete() {
-    database = new ODatabaseDocumentTx(url).open("admin", "admin");
-    if (!database.getMetadata().getSchema().existsClass("MyFruit")) {
-      OClass fruitClass = database.getMetadata().getSchema().createClass("MyFruit");
-      fruitClass.createProperty("name", OType.STRING);
-      fruitClass.createProperty("color", OType.STRING);
-      fruitClass.createProperty("flavor", OType.STRING);
-
-      database.getMetadata().getSchema().getClass("MyFruit").getProperty("name").createIndex(OClass.INDEX_TYPE.NOTUNIQUE);
-      database.getMetadata().getSchema().getClass("MyFruit").getProperty("color").createIndex(OClass.INDEX_TYPE.NOTUNIQUE);
-      database.getMetadata().getSchema().getClass("MyFruit").getProperty("flavor").createIndex(OClass.INDEX_TYPE.NOTUNIQUE);
-    }
-    database.close();
-
-    database.open("admin", "admin");
-    int chunkSize = 500;
-    for (int initialValue = 0; initialValue < 10; initialValue++) {
-      // System.out.println("initialValue = " + initialValue);
-      Assert.assertEquals(database.countClusterElements("MyFruit"), 0);
-
-      // do insert
-      Vector<ODocument> v = new Vector<ODocument>();
-      database.begin();
-      for (int i = initialValue * chunkSize; i < (initialValue * chunkSize) + chunkSize; i++) {
-        ODocument d = new ODocument("MyFruit").field("name", "" + i).field("color", "FOO").field("flavor", "BAR" + i);
-        d.save();
-        v.addElement(d);
-
-      }
-      // System.out.println("populate commit");
-      database.commit();
-
-      // do delete
-      database.begin();
-      // System.out.println("vector size = " + v.size());
-      for (int i = 0; i < v.size(); i++) {
-        database.delete(v.elementAt(i));
-      }
-      // System.out.println("delete commit");
-      database.commit();
-
-      Assert.assertEquals(database.countClusterElements("MyFruit"), 0);
-    }
-
-    database.close();
-  }
-
-  @Test
-  public void testConsistencyOnDelete() {
-    final OrientGraph graph = new OrientGraph(url);
-
-    if (graph.getVertexType("Foo") == null)
-      graph.createVertexType("Foo");
-
-    try {
-      // Step 1
-      // Create several foo's
-      graph.addVertex("class:Foo", "address", "test1");
-      graph.addVertex("class:Foo", "address", "test2");
-      graph.addVertex("class:Foo", "address", "test3");
-      graph.commit();
-
-      // just show what is there
-      List<ODocument> result = graph.getRawGraph().query(new OSQLSynchQuery<ODocument>("select * from Foo"));
-
-      for (ODocument d : result) {
-        System.out.println("Vertex: " + d);
-      }
-
-      // remove those foos in a transaction
-      // Step 3a
-      result = graph.getRawGraph().query(new OSQLSynchQuery<ODocument>("select * from Foo where address = 'test1'"));
-      Assert.assertEquals(result.size(), 1);
-      // Step 4a
-      graph.removeVertex(graph.getVertex(result.get(0)));
-
-      // Step 3b
-      result = graph.getRawGraph().query(new OSQLSynchQuery<ODocument>("select * from Foo where address = 'test2'"));
-      Assert.assertEquals(result.size(), 1);
-      // Step 4b
-      graph.removeVertex(graph.getVertex(result.get(0)));
-
-      // Step 3c
-      result = graph.getRawGraph().query(new OSQLSynchQuery<ODocument>("select * from Foo where address = 'test3'"));
-      Assert.assertEquals(result.size(), 1);
-      // Step 4c
-      graph.removeVertex(graph.getVertex(result.get(0)));
-
-      // Step 6
-      graph.commit();
-
-      // just show what is there
-      result = graph.getRawGraph().query(new OSQLSynchQuery<ODocument>("select * from Foo"));
-
-      for (ODocument d : result) {
-        System.out.println("Vertex: " + d);
-      }
-
-    } finally {
-      graph.shutdown();
-    }
-  }
-
-  @Test
-  public void deletesWithinTransactionArentWorking() throws IOException {
-    OrientGraph graph = new OrientGraph(url);
-    graph.setUseLightweightEdges(false);
-    try {
-      if (graph.getVertexType("Foo") == null)
-        graph.createVertexType("Foo");
-      if (graph.getVertexType("Bar") == null)
-        graph.createVertexType("Bar");
-      if (graph.getVertexType("Sees") == null)
-        graph.createEdgeType("Sees");
-
-      // Commenting out the transaction will result in the test succeeding.
-      ODocument foo = graph.addVertex("class:Foo", "prop", "test1").getRecord();
-
-      // Comment out these two lines and the test will succeed. The issue appears to be related to an edge
-      // connecting a deleted vertex during a transaction
-      ODocument bar = graph.addVertex("class:Bar", "prop", "test1").getRecord();
-      ODocument sees = graph.addEdge(null, graph.getVertex(foo), graph.getVertex(bar), "Sees").getRecord();
-      graph.commit();
-
-      List<ODocument> foos = graph.getRawGraph().query(new OSQLSynchQuery("select * from Foo"));
-      Assert.assertEquals(foos.size(), 1);
-
-      graph.removeVertex(graph.getVertex(foos.get(0)));
-    } finally {
-      graph.shutdown();
-    }
-  }
-
-  public void TransactionRollbackConstistencyTest() {
-    // System.out.println("**************************TransactionRollbackConsistencyTest***************************************");
-
-    database = new ODatabaseDocumentTx(url).open("admin", "admin");
-    OClass vertexClass = database.getMetadata().getSchema().createClass("TRVertex");
-    OClass edgeClass = database.getMetadata().getSchema().createClass("TREdge");
-    vertexClass.createProperty("in", OType.LINKSET, edgeClass);
-    vertexClass.createProperty("out", OType.LINKSET, edgeClass);
-    edgeClass.createProperty("in", OType.LINK, vertexClass);
-    edgeClass.createProperty("out", OType.LINK, vertexClass);
-
-    OClass personClass = database.getMetadata().getSchema().createClass("TRPerson", vertexClass);
-    personClass.createProperty("name", OType.STRING).createIndex(OClass.INDEX_TYPE.UNIQUE);
-    personClass.createProperty("surname", OType.STRING).createIndex(OClass.INDEX_TYPE.NOTUNIQUE);
-    personClass.createProperty("version", OType.INTEGER);
-
-    database.getMetadata().getSchema().save();
-    database.close();
-
-    final int cnt = 4;
-
-    database.open("admin", "admin");
-    database.begin();
-    Vector inserted = new Vector();
-
-    for (int i = 0; i < cnt; i++) {
-      ODocument person = new ODocument("TRPerson");
-      person.field("name", Character.toString((char) ('A' + i)));
-      person.field("surname", Character.toString((char) ('A' + (i % 3))));
-      person.field("myversion", 0);
-      person.field("in", new HashSet<ODocument>());
-      person.field("out", new HashSet<ODocument>());
-
-      if (i >= 1) {
-        ODocument edge = new ODocument("TREdge");
-        edge.field("in", person.getIdentity());
-        edge.field("out", inserted.elementAt(i - 1));
-        ((Set<ODocument>) person.field("out")).add(edge);
-        ((Set<ODocument>) ((ODocument) inserted.elementAt(i - 1)).field("in")).add(edge);
-        edge.save();
-      }
-      inserted.add(person);
-      person.save();
-    }
-    database.commit();
-
-    final List<ODocument> result1 = database.command(new OCommandSQL("select from TRPerson")).execute();
-    Assert.assertNotNull(result1);
-    Assert.assertEquals(result1.size(), cnt);
-    // System.out.println("Before transaction commit");
-    for (ODocument d : result1)
-      System.out.println(d);
-
-    try {
-      database.begin();
-      Vector inserted2 = new Vector();
-
-      for (int i = 0; i < cnt; i++) {
-        ODocument person = new ODocument("TRPerson");
-        person.field("name", Character.toString((char) ('a' + i)));
-        person.field("surname", Character.toString((char) ('a' + (i % 3))));
-        person.field("myversion", 0);
-        person.field("in", new HashSet<ODocument>());
-        person.field("out", new HashSet<ODocument>());
-
-        if (i >= 1) {
-          ODocument edge = new ODocument("TREdge");
-          edge.field("in", person.getIdentity());
-          edge.field("out", inserted2.elementAt(i - 1));
-          ((Set<ODocument>) person.field("out")).add(edge);
-          ((Set<ODocument>) ((ODocument) inserted2.elementAt(i - 1)).field("in")).add(edge);
-          edge.save();
-        }
-        inserted2.add(person);
-        person.save();
-      }
-
-      for (int i = 0; i < cnt; i++) {
-        if (i != cnt - 1) {
-          ((ODocument) inserted.elementAt(i)).field("myversion", 2);
-          ((ODocument) inserted.elementAt(i)).save();
-        }
-      }
-
-      ((ODocument) inserted.elementAt(cnt - 1)).delete();
-      ((ODocument) inserted.elementAt(cnt - 2)).getRecordVersion().reset();
-      ((ODocument) inserted.elementAt(cnt - 2)).save();
-      database.commit();
-      Assert.assertTrue(false);
-    } catch (OResponseProcessingException e) {
-      Assert.assertTrue(e.getCause() instanceof OConcurrentModificationException);
-      database.rollback();
-    } catch (OConcurrentModificationException e) {
-      Assert.assertTrue(true);
-      database.rollback();
-    }
-
-    final List<ODocument> result2 = database.command(new OCommandSQL("select from TRPerson")).execute();
-    Assert.assertNotNull(result2);
-    // System.out.println("After transaction commit failure/rollback");
-    for (ODocument d : result2)
-      System.out.println(d);
-    Assert.assertEquals(result2.size(), cnt);
-
-<<<<<<< HEAD
-    database.close();
-=======
->>>>>>> 1065069e
-    // System.out.println("**************************TransactionRollbackConstistencyTest***************************************");
-  }
-
-  @Test
-  public void testQueryIsolation() {
-    OrientGraph graph = new OrientGraph(url);
-    try {
-      graph.addVertex(null, "purpose", "testQueryIsolation");
-
-      if (!url.startsWith("remote")) {
-        List<OIdentifiable> result = graph.getRawGraph().query(
-            new OSQLSynchQuery<Object>("select from V where purpose = 'testQueryIsolation'"));
-        Assert.assertEquals(result.size(), 1);
-      }
-
-      graph.commit();
-
-      List<OIdentifiable> result = graph.getRawGraph().query(
-          new OSQLSynchQuery<Object>("select from V where purpose = 'testQueryIsolation'"));
-      Assert.assertEquals(result.size(), 1);
-
-    } finally {
-      graph.shutdown();
-    }
-  }
-
-  /**
-   * When calling .remove(o) on a collection, the row corresponding to o is deleted and not restored when the transaction is rolled
-   * back.
-   * 
-   * Commented code after data model change to work around this problem.
-   */
-  @SuppressWarnings("unused")
-  @Test
-  public void testRollbackWithRemove() {
-    // check if the database exists and clean before running tests
-    OObjectDatabaseTx database = new OObjectDatabaseTx(url);
-    database.open("admin", "admin");
-
-    try {
-      Account account = new Account();
-      account.setName("John Grisham");
-      account = database.save(account);
-
-      Address address1 = new Address();
-      address1.setStreet("Mulholland drive");
-
-      Address address2 = new Address();
-      address2.setStreet("Via Veneto");
-
-      List<Address> addresses = new ArrayList<Address>();
-      addresses.add(address1);
-      addresses.add(address2);
-      account.setAddresses(addresses);
-
-      account = database.save(account);
-
-      database.commit();
-
-      String originalName = account.getName();
-
-      database.begin(TXTYPE.OPTIMISTIC);
-
-      Assert.assertEquals(account.getAddresses().size(), 2);
-      account.getAddresses().remove(1); // delete one of the objects in the Books collection to see how rollback behaves
-      Assert.assertEquals(account.getAddresses().size(), 1);
-      account.setName("New Name"); // change an attribute to see if the change is rolled back
-      account = database.save(account);
-
-      Assert.assertEquals(account.getAddresses().size(), 1); // before rollback this is fine because one of the books was removed
-
-      database.rollback(); // rollback the transaction
-
-      account = database.reload(account, true); // ignore cache, get a copy of author from the datastore
-      Assert.assertEquals(account.getAddresses().size(), 2); // this is fine, author still linked to 2 books
-      Assert.assertEquals(account.getName(), originalName); // name is restored
-
-      int bookCount = 0;
-      for (Address b : database.browseClass(Address.class)) {
-        if (b.getStreet().equals("Mulholland drive") || b.getStreet().equals("Via Veneto"))
-          bookCount++;
-      }
-      Assert.assertEquals(bookCount, 2); // this fails, only 1 entry in the datastore :(
-    } finally {
-      database.close();
-    }
-  }
-
-  public void testTransactionsCache() throws Exception {
-    OObjectDatabaseTx database = new OObjectDatabaseTx(url);
-    database.open("admin", "admin");
-
-    try {
-      Assert.assertFalse(database.getTransaction().isActive());
-      OSchema schema = database.getMetadata().getSchema();
-      OClass classA = schema.createClass("TransA");
-      classA.createProperty("name", OType.STRING);
-      ODocument doc = new ODocument(classA);
-      doc.field("name", "test1");
-      doc.save();
-      ORID orid = doc.getIdentity();
-      database.begin();
-      Assert.assertTrue(database.getTransaction().isActive());
-      doc = orid.getRecord();
-      Assert.assertEquals("test1", doc.field("name"));
-      doc.field("name", "test2");
-      doc = orid.getRecord();
-      Assert.assertEquals("test2", doc.field("name"));
-      // There is NO SAVE!
-      database.commit();
-
-      doc = orid.getRecord();
-      Assert.assertEquals("test1", doc.field("name"));
-
-    } finally {
-      database.close();
-    }
-  }
-
-}
+/*
+ * Copyright 2010-2012 Luca Garulli (l.garulli--at--orientechnologies.com)
+ *
+ * Licensed under the Apache License, Version 2.0 (the "License");
+ * you may not use this file except in compliance with the License.
+ * You may obtain a copy of the License at
+ *
+ *     http://www.apache.org/licenses/LICENSE-2.0
+ *
+ * Unless required by applicable law or agreed to in writing, software
+ * distributed under the License is distributed on an "AS IS" BASIS,
+ * WITHOUT WARRANTIES OR CONDITIONS OF ANY KIND, either express or implied.
+ * See the License for the specific language governing permissions and
+ * limitations under the License.
+ */
+package com.orientechnologies.orient.test.database.auto;
+
+import java.io.IOException;
+import java.util.ArrayList;
+import java.util.HashSet;
+import java.util.List;
+import java.util.Set;
+import java.util.Vector;
+
+import org.testng.Assert;
+import org.testng.annotations.Optional;
+import org.testng.annotations.Parameters;
+import org.testng.annotations.Test;
+
+import com.orientechnologies.orient.core.db.document.ODatabaseDocumentTx;
+import com.orientechnologies.orient.core.db.record.OIdentifiable;
+import com.orientechnologies.orient.core.exception.OConcurrentModificationException;
+import com.orientechnologies.orient.core.id.ORID;
+import com.orientechnologies.orient.core.metadata.schema.OClass;
+import com.orientechnologies.orient.core.metadata.schema.OSchema;
+import com.orientechnologies.orient.core.metadata.schema.OType;
+import com.orientechnologies.orient.core.record.impl.ODocument;
+import com.orientechnologies.orient.core.sql.OCommandSQL;
+import com.orientechnologies.orient.core.sql.query.OSQLSynchQuery;
+import com.orientechnologies.orient.core.tx.OTransaction.TXTYPE;
+import com.orientechnologies.orient.core.version.ORecordVersion;
+import com.orientechnologies.orient.core.version.OVersionFactory;
+import com.orientechnologies.orient.enterprise.channel.binary.OResponseProcessingException;
+import com.orientechnologies.orient.object.db.OObjectDatabaseTx;
+import com.orientechnologies.orient.test.domain.business.Account;
+import com.orientechnologies.orient.test.domain.business.Address;
+import com.tinkerpop.blueprints.impls.orient.OrientGraph;
+
+@Test
+public class TransactionConsistencyTest extends DocumentDBBaseTest {
+  protected ODatabaseDocumentTx database1;
+  protected ODatabaseDocumentTx database2;
+
+  public static final String    NAME = "name";
+
+  @Parameters(value = "url")
+  public TransactionConsistencyTest(@Optional String url) {
+    super(url);
+    setAutoManageDatabase(false);
+  }
+
+  @Test
+  public void test1RollbackOnConcurrentException() throws IOException {
+    database1 = new ODatabaseDocumentTx(url).open("admin", "admin");
+
+    database1.begin(TXTYPE.OPTIMISTIC);
+
+    // Create docA.
+    ODocument vDocA_db1 = database1.newInstance();
+    vDocA_db1.field(NAME, "docA");
+    database1.save(vDocA_db1);
+
+    // Create docB.
+    ODocument vDocB_db1 = database1.newInstance();
+    vDocB_db1.field(NAME, "docB");
+    database1.save(vDocB_db1);
+
+    database1.commit();
+
+    // Keep the IDs.
+    ORID vDocA_Rid = vDocA_db1.getIdentity().copy();
+    ORID vDocB_Rid = vDocB_db1.getIdentity().copy();
+
+    ORecordVersion vDocA_version = OVersionFactory.instance().createUntrackedVersion();
+    ORecordVersion vDocB_version = OVersionFactory.instance().createUntrackedVersion();
+
+    database2 = new ODatabaseDocumentTx(url).open("admin", "admin");
+    database2.begin(TXTYPE.OPTIMISTIC);
+    try {
+      // Get docA and update in db2 transaction context
+      ODocument vDocA_db2 = database2.load(vDocA_Rid);
+      vDocA_db2.field(NAME, "docA_v2");
+      database2.save(vDocA_db2);
+
+      // Concurrent update docA via database1 -> will throw OConcurrentModificationException at database2.commit().
+      database1.activateOnCurrentThread();
+      database1.begin(TXTYPE.OPTIMISTIC);
+      try {
+        vDocA_db1.field(NAME, "docA_v3");
+        database1.save(vDocA_db1);
+        database1.commit();
+      } catch (OResponseProcessingException e) {
+        Assert.fail("Should not failed here...");
+      } catch (OConcurrentModificationException e) {
+        Assert.fail("Should not failed here...");
+      }
+      Assert.assertEquals(vDocA_db1.field(NAME), "docA_v3");
+      // Keep the last versions.
+      // Following updates should failed and reverted.
+      vDocA_version = vDocA_db1.getRecordVersion();
+      vDocB_version = vDocB_db1.getRecordVersion();
+
+      // Update docB in db2 transaction context -> should be rollbacked.
+      database2.activateOnCurrentThread();
+      ODocument vDocB_db2 = database2.load(vDocB_Rid);
+      vDocB_db2.field(NAME, "docB_UpdatedInTranscationThatWillBeRollbacked");
+      database2.save(vDocB_db2);
+
+      // Will throw OConcurrentModificationException
+      database2.commit();
+      Assert.fail("Should throw OConcurrentModificationException");
+    } catch (OResponseProcessingException e) {
+      Assert.assertTrue(e.getCause() instanceof OConcurrentModificationException);
+    } catch (OConcurrentModificationException e) {
+      database2.rollback();
+    }
+
+    // Force reload all (to be sure it is not a cache problem)
+    database1.activateOnCurrentThread();
+    database1.close();
+
+    database2.activateOnCurrentThread();
+    database2.getStorage().close();
+    database2 = new ODatabaseDocumentTx(url).open("admin", "admin");
+
+    ODocument vDocA_db2 = database2.load(vDocA_Rid);
+    Assert.assertEquals(vDocA_db2.field(NAME), "docA_v3");
+    Assert.assertEquals(vDocA_db2.getRecordVersion(), vDocA_version);
+
+    // docB should be in the first state : "docB"
+    ODocument vDocB_db2 = database2.load(vDocB_Rid);
+    Assert.assertEquals(vDocB_db2.field(NAME), "docB");
+    Assert.assertEquals(vDocB_db2.getRecordVersion(), vDocB_version);
+
+    database2.close();
+  }
+
+  @Test
+  public void test4RollbackWithPin() throws IOException {
+    database1 = new ODatabaseDocumentTx(url).open("admin", "admin");
+
+    // Create docA.
+    ODocument vDocA_db1 = database1.newInstance();
+    vDocA_db1.field(NAME, "docA");
+    database1.save(vDocA_db1);
+
+    // Keep the IDs.
+    ORID vDocA_Rid = vDocA_db1.getIdentity().copy();
+
+    database2 = new ODatabaseDocumentTx(url).open("admin", "admin");
+    database2.begin(TXTYPE.OPTIMISTIC);
+    try {
+      // Get docA and update in db2 transaction context
+      ODocument vDocA_db2 = database2.load(vDocA_Rid);
+      vDocA_db2.field(NAME, "docA_v2");
+      database2.save(vDocA_db2);
+
+      database1.activateOnCurrentThread();
+      database1.begin(TXTYPE.OPTIMISTIC);
+      try {
+        vDocA_db1.field(NAME, "docA_v3");
+        database1.save(vDocA_db1);
+        database1.commit();
+      } catch (OConcurrentModificationException e) {
+        Assert.fail("Should not failed here...");
+      }
+      Assert.assertEquals(vDocA_db1.field(NAME), "docA_v3");
+
+      // Will throw OConcurrentModificationException
+      database2.activateOnCurrentThread();
+      database2.commit();
+      Assert.fail("Should throw OConcurrentModificationException");
+    } catch (OResponseProcessingException e) {
+      Assert.assertTrue(e.getCause() instanceof OConcurrentModificationException);
+      database2.rollback();
+    } catch (OConcurrentModificationException e) {
+      database2.rollback();
+    }
+
+    // Force reload all (to be sure it is not a cache problem)
+    database1.activateOnCurrentThread();
+    database1.close();
+
+    database2.activateOnCurrentThread();
+    database2.close();
+    database2 = new ODatabaseDocumentTx(url).open("admin", "admin");
+
+    // docB should be in the last state : "docA_v3"
+    ODocument vDocB_db2 = database2.load(vDocA_Rid);
+    Assert.assertEquals(vDocB_db2.field(NAME), "docA_v3");
+
+    database1.activateOnCurrentThread();
+    database1.close();
+
+    database2.activateOnCurrentThread();
+    database2.close();
+  }
+
+  @Test
+  public void test3RollbackWithCopyCacheStrategy() throws IOException {
+    database1 = new ODatabaseDocumentTx(url).open("admin", "admin");
+
+    // Create docA.
+    ODocument vDocA_db1 = database1.newInstance();
+    vDocA_db1.field(NAME, "docA");
+    database1.save(vDocA_db1);
+
+    // Keep the IDs.
+    ORID vDocA_Rid = vDocA_db1.getIdentity().copy();
+
+    database2 = new ODatabaseDocumentTx(url).open("admin", "admin");
+    database2.begin(TXTYPE.OPTIMISTIC);
+    try {
+      // Get docA and update in db2 transaction context
+      ODocument vDocA_db2 = database2.load(vDocA_Rid);
+      vDocA_db2.field(NAME, "docA_v2");
+      database2.save(vDocA_db2);
+
+      database1.activateOnCurrentThread();
+      database1.begin(TXTYPE.OPTIMISTIC);
+      try {
+        vDocA_db1.field(NAME, "docA_v3");
+        database1.save(vDocA_db1);
+        database1.commit();
+      } catch (OConcurrentModificationException e) {
+        Assert.fail("Should not failed here...");
+      }
+      Assert.assertEquals(vDocA_db1.field(NAME), "docA_v3");
+
+      // Will throw OConcurrentModificationException
+      database2.activateOnCurrentThread();
+      database2.commit();
+      Assert.fail("Should throw OConcurrentModificationException");
+    } catch (OResponseProcessingException e) {
+      Assert.assertTrue(e.getCause() instanceof OConcurrentModificationException);
+      database2.rollback();
+    } catch (OConcurrentModificationException e) {
+      database2.rollback();
+    }
+
+    // Force reload all (to be sure it is not a cache problem)
+    database1.activateOnCurrentThread();
+    database1.close();
+
+    database2.activateOnCurrentThread();
+    database2.close();
+    database2 = new ODatabaseDocumentTx(url).open("admin", "admin");
+
+    // docB should be in the last state : "docA_v3"
+    ODocument vDocB_db2 = database2.load(vDocA_Rid);
+    Assert.assertEquals(vDocB_db2.field(NAME), "docA_v3");
+
+    database1.activateOnCurrentThread();
+    database1.close();
+    database2.activateOnCurrentThread();
+    database2.close();
+  }
+
+  @Test
+  public void test5CacheUpdatedMultipleDbs() {
+    database1 = new ODatabaseDocumentTx(url).open("admin", "admin");
+
+    // Create docA in db1
+    database1.begin(TXTYPE.OPTIMISTIC);
+    ODocument vDocA_db1 = database1.newInstance();
+    vDocA_db1.field(NAME, "docA");
+    database1.save(vDocA_db1);
+    database1.commit();
+
+    // Keep the ID.
+    ORID vDocA_Rid = vDocA_db1.getIdentity().copy();
+
+    // Update docA in db2
+    database2 = new ODatabaseDocumentTx(url).open("admin", "admin");
+    database2.begin(TXTYPE.OPTIMISTIC);
+    ODocument vDocA_db2 = database2.load(vDocA_Rid);
+    vDocA_db2.field(NAME, "docA_v2");
+    database2.save(vDocA_db2);
+    database2.commit();
+
+    // Later... read docA with db1.
+    database1.activateOnCurrentThread();
+    database1.begin(TXTYPE.OPTIMISTIC);
+    ODocument vDocA_db1_later = database1.load(vDocA_Rid, null, true);
+    Assert.assertEquals(vDocA_db1_later.field(NAME), "docA_v2");
+    database1.commit();
+
+    database1.close();
+
+    database2.activateOnCurrentThread();
+    database2.close();
+  }
+
+  @SuppressWarnings("unchecked")
+  @Test
+  public void checkVersionsInConnectedDocuments() {
+    database = new ODatabaseDocumentTx(url).open("admin", "admin");
+    database.begin();
+
+    ODocument kim = new ODocument("Profile").field("name", "Kim").field("surname", "Bauer");
+    ODocument teri = new ODocument("Profile").field("name", "Teri").field("surname", "Bauer");
+    ODocument jack = new ODocument("Profile").field("name", "Jack").field("surname", "Bauer");
+
+    ((HashSet<ODocument>) jack.field("following", new HashSet<ODocument>()).field("following")).add(kim);
+    ((HashSet<ODocument>) kim.field("following", new HashSet<ODocument>()).field("following")).add(teri);
+    ((HashSet<ODocument>) teri.field("following", new HashSet<ODocument>()).field("following")).add(jack);
+
+    jack.save();
+
+    database.commit();
+
+    database.close();
+    database.open("admin", "admin");
+
+    ODocument loadedJack = database.load(jack.getIdentity());
+
+    ORecordVersion jackLastVersion = loadedJack.getRecordVersion().copy();
+    database.begin();
+    loadedJack.field("occupation", "agent");
+    loadedJack.save();
+    database.commit();
+    Assert.assertTrue(!jackLastVersion.equals(loadedJack.getRecordVersion()));
+
+    loadedJack = database.load(jack.getIdentity());
+    Assert.assertTrue(!jackLastVersion.equals(loadedJack.getRecordVersion()));
+
+    database.close();
+
+    database.open("admin", "admin");
+    loadedJack = database.load(jack.getIdentity());
+    Assert.assertTrue(!jackLastVersion.equals(loadedJack.getRecordVersion()));
+    database.close();
+  }
+
+  @SuppressWarnings("unchecked")
+  @Test
+  public void createLinkInTx() {
+    database = new ODatabaseDocumentTx(url).open("admin", "admin");
+
+    OClass profile = database.getMetadata().getSchema().createClass("MyProfile", database.addCluster("myprofile"));
+    OClass edge = database.getMetadata().getSchema().createClass("MyEdge", database.addCluster("myedge"));
+    profile.createProperty("name", OType.STRING).setMin("3").setMax("30").createIndex(OClass.INDEX_TYPE.NOTUNIQUE);
+    profile.createProperty("surname", OType.STRING).setMin("3").setMax("30");
+    profile.createProperty("in", OType.LINKSET, edge);
+    profile.createProperty("out", OType.LINKSET, edge);
+    edge.createProperty("in", OType.LINK, profile);
+    edge.createProperty("out", OType.LINK, profile);
+
+    database.begin();
+
+    ODocument kim = new ODocument("MyProfile").field("name", "Kim").field("surname", "Bauer");
+    ODocument teri = new ODocument("MyProfile").field("name", "Teri").field("surname", "Bauer");
+    ODocument jack = new ODocument("MyProfile").field("name", "Jack").field("surname", "Bauer");
+
+    ODocument myedge = new ODocument("MyEdge").field("in", kim).field("out", jack);
+    myedge.save();
+    ((HashSet<ODocument>) kim.field("out", new HashSet<ORID>()).field("out")).add(myedge);
+    ((HashSet<ODocument>) jack.field("in", new HashSet<ORID>()).field("in")).add(myedge);
+
+    jack.save();
+    kim.save();
+    teri.save();
+
+    database.commit();
+
+    database.close();
+
+    database.open("admin", "admin");
+    List<ODocument> result = database.command(new OSQLSynchQuery<ODocument>("select from MyProfile ")).execute();
+
+    Assert.assertTrue(result.size() != 0);
+
+    database.close();
+  }
+
+  @SuppressWarnings("unchecked")
+  @Test
+  public void loadRecordTest() {
+    database = new ODatabaseDocumentTx(url).open("admin", "admin");
+    database.begin();
+
+    ODocument kim = new ODocument("Profile").field("name", "Kim").field("surname", "Bauer");
+    ODocument teri = new ODocument("Profile").field("name", "Teri").field("surname", "Bauer");
+    ODocument jack = new ODocument("Profile").field("name", "Jack").field("surname", "Bauer");
+    ODocument chloe = new ODocument("Profile").field("name", "Chloe").field("surname", "O'Brien");
+
+    ((HashSet<ODocument>) jack.field("following", new HashSet<ODocument>()).field("following")).add(kim);
+    ((HashSet<ODocument>) kim.field("following", new HashSet<ODocument>()).field("following")).add(teri);
+    ((HashSet<ODocument>) teri.field("following", new HashSet<ODocument>()).field("following")).add(jack);
+    ((HashSet<ODocument>) teri.field("following")).add(kim);
+    ((HashSet<ODocument>) chloe.field("following", new HashSet<ODocument>()).field("following")).add(jack);
+    ((HashSet<ODocument>) chloe.field("following")).add(teri);
+    ((HashSet<ODocument>) chloe.field("following")).add(kim);
+
+    int profileClusterId = database.getClusterIdByName("Profile");
+
+    jack.save();
+    kim.save();
+    teri.save();
+    chloe.save();
+
+    database.commit();
+
+    Assert.assertEquals(jack.getIdentity().getClusterId(), profileClusterId);
+    Assert.assertEquals(kim.getIdentity().getClusterId(), profileClusterId);
+    Assert.assertEquals(teri.getIdentity().getClusterId(), profileClusterId);
+    Assert.assertEquals(chloe.getIdentity().getClusterId(), profileClusterId);
+
+    database.close();
+    database.open("admin", "admin");
+
+    ODocument loadedChloe = database.load(chloe.getIdentity());
+
+    database.close();
+  }
+
+  @Test
+  public void testTransactionPopulateDelete() {
+    database = new ODatabaseDocumentTx(url).open("admin", "admin");
+    if (!database.getMetadata().getSchema().existsClass("MyFruit")) {
+      OClass fruitClass = database.getMetadata().getSchema().createClass("MyFruit");
+      fruitClass.createProperty("name", OType.STRING);
+      fruitClass.createProperty("color", OType.STRING);
+      fruitClass.createProperty("flavor", OType.STRING);
+
+      database.getMetadata().getSchema().getClass("MyFruit").getProperty("name").createIndex(OClass.INDEX_TYPE.NOTUNIQUE);
+      database.getMetadata().getSchema().getClass("MyFruit").getProperty("color").createIndex(OClass.INDEX_TYPE.NOTUNIQUE);
+      database.getMetadata().getSchema().getClass("MyFruit").getProperty("flavor").createIndex(OClass.INDEX_TYPE.NOTUNIQUE);
+    }
+    database.close();
+
+    database.open("admin", "admin");
+    int chunkSize = 500;
+    for (int initialValue = 0; initialValue < 10; initialValue++) {
+      // System.out.println("initialValue = " + initialValue);
+      Assert.assertEquals(database.countClusterElements("MyFruit"), 0);
+
+      // do insert
+      Vector<ODocument> v = new Vector<ODocument>();
+      database.begin();
+      for (int i = initialValue * chunkSize; i < (initialValue * chunkSize) + chunkSize; i++) {
+        ODocument d = new ODocument("MyFruit").field("name", "" + i).field("color", "FOO").field("flavor", "BAR" + i);
+        d.save();
+        v.addElement(d);
+
+      }
+      // System.out.println("populate commit");
+      database.commit();
+
+      // do delete
+      database.begin();
+      // System.out.println("vector size = " + v.size());
+      for (int i = 0; i < v.size(); i++) {
+        database.delete(v.elementAt(i));
+      }
+      // System.out.println("delete commit");
+      database.commit();
+
+      Assert.assertEquals(database.countClusterElements("MyFruit"), 0);
+    }
+
+    database.close();
+  }
+
+  @Test
+  public void testConsistencyOnDelete() {
+    final OrientGraph graph = new OrientGraph(url);
+
+    if (graph.getVertexType("Foo") == null)
+      graph.createVertexType("Foo");
+
+    try {
+      // Step 1
+      // Create several foo's
+      graph.addVertex("class:Foo", "address", "test1");
+      graph.addVertex("class:Foo", "address", "test2");
+      graph.addVertex("class:Foo", "address", "test3");
+      graph.commit();
+
+      // just show what is there
+      List<ODocument> result = graph.getRawGraph().query(new OSQLSynchQuery<ODocument>("select * from Foo"));
+
+      for (ODocument d : result) {
+        System.out.println("Vertex: " + d);
+      }
+
+      // remove those foos in a transaction
+      // Step 3a
+      result = graph.getRawGraph().query(new OSQLSynchQuery<ODocument>("select * from Foo where address = 'test1'"));
+      Assert.assertEquals(result.size(), 1);
+      // Step 4a
+      graph.removeVertex(graph.getVertex(result.get(0)));
+
+      // Step 3b
+      result = graph.getRawGraph().query(new OSQLSynchQuery<ODocument>("select * from Foo where address = 'test2'"));
+      Assert.assertEquals(result.size(), 1);
+      // Step 4b
+      graph.removeVertex(graph.getVertex(result.get(0)));
+
+      // Step 3c
+      result = graph.getRawGraph().query(new OSQLSynchQuery<ODocument>("select * from Foo where address = 'test3'"));
+      Assert.assertEquals(result.size(), 1);
+      // Step 4c
+      graph.removeVertex(graph.getVertex(result.get(0)));
+
+      // Step 6
+      graph.commit();
+
+      // just show what is there
+      result = graph.getRawGraph().query(new OSQLSynchQuery<ODocument>("select * from Foo"));
+
+      for (ODocument d : result) {
+        System.out.println("Vertex: " + d);
+      }
+
+    } finally {
+      graph.shutdown();
+    }
+  }
+
+  @Test
+  public void deletesWithinTransactionArentWorking() throws IOException {
+    OrientGraph graph = new OrientGraph(url);
+    graph.setUseLightweightEdges(false);
+    try {
+      if (graph.getVertexType("Foo") == null)
+        graph.createVertexType("Foo");
+      if (graph.getVertexType("Bar") == null)
+        graph.createVertexType("Bar");
+      if (graph.getVertexType("Sees") == null)
+        graph.createEdgeType("Sees");
+
+      // Commenting out the transaction will result in the test succeeding.
+      ODocument foo = graph.addVertex("class:Foo", "prop", "test1").getRecord();
+
+      // Comment out these two lines and the test will succeed. The issue appears to be related to an edge
+      // connecting a deleted vertex during a transaction
+      ODocument bar = graph.addVertex("class:Bar", "prop", "test1").getRecord();
+      ODocument sees = graph.addEdge(null, graph.getVertex(foo), graph.getVertex(bar), "Sees").getRecord();
+      graph.commit();
+
+      List<ODocument> foos = graph.getRawGraph().query(new OSQLSynchQuery("select * from Foo"));
+      Assert.assertEquals(foos.size(), 1);
+
+      graph.removeVertex(graph.getVertex(foos.get(0)));
+    } finally {
+      graph.shutdown();
+    }
+  }
+
+  public void TransactionRollbackConstistencyTest() {
+    // System.out.println("**************************TransactionRollbackConsistencyTest***************************************");
+
+    database = new ODatabaseDocumentTx(url).open("admin", "admin");
+    OClass vertexClass = database.getMetadata().getSchema().createClass("TRVertex");
+    OClass edgeClass = database.getMetadata().getSchema().createClass("TREdge");
+    vertexClass.createProperty("in", OType.LINKSET, edgeClass);
+    vertexClass.createProperty("out", OType.LINKSET, edgeClass);
+    edgeClass.createProperty("in", OType.LINK, vertexClass);
+    edgeClass.createProperty("out", OType.LINK, vertexClass);
+
+    OClass personClass = database.getMetadata().getSchema().createClass("TRPerson", vertexClass);
+    personClass.createProperty("name", OType.STRING).createIndex(OClass.INDEX_TYPE.UNIQUE);
+    personClass.createProperty("surname", OType.STRING).createIndex(OClass.INDEX_TYPE.NOTUNIQUE);
+    personClass.createProperty("version", OType.INTEGER);
+
+    database.getMetadata().getSchema().save();
+    database.close();
+
+    final int cnt = 4;
+
+    database.open("admin", "admin");
+    database.begin();
+    Vector inserted = new Vector();
+
+    for (int i = 0; i < cnt; i++) {
+      ODocument person = new ODocument("TRPerson");
+      person.field("name", Character.toString((char) ('A' + i)));
+      person.field("surname", Character.toString((char) ('A' + (i % 3))));
+      person.field("myversion", 0);
+      person.field("in", new HashSet<ODocument>());
+      person.field("out", new HashSet<ODocument>());
+
+      if (i >= 1) {
+        ODocument edge = new ODocument("TREdge");
+        edge.field("in", person.getIdentity());
+        edge.field("out", inserted.elementAt(i - 1));
+        ((Set<ODocument>) person.field("out")).add(edge);
+        ((Set<ODocument>) ((ODocument) inserted.elementAt(i - 1)).field("in")).add(edge);
+        edge.save();
+      }
+      inserted.add(person);
+      person.save();
+    }
+    database.commit();
+
+    final List<ODocument> result1 = database.command(new OCommandSQL("select from TRPerson")).execute();
+    Assert.assertNotNull(result1);
+    Assert.assertEquals(result1.size(), cnt);
+    // System.out.println("Before transaction commit");
+    for (ODocument d : result1)
+      System.out.println(d);
+
+    try {
+      database.begin();
+      Vector inserted2 = new Vector();
+
+      for (int i = 0; i < cnt; i++) {
+        ODocument person = new ODocument("TRPerson");
+        person.field("name", Character.toString((char) ('a' + i)));
+        person.field("surname", Character.toString((char) ('a' + (i % 3))));
+        person.field("myversion", 0);
+        person.field("in", new HashSet<ODocument>());
+        person.field("out", new HashSet<ODocument>());
+
+        if (i >= 1) {
+          ODocument edge = new ODocument("TREdge");
+          edge.field("in", person.getIdentity());
+          edge.field("out", inserted2.elementAt(i - 1));
+          ((Set<ODocument>) person.field("out")).add(edge);
+          ((Set<ODocument>) ((ODocument) inserted2.elementAt(i - 1)).field("in")).add(edge);
+          edge.save();
+        }
+        inserted2.add(person);
+        person.save();
+      }
+
+      for (int i = 0; i < cnt; i++) {
+        if (i != cnt - 1) {
+          ((ODocument) inserted.elementAt(i)).field("myversion", 2);
+          ((ODocument) inserted.elementAt(i)).save();
+        }
+      }
+
+      ((ODocument) inserted.elementAt(cnt - 1)).delete();
+      ((ODocument) inserted.elementAt(cnt - 2)).getRecordVersion().reset();
+      ((ODocument) inserted.elementAt(cnt - 2)).save();
+      database.commit();
+      Assert.assertTrue(false);
+    } catch (OResponseProcessingException e) {
+      Assert.assertTrue(e.getCause() instanceof OConcurrentModificationException);
+      database.rollback();
+    } catch (OConcurrentModificationException e) {
+      Assert.assertTrue(true);
+      database.rollback();
+    }
+
+    final List<ODocument> result2 = database.command(new OCommandSQL("select from TRPerson")).execute();
+    Assert.assertNotNull(result2);
+    // System.out.println("After transaction commit failure/rollback");
+    for (ODocument d : result2)
+      System.out.println(d);
+    Assert.assertEquals(result2.size(), cnt);
+
+    // System.out.println("**************************TransactionRollbackConstistencyTest***************************************");
+  }
+
+  @Test
+  public void testQueryIsolation() {
+    OrientGraph graph = new OrientGraph(url);
+    try {
+      graph.addVertex(null, "purpose", "testQueryIsolation");
+
+      if (!url.startsWith("remote")) {
+        List<OIdentifiable> result = graph.getRawGraph().query(
+            new OSQLSynchQuery<Object>("select from V where purpose = 'testQueryIsolation'"));
+        Assert.assertEquals(result.size(), 1);
+      }
+
+      graph.commit();
+
+      List<OIdentifiable> result = graph.getRawGraph().query(
+          new OSQLSynchQuery<Object>("select from V where purpose = 'testQueryIsolation'"));
+      Assert.assertEquals(result.size(), 1);
+
+    } finally {
+      graph.shutdown();
+    }
+  }
+
+  /**
+   * When calling .remove(o) on a collection, the row corresponding to o is deleted and not restored when the transaction is rolled
+   * back.
+   * 
+   * Commented code after data model change to work around this problem.
+   */
+  @SuppressWarnings("unused")
+  @Test
+  public void testRollbackWithRemove() {
+    // check if the database exists and clean before running tests
+    OObjectDatabaseTx database = new OObjectDatabaseTx(url);
+    database.open("admin", "admin");
+
+    try {
+      Account account = new Account();
+      account.setName("John Grisham");
+      account = database.save(account);
+
+      Address address1 = new Address();
+      address1.setStreet("Mulholland drive");
+
+      Address address2 = new Address();
+      address2.setStreet("Via Veneto");
+
+      List<Address> addresses = new ArrayList<Address>();
+      addresses.add(address1);
+      addresses.add(address2);
+      account.setAddresses(addresses);
+
+      account = database.save(account);
+
+      database.commit();
+
+      String originalName = account.getName();
+
+      database.begin(TXTYPE.OPTIMISTIC);
+
+      Assert.assertEquals(account.getAddresses().size(), 2);
+      account.getAddresses().remove(1); // delete one of the objects in the Books collection to see how rollback behaves
+      Assert.assertEquals(account.getAddresses().size(), 1);
+      account.setName("New Name"); // change an attribute to see if the change is rolled back
+      account = database.save(account);
+
+      Assert.assertEquals(account.getAddresses().size(), 1); // before rollback this is fine because one of the books was removed
+
+      database.rollback(); // rollback the transaction
+
+      account = database.reload(account, true); // ignore cache, get a copy of author from the datastore
+      Assert.assertEquals(account.getAddresses().size(), 2); // this is fine, author still linked to 2 books
+      Assert.assertEquals(account.getName(), originalName); // name is restored
+
+      int bookCount = 0;
+      for (Address b : database.browseClass(Address.class)) {
+        if (b.getStreet().equals("Mulholland drive") || b.getStreet().equals("Via Veneto"))
+          bookCount++;
+      }
+      Assert.assertEquals(bookCount, 2); // this fails, only 1 entry in the datastore :(
+    } finally {
+      database.close();
+    }
+  }
+
+  public void testTransactionsCache() throws Exception {
+    OObjectDatabaseTx database = new OObjectDatabaseTx(url);
+    database.open("admin", "admin");
+
+    try {
+      Assert.assertFalse(database.getTransaction().isActive());
+      OSchema schema = database.getMetadata().getSchema();
+      OClass classA = schema.createClass("TransA");
+      classA.createProperty("name", OType.STRING);
+      ODocument doc = new ODocument(classA);
+      doc.field("name", "test1");
+      doc.save();
+      ORID orid = doc.getIdentity();
+      database.begin();
+      Assert.assertTrue(database.getTransaction().isActive());
+      doc = orid.getRecord();
+      Assert.assertEquals("test1", doc.field("name"));
+      doc.field("name", "test2");
+      doc = orid.getRecord();
+      Assert.assertEquals("test2", doc.field("name"));
+      // There is NO SAVE!
+      database.commit();
+
+      doc = orid.getRecord();
+      Assert.assertEquals("test1", doc.field("name"));
+
+    } finally {
+      database.close();
+    }
+  }
+
+}