--- conflicted
+++ resolved
@@ -26,11 +26,7 @@
     <parent>
         <groupId>com.orientechnologies</groupId>
         <artifactId>orientdb-parent</artifactId>
-<<<<<<< HEAD
         <version>3.0.0-SNAPSHOT</version>
-=======
-        <version>2.2.0-SNAPSHOT</version>
->>>>>>> edd0166d
         <relativePath>../</relativePath>
     </parent>
 
