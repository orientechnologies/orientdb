/*
 *
 * Copyright 2010-2016 OrientDB LTD (http://orientdb.com)
 *
 * Licensed under the Apache License, Version 2.0 (the "License");
 * you may not use this file except in compliance with the License.
 * You may obtain a copy of the License at
 *
 *     http://www.apache.org/licenses/LICENSE-2.0
 *
 * Unless required by applicable law or agreed to in writing, software
 * distributed under the License is distributed on an "AS IS" BASIS,
 * WITHOUT WARRANTIES OR CONDITIONS OF ANY KIND, either express or implied.
 * See the License for the specific language governing permissions and
 * limitations under the License.
 */
package com.orientechnologies.orient.core.iterator.object;

import java.util.Iterator;

<<<<<<< HEAD
/**
 * @author Luca Molino (molino.luca--at--gmail.com)
 */
public interface OObjectIteratorClassInterface<T> extends Iterator<T>, Iterable<T> {}
=======
/** @author Luca Molino (molino.luca--at--gmail.com) */
public interface OObjectIteratorClassInterface<T> extends Iterator<T>, Iterable<T> {
  OObjectIteratorClassInterface<T> setFetchPlan(String fetchPlan);
}
>>>>>>> bcfdcef6
<|MERGE_RESOLUTION|>--- conflicted
+++ resolved
@@ -18,14 +18,7 @@
 
 import java.util.Iterator;
 
-<<<<<<< HEAD
-/**
- * @author Luca Molino (molino.luca--at--gmail.com)
- */
-public interface OObjectIteratorClassInterface<T> extends Iterator<T>, Iterable<T> {}
-=======
 /** @author Luca Molino (molino.luca--at--gmail.com) */
 public interface OObjectIteratorClassInterface<T> extends Iterator<T>, Iterable<T> {
   OObjectIteratorClassInterface<T> setFetchPlan(String fetchPlan);
-}
->>>>>>> bcfdcef6
+}