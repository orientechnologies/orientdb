html {
    height: 100%;
}

body {
    background: none repeat scroll 0 0 #35353A;
    height: 100%;
    margin: 0;
    padding: 0;
    width: 100%;
}

#full-screen-background-image {
    height: auto;
    left: 0;
    min-height: 100%;
    min-width: 1024px;
    position: fixed;
    top: 0;
    width: 100%;
    z-index: -999;
}

.account-container {
    display: block;
    margin: 90px auto 0;
}

.login-extra {
    display: block;
    line-height: 19px;
    margin: 1.5em auto;
    text-align: center;
    text-shadow: 1px 1px 0 #FFFFFF;
    width: 300px;
}

@media (max-width: 480px) {
    .account-container {
        margin-top: 35px;
        width: 280px;
    }

    .login-fields input {
        width: 160px;
    }
}

.navbar .container-fluid .brand {
    background: url("../img/orientdb-logo-full.png") no-repeat scroll 0 9px rgba(0, 0, 0, 0);
    width: 233px;
}

.navbar .container-fluid .brand2 {
    background: url("../img/orientdb-logo.png") no-repeat scroll 0 9px rgba(0, 0, 0, 0);
    display: inline-block;
    height: 29px;
    margin: 0;
    padding: 9px 15px 10px 0;
    width: 29px;
}

.navbar.navbar-inverse .navbar-inner {
    background: none repeat scroll 0 0 #333333;
    border-bottom: 5px solid #A5360F;
    box-shadow: none !important;
    text-shadow: 0 1px 0 #CE4213;
}

button.btn-primary, .btn.btn-primary {
    background: none repeat scroll 0 0 #A5360F;
    color: #FFFFFF;
    border-radius: 5px !important;
}

.btn-block {
    -moz-box-sizing: border-box;
    display: block;
    padding-left: 0;
    padding-right: 0;
    width: 100%;
}

.monitor-app {
    margin: 53px auto 0;
    min-height: 100%;
}

.loginForm input {
    margin-bottom: 10px;
}

#footer {
    background: none repeat scroll 0 0 #F4F4F4;
    border-radius: 4px 4px 4px 4px;
    height: 19px;
    margin: 30px 0;
    padding: 10px 20px;
}

#footer .brand {
    background: url("../img/orientdb-logo-nano.png") no-repeat scroll left top rgba(0, 0, 0, 0);
    display: inline-block;
    height: 19px;
    width: 148px;
}

.table th {
    background: none repeat scroll 0 0 #4E4E4E;
    /*color: #FFFFFF;*/
    font-size: 13px;
    padding-bottom: 6px;
    padding-top: 6px;
    position: relative;
}

.table-nocolor th {
    background: none repeat scroll 0 0 rgba(0, 0, 0, 0);
    border-color: #C4C4C4;
}

.well {
    background: none repeat scroll 0 0 #F7F7F7;
    border: 0 none;
    box-shadow: none !important;
    padding: 20px;
    text-shadow: none !important;
}

.box {
    background: none repeat scroll 0 0 #c95b5b;
    border: 0 none;
    box-shadow: none !important;
    padding: 5px;
    text-shadow: none !important;
    color: #ffffff;
}

.box .nav > li {
    font-size: 12px;
}

.box  a {
    color: #ffffff;
}

.btn {
    background-color: #D3D3D3;
    background-image: none;
    border: 0 none;
    border-radius: 4px !important;
    box-shadow: none !important;
    color: #333333;
    cursor: pointer;
    filter: none;
    outline: medium none;
    padding: 7px 14px;
    text-shadow: none;
}

.btn-small {
    background-color: #D3D3D3;
    background-image: none;
    border: 0 none;
    border-radius: 4px !important;
    box-shadow: none !important;
    color: #333333;
    cursor: pointer;
    filter: none;
    outline: medium none;
    padding: 7px 14px;
    text-shadow: none;
    padding: 4px 8px;
}

.btn-trasparent {
    background-color: rgba(0, 0, 0, 0);
}

.nav-pills > li > a {
    border-radius: 0 0 0 0 !important;
}

button.btn-inverse, .btn.btn-inverse {
    background: none repeat scroll 0 0 #A5360F;
    color: #FFFFFF;
    border-radius: 5px !important;
    margin-right: 5px;
}

button.btn-inverse:hover, .btn.btn-inverse:hover {
    background: none repeat scroll 0 0 #A5860F;
}

.serverNav {
    color: #FFFFFF;
}

.icon-brand {
    background: url("../img/orientdb-logo.png") no-repeat scroll 0 0 rgba(0, 0, 0, 0);
    display: inline-block;
    height: 29px;
    width: 29px;
}

.mainSection {
    background: none repeat scroll 0 0 #FFFFFF;
    box-shadow: -10px 0 10px 1px #262626;
    margin-left: 0 !important;
    padding-left: 10px;
    width: 85.1064% !important;
}

section {
    padding-top: 5px;
}
.title > hr {
    margin-top: 0px;
}
.title > h3 {
    margin-bottom: 0px;
}
.navSection {
    padding-top: 20px;
}

.navMenu {
    margin-top: 40px;
}

.navMenu ul.nav-list > li > a:active {
    border-top: 1px solid #5C5C5C !important;
    color: #FFFFFF;
    /*padding: 10px 15px;*/
    text-shadow: none;
}

.navMenu ul.nav-list > li > a:hover {
    background-color: #A5360F;
}

.navMenu ul.nav-list > li.active > a .selected {
}

.navMenu ul.nav-list > li {
    border: 1px solid;
    line-height: 35px;
}

.menuTitle {
    padding-left: 5px;
}

.serverBox {
    margin-bottom: 20px;
    margin-top: 20px;
}

.widget {
    clear: both;
    margin-bottom: 25px;
    margin-top: 0;
    padding: 0;
}

.widget > .widget-title:after, .widget > .widget-title:before {
    content: "";
    display: table;
    line-height: 0;
}

.widget > .widget-title:after {
    clear: both;
}

.widget > .widget-title:after, .widget > .widget-title:before {
    content: "";
    display: table;
    line-height: 0;
}

.widget > .widget-title {
    border-bottom: 1px solid #EEEEEE;
    margin-bottom: 15px;
}

.widget.boxed > .widget-body {
    background-color: #FFFFFF;
    padding: 10px;
}

.widget > .widget-body {
    clear: both;
    padding: 0;
}

.widget > .widget-title > .widget-caption {
    display: inline-block;
    float: left;
    font-size: 16px;
    font-weight: 400;
    margin: 0 0 7px;
    padding: 0;
}

.widget > .widget-title > .actions {
    display: inline-block;
    float: right;
    margin: 6px 0 0;
    padding: 0;
}

.widget > .widget-title > .actions > .btn {
    margin-top: -10px;
    padding: 4px 10px;
}

.widget.boxed > .widget-title {
    margin-bottom: 0;
}

.widget.boxed > .widget-title {
    border-bottom: 1px solid #EEEEEE;
    color: #FFFFFF !important;
    padding: 8px 10px 2px;
}

.widget.boxed > .widget-title {
    color: #FFFFFF !important;
}

.widget.boxed.blue {
    -moz-border-bottom-colors: none;
    -moz-border-left-colors: none;
    -moz-border-right-colors: none;
    -moz-border-top-colors: none;
    border-color: #DDDDDD;
    border-image: none;
    border-style: none solid solid;
    border-width: 0 1px 1px;
}

.widget.boxed.blue > .widget-title {
    background-color: #333333;
}

.logDate {
    color: #C1CBD0;
    font-style: italic;
}

.log-list li > div {
    margin-bottom: 5px;
}

.select2-container .select2-choice {
    -moz-user-select: none;
    background: none repeat scroll 0 0 #FFFFFF;
    border: 2px solid #CCCCCC;
    border-radius: 4px 4px 4px 4px;
    color: #444444;
    display: block;
    height: 30px;
    line-height: 30px;
    overflow: hidden;
    position: relative;
    text-decoration: none;
    white-space: nowrap;
}

.select2-container .select2-choice .select2-arrow b:before {
    content: "";
    display: inline-block;
    font-size: 14px;
    position: relative;
    text-decoration: inherit;
    top: 1px;
}

.select2-container .select2-choice .select2-arrow b {
    background: none repeat scroll 0 0 rgba(0, 0, 0, 0);
}

.select2-container .select2-choice b {
    display: block;
    font-family: FontAwesome;
    font-style: normal;
    font-weight: normal;
    height: 100%;
    text-decoration: inherit;
    width: 100%;
}

.select2-container .select2-choice .select2-arrow {
    background: none repeat scroll 0 0 rgba(0, 0, 0, 0);
    border-left: medium none;
    border-radius: 0 4px 4px 0;
    display: inline-block;
    height: 100%;
    position: absolute;
    right: 0;
    top: 0;
    width: 18px;
}

.select2-container-active .select2-choice, .select2-container-active .select2-choices {
    border: 2px solid #0D96E5;
    box-shadow: none;
    outline: medium none;
}

.select2-drop {
    -moz-border-bottom-colors: none;
    -moz-border-left-colors: none;
    -moz-border-right-colors: none;
    -moz-border-top-colors: none;
    background: none repeat scroll 0 0 #FFFFFF;
    border-color: -moz-use-text-color #0D96E5 #0D96E5;
    border-image: none;
    border-radius: 0 0 4px 4px;
    border-style: none solid solid;
    border-width: 0 2px 2px;
    box-shadow: 0 4px 5px rgba(0, 0, 0, 0.05);
    color: #000000;
    margin-top: -2px;
    position: absolute;
    top: 100%;
    width: 100%;
    z-index: 9999;
}

.select2-search input:focus {
    box-shadow: none;
}

.pointer {
    cursor: pointer;
}

.querySearch {
    margin-bottom: 12px;
    margin-top: 12px;
}

.metric-range {
    background-color: #E02222;
    color: #FFFFFF;
    cursor: pointer;
    margin-right: 0;
    margin-top: -8px;
    padding: 8px 8px 7px;
}

.metric-range span {
}

table.form-search-width > tbody > tr > td select {
    height: 34px;
    width: 72%;
}

table.form-search-width > tbody > tr > td input {
    height: 24px;
    width: 65%;
}

table.align-left > tbody > tr > td {
    text-align: left !important;
}

.btn-events {
    height: 16px;
    vertical-align: top;
}

table.align-left {
    margin-top: 28px;
}

.navMenu ul.nav-list > li > a {
    border-top: 1px solid #ffffff !important;
    text-shadow: 0 -1px 0 rgba(0, 0, 0, 0.2);
    font-size: 14px;
    font-weight: 400;
}

.dropdown-menu a {
    color: #333333;
    text-shadow: 0 -1px 0 rgba(0, 0, 0, 0.25);

}

.navbar-inverse .nav li.dropdown.open > .dropdown-toggle, .navbar-inverse .nav li.dropdown.active > .dropdown-toggle, .navbar-inverse .nav li.dropdown.open.active > .dropdown-toggle {
    background-color: #A5360F;
    color: #FFFFFF;
    line-height: 27px;
}

.navbar-inverse .brand, .navbar-inverse .nav > li > a {
    color: #FFFFFF;
    text-shadow: 0 -1px 0 rgba(0, 0, 0, 0.25);
}

.nav-list > .active > a, .nav-list > .active > a:hover {
    background-color: #A5360F;
    color: #FFFFFF;
    text-shadow: 0 -1px 0 rgba(0, 0, 0, 0.2);
}

.nav-list > li > a {
    text-shadow: 0 1px 0 rgba(255, 255, 255, 0.5);
    color: #FFFFFF;
    padding: 3px 15px;
}

.dropdown-menu li > a:hover, .dropdown-menu li > a:focus, .dropdown-submenu:hover > a {
    background-color: #A5360F;
    background-image: linear-gradient(to bottom, #A5360F, #A5360F);
    background-repeat: repeat-x;
    color: #FFFFFF;
    text-decoration: none;
}

fieldset.form_mailwhat {
    border: 0 none;
    margin: 11px 0 0 29px;
    padding: 0;
    width: 90%;
}

.modal-header {
    background-color: #8F8F8F;
    border-bottom: 2px solid #A5360F;
    padding: 9px 15px;
}

.modal-footer {
    background-color: #8F8F8F;
    border-radius: 0 0 6px 6px;
    border-top: 2px solid #A5360F;
    box-shadow: none;
    margin-bottom: 0;
    padding: 14px 15px 15px;
    text-align: right;
}

.modal-header .close {
    color: #FFFFFF;
    margin-top: 2px;
}

.modal {
    background-clip: padding-box;
    background-color: #FFFFFF;
    border: 1px solid rgba(0, 0, 0, 0.3);
    border-radius: 6px 6px 6px 6px;
    box-shadow: 0 3px 7px rgba(0, 0, 0, 0.3);
    left: 50%;
    margin: -300px 0 0 -280px;
    overflow: auto;
    position: fixed;
    top: 50%;
    width: 560px;
    z-index: 1050;
}

.gridStyle {
    height: 300px;
}

.horizontallist li {
    display: inline-block;
}

ul.horizontallist, ol.horizontallist {
    margin: 0px !important;
    padding: 0px;
}

div.functionwhatform select.ng-invalid.ng-dirty, div.functionwhatform input.ng-invalid.ng-dirty, div.mailwhatform input.ng-invalid.ng-dirty {
    border: 2px solid #FA787E;
}

div.functionwhatform select.ng-valid.ng-dirty, div.functionwhatform input.ng-valid.ng-dirty, div.mailwhatform input.ng-valid.ng-dirty {
    border: 2px solid #78FA89;
}
<<<<<<< HEAD

.pagination_limit {
    height: 40px;
    padding-top: 8px;
    text-align: center;
    vertical-align: top;
    width: 70px;
}
div.pagination {
    padding: 3px;
    margin: 3px;
    text-align:left;
}

div.pagination a {
    border: 1px solid #dedfde;
    margin-right:3px;
    padding:0px 5px ;

    background-position:bottom;
    text-decoration: none;

    color: #99210B;
}
div.pagination a:hover, div.pagination a:active {
    border: 1px solid #000;
    background-image:none;
    background-color:#777777;
    color: #fff;
}
div.pagination span.current {
    margin-right:3px;
    padding:2px 6px;

    font-weight: bold;
    color: #99210B;
}
div.pagination span.disabled {
    margin-right:3px;
    padding:2px 6px;

    color: #adaaad;
=======
.onoffswitch {
    position: relative; width: 135px;
    -webkit-user-select:none; -moz-user-select:none; -ms-user-select: none;
}
.onoffswitch-checkbox {
    display: none;
}
.onoffswitch-label {
    display: block; overflow: hidden; cursor: pointer;
    border: 2px solid #999999; border-radius: 20px;
}
.onoffswitch-inner {
    width: 200%; margin-left: -100%;
    -moz-transition: margin 0.3s ease-in 0s; -webkit-transition: margin 0.3s ease-in 0s;
    -o-transition: margin 0.3s ease-in 0s; transition: margin 0.3s ease-in 0s;
}
.onoffswitch-inner:before, .onoffswitch-inner:after {
    float: left; width: 50%; height: 30px; padding: 0; line-height: 30px;
    font-size: 14px; color: white; font-family: Trebuchet, Arial, sans-serif; font-weight: bold;
    -moz-box-sizing: border-box; -webkit-box-sizing: border-box; box-sizing: border-box;
}
.onoffswitch-inner:before {
    content: "Realtime ON";
    padding-left: 10px;
    background-color:  #A5360F; color: #FFFFFF;
}
.onoffswitch-inner:after {
    content: "Realtime OFF";
    padding-right: 10px;
    background-color: #EEEEEE; color: #999999;
    text-align: right;
}
.onoffswitch-switch {
    width: 18px; margin: 6px;
    background: #FFFFFF;
    border: 2px solid #999999; border-radius: 20px;
    position: absolute; top: 0; bottom: 0; right: 101px;
    -moz-transition: all 0.3s ease-in 0s; -webkit-transition: all 0.3s ease-in 0s;
    -o-transition: all 0.3s ease-in 0s; transition: all 0.3s ease-in 0s;
}
.onoffswitch-checkbox:checked + .onoffswitch-label .onoffswitch-inner {
    margin-left: 0;
}
.onoffswitch-checkbox:checked + .onoffswitch-label .onoffswitch-switch {
    right: 0px;
>>>>>>> 299692dd
}<|MERGE_RESOLUTION|>--- conflicted
+++ resolved
@@ -214,12 +214,15 @@
 section {
     padding-top: 5px;
 }
+
 .title > hr {
     margin-top: 0px;
 }
+
 .title > h3 {
     margin-bottom: 0px;
 }
+
 .navSection {
     padding-top: 20px;
 }
@@ -584,7 +587,6 @@
 div.functionwhatform select.ng-valid.ng-dirty, div.functionwhatform input.ng-valid.ng-dirty, div.mailwhatform input.ng-valid.ng-dirty {
     border: 2px solid #78FA89;
 }
-<<<<<<< HEAD
 
 .pagination_limit {
     height: 40px;
@@ -593,85 +595,124 @@
     vertical-align: top;
     width: 70px;
 }
+
 div.pagination {
     padding: 3px;
     margin: 3px;
-    text-align:left;
+    text-align: left;
 }
 
 div.pagination a {
     border: 1px solid #dedfde;
-    margin-right:3px;
-    padding:0px 5px ;
-
-    background-position:bottom;
+    margin-right: 3px;
+    padding: 0px 5px;
+
+    background-position: bottom;
     text-decoration: none;
 
     color: #99210B;
 }
+
 div.pagination a:hover, div.pagination a:active {
     border: 1px solid #000;
-    background-image:none;
-    background-color:#777777;
+    background-image: none;
+    background-color: #777777;
     color: #fff;
 }
+
 div.pagination span.current {
-    margin-right:3px;
-    padding:2px 6px;
+    margin-right: 3px;
+    padding: 2px 6px;
 
     font-weight: bold;
     color: #99210B;
 }
+
 div.pagination span.disabled {
-    margin-right:3px;
-    padding:2px 6px;
-
+    margin-right: 3px;
+    padding: 2px 6px;
     color: #adaaad;
-=======
+}
+
 .onoffswitch {
-    position: relative; width: 135px;
-    -webkit-user-select:none; -moz-user-select:none; -ms-user-select: none;
-}
+    position: relative;
+    width: 135px;
+    -webkit-user-select: none;
+    -moz-user-select: none;
+    -ms-user-select: none;
+}
+
 .onoffswitch-checkbox {
     display: none;
 }
+
 .onoffswitch-label {
-    display: block; overflow: hidden; cursor: pointer;
-    border: 2px solid #999999; border-radius: 20px;
-}
+    display: block;
+    overflow: hidden;
+    cursor: pointer;
+    border: 2px solid #999999;
+    border-radius: 20px;
+}
+
 .onoffswitch-inner {
-    width: 200%; margin-left: -100%;
-    -moz-transition: margin 0.3s ease-in 0s; -webkit-transition: margin 0.3s ease-in 0s;
-    -o-transition: margin 0.3s ease-in 0s; transition: margin 0.3s ease-in 0s;
-}
+    width: 200%;
+    margin-left: -100%;
+    -moz-transition: margin 0.3s ease-in 0s;
+    -webkit-transition: margin 0.3s ease-in 0s;
+    -o-transition: margin 0.3s ease-in 0s;
+    transition: margin 0.3s ease-in 0s;
+}
+
 .onoffswitch-inner:before, .onoffswitch-inner:after {
-    float: left; width: 50%; height: 30px; padding: 0; line-height: 30px;
-    font-size: 14px; color: white; font-family: Trebuchet, Arial, sans-serif; font-weight: bold;
-    -moz-box-sizing: border-box; -webkit-box-sizing: border-box; box-sizing: border-box;
-}
+    float: left;
+    width: 50%;
+    height: 30px;
+    padding: 0;
+    line-height: 30px;
+    font-size: 14px;
+    color: white;
+    font-family: Trebuchet, Arial, sans-serif;
+    font-weight: bold;
+    -moz-box-sizing: border-box;
+    -webkit-box-sizing: border-box;
+    box-sizing: border-box;
+}
+
 .onoffswitch-inner:before {
     content: "Realtime ON";
     padding-left: 10px;
-    background-color:  #A5360F; color: #FFFFFF;
-}
+    background-color: #A5360F;
+    color: #FFFFFF;
+}
+
 .onoffswitch-inner:after {
     content: "Realtime OFF";
     padding-right: 10px;
-    background-color: #EEEEEE; color: #999999;
+    background-color: #EEEEEE;
+    color: #999999;
     text-align: right;
 }
+
 .onoffswitch-switch {
-    width: 18px; margin: 6px;
+    width: 18px;
+    margin: 6px;
     background: #FFFFFF;
-    border: 2px solid #999999; border-radius: 20px;
-    position: absolute; top: 0; bottom: 0; right: 101px;
-    -moz-transition: all 0.3s ease-in 0s; -webkit-transition: all 0.3s ease-in 0s;
-    -o-transition: all 0.3s ease-in 0s; transition: all 0.3s ease-in 0s;
-}
+    border: 2px solid #999999;
+    border-radius: 20px;
+    position: absolute;
+    top: 0;
+    bottom: 0;
+    right: 101px;
+    -moz-transition: all 0.3s ease-in 0s;
+    -webkit-transition: all 0.3s ease-in 0s;
+    -o-transition: all 0.3s ease-in 0s;
+    transition: all 0.3s ease-in 0s;
+}
+
 .onoffswitch-checkbox:checked + .onoffswitch-label .onoffswitch-inner {
     margin-left: 0;
 }
+
 .onoffswitch-checkbox:checked + .onoffswitch-label .onoffswitch-switch {
     right: 0px;
->>>>>>> 299692dd
 }