--- conflicted
+++ resolved
@@ -482,7 +482,6 @@
     color: #FFFFFF;
     text-decoration: none;
 }
-<<<<<<< HEAD
 
 fieldset.form_mailwhat{
     border: 0 none;
@@ -522,8 +521,7 @@
     top: 50%;
     width: 560px;
     z-index: 1050;
-=======
+}
 .gridStyle {
     height: 300px;
->>>>>>> c979cb09
 }