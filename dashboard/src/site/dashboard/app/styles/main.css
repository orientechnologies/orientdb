--- conflicted
+++ resolved
@@ -46,7 +46,6 @@
         width: 160px;
     }
 }
-
 
 .side-nav > li > a:hover {
     background-color: #A5360F !important;
@@ -840,9 +839,11 @@
     .navbar-collapse {
         clear: both;
     }
+
     .navbar .nav > li {
         float: none;
     }
+
     .navbar .nav {
         float: none;
     }
@@ -1005,7 +1006,6 @@
     border-top-right-radius: 0px;
 }
 
-<<<<<<< HEAD
 tr.unread {
     font-weight: bold;
     /*background-color: #808080;*/
@@ -1058,12 +1058,7 @@
 div.messageText label {
     margin-left: 2%;
     margin-top: 1%;
-=======
-div.unread {
-    background-color: #d3d3d3;
-}
-
+}
 .mediumH {
     min-height: 300px;
->>>>>>> 0e6f2a07
 }