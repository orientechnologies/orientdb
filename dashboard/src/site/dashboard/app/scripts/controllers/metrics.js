--- conflicted
+++ resolved
@@ -11,20 +11,6 @@
             if ($scope.range)
                 $scope.refreshData(data, $scope.range.start.format("YYYY-MM-DD HH:mm:ss"), $scope.range.end.format("YYYY-MM-DD HH:mm:ss"));
 
-<<<<<<< HEAD
-    });
-    //$scope.refreshData($scope.config, $scope.range.start.format("YYYY-MM-DD HH:mm:ss"), $scope.range.end.format("YYYY-MM-DD HH:mm:ss"));
-    $scope.$watch('range', function (data) {
-    });
-    $scope.refreshData = function (metrics, dataFrom, dataTo) {
-
-        var names = new Array;
-        var configs = new Array;
-        metrics.config.forEach(function (elem, idx, array) {
-            names.push(elem.name);
-            configs[elem.name] = elem.field;
-=======
->>>>>>> 0cb08a46
         });
         $scope.$watch('range', function (data) {
             //$scope.refreshData($scope.config, $scope.range.start.format("YYYY-MM-DD HH:mm:ss"), $scope.range.end.format("YYYY-MM-DD HH:mm:ss"));
