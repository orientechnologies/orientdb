--- conflicted
+++ resolved
@@ -5,15 +5,9 @@
     <ignored path="studioee.iws" />
     <ignored path=".idea/workspace.xml" />
     <file path="/home.html" changelist="99461234-2958-484a-a89f-f302ab6271ce" time="1378941594688" ignored="false" />
-<<<<<<< HEAD
     <file path="/main.css" changelist="99461234-2958-484a-a89f-f302ab6271ce" time="1382960426412" ignored="false" />
     <file path="/index.html" changelist="99461234-2958-484a-a89f-f302ab6271ce" time="1382373455729" ignored="false" />
     <file path="$PROJECT_DIR$/../../../../../orientdb-studio/app/views/database/functions.html" changelist="99461234-2958-484a-a89f-f302ab6271ce" time="1382870620186" ignored="false" />
-=======
-    <file path="/main.css" changelist="99461234-2958-484a-a89f-f302ab6271ce" time="1382628798682" ignored="false" />
-    <file path="/index.html" changelist="99461234-2958-484a-a89f-f302ab6271ce" time="1382541607931" ignored="false" />
-    <file path="$PROJECT_DIR$/../../../../../orientdb-studio/app/views/database/functions.html" changelist="99461234-2958-484a-a89f-f302ab6271ce" time="1380986941211" ignored="false" />
->>>>>>> 299692dd
     <file path="$PROJECT_DIR$/../../../../../orientdb-studio/app/scripts/controllers/function-controller.js" changelist="99461234-2958-484a-a89f-f302ab6271ce" time="1380277123510" ignored="false" />
     <file path="$PROJECT_DIR$/../../../../../orientdb-studio/app/index.html" changelist="99461234-2958-484a-a89f-f302ab6271ce" time="1380986935836" ignored="false" />
     <file path="$PROJECT_DIR$/../../../../../orientdb-studio/app/scripts/app.js" changelist="99461234-2958-484a-a89f-f302ab6271ce" time="1380816329630" ignored="false" />
@@ -33,11 +27,7 @@
     <file path="$PROJECT_DIR$/../../../../../orientdb-studio/app/views/widget/embeddedmap.html" changelist="99461234-2958-484a-a89f-f302ab6271ce" time="1378734347882" ignored="false" />
     <file path="$PROJECT_DIR$/../../../../../orientdb-studio/app/scripts/widgets/widget.js" changelist="99461234-2958-484a-a89f-f302ab6271ce" time="1381590412308" ignored="false" />
     <file path="/widget.js" changelist="99461234-2958-484a-a89f-f302ab6271ce" time="1379072588436" ignored="false" />
-<<<<<<< HEAD
     <file path="/en.json" changelist="99461234-2958-484a-a89f-f302ab6271ce" time="1382690376657" ignored="false" />
-=======
-    <file path="/en.json" changelist="99461234-2958-484a-a89f-f302ab6271ce" time="1382627727308" ignored="false" />
->>>>>>> 299692dd
     <file path="/login.js" changelist="99461234-2958-484a-a89f-f302ab6271ce" time="1378744447308" ignored="false" />
     <file path="/Dummy.txt" changelist="99461234-2958-484a-a89f-f302ab6271ce" time="1381590383604" ignored="false" />
     <file path="/monitor-service.js" changelist="99461234-2958-484a-a89f-f302ab6271ce" time="1382809031985" ignored="false" />
@@ -46,11 +36,7 @@
     <file path="/component.json" changelist="99461234-2958-484a-a89f-f302ab6271ce" time="1382373104518" ignored="false" />
     <file path="/moment-filters.js" changelist="99461234-2958-484a-a89f-f302ab6271ce" time="1378757736470" ignored="false" />
     <file path="/filter.js" changelist="99461234-2958-484a-a89f-f302ab6271ce" time="1379185430924" ignored="false" />
-<<<<<<< HEAD
     <file path="/server.js" changelist="99461234-2958-484a-a89f-f302ab6271ce" time="1382290568221" ignored="false" />
-=======
-    <file path="/server.js" changelist="99461234-2958-484a-a89f-f302ab6271ce" time="1382707256117" ignored="false" />
->>>>>>> 299692dd
     <file path="/main.html" changelist="99461234-2958-484a-a89f-f302ab6271ce" time="1379099539164" ignored="false" />
     <file path="/settings.js" changelist="99461234-2958-484a-a89f-f302ab6271ce" time="1382473836366" ignored="false" />
     <file path="/servers.html" changelist="99461234-2958-484a-a89f-f302ab6271ce" time="1378763564214" ignored="false" />
@@ -84,13 +70,8 @@
     <file path="$PROJECT_DIR$/../../../../../orientdb-studio/app/views/modal/yesno.html" changelist="99461234-2958-484a-a89f-f302ab6271ce" time="1378827905815" ignored="false" />
     <file path="/yesno.html" changelist="99461234-2958-484a-a89f-f302ab6271ce" time="1378827905815" ignored="false" />
     <file path="$PROJECT_DIR$/../../../../../orientdb-studio/dist/scripts/util/library.js" changelist="99461234-2958-484a-a89f-f302ab6271ce" time="1378828543332" ignored="false" />
-<<<<<<< HEAD
     <file path="/metrics.html" changelist="99461234-2958-484a-a89f-f302ab6271ce" time="1382467396687" ignored="false" />
     <file path="/query.html" changelist="99461234-2958-484a-a89f-f302ab6271ce" time="1382282269661" ignored="false" />
-=======
-    <file path="/metrics.html" changelist="99461234-2958-484a-a89f-f302ab6271ce" time="1382728392052" ignored="false" />
-    <file path="/query.html" changelist="99461234-2958-484a-a89f-f302ab6271ce" time="1382619785282" ignored="false" />
->>>>>>> 299692dd
     <file path="$PROJECT_DIR$/../../../../../orientdb-studio/component.json" changelist="99461234-2958-484a-a89f-f302ab6271ce" time="1378901054338" ignored="false" />
     <file path="$PROJECT_DIR$/../../../../../orientdb-studio/app/views/database/config/allocation.html" changelist="99461234-2958-484a-a89f-f302ab6271ce" time="1378905514164" ignored="false" />
     <file path="/allocation.html" changelist="99461234-2958-484a-a89f-f302ab6271ce" time="1378905513537" ignored="false" />
@@ -117,11 +98,7 @@
     <file path="$PROJECT_DIR$/app/components/bootstrap/js/tests/vendor/qunit.css" changelist="99461234-2958-484a-a89f-f302ab6271ce" time="1379025831244" ignored="false" />
     <file path="/newModal.html" changelist="99461234-2958-484a-a89f-f302ab6271ce" time="1379193137627" ignored="false" />
     <file path="/editModal.html" changelist="99461234-2958-484a-a89f-f302ab6271ce" time="1379183402502" ignored="false" />
-<<<<<<< HEAD
     <file path="/angularjs.nvd3.js" changelist="99461234-2958-484a-a89f-f302ab6271ce" time="1381858004933" ignored="false" />
-=======
-    <file path="/angularjs.nvd3.js" changelist="99461234-2958-484a-a89f-f302ab6271ce" time="1382718017162" ignored="false" />
->>>>>>> 299692dd
     <file path="/import-export.html" changelist="99461234-2958-484a-a89f-f302ab6271ce" time="1378979835798" ignored="false" />
     <file path="/newDatabase.html" changelist="99461234-2958-484a-a89f-f302ab6271ce" time="1378986010895" ignored="false" />
     <file path="$PROJECT_DIR$/../../../../../orientdb-studio/app/views/database/newDatabase.html" changelist="99461234-2958-484a-a89f-f302ab6271ce" time="1378986011297" ignored="false" />
@@ -169,7 +146,7 @@
     <file path="/dialog.js" changelist="99461234-2958-484a-a89f-f302ab6271ce" time="1379186712384" ignored="false" />
     <file path="/baseEditModal.html" changelist="99461234-2958-484a-a89f-f302ab6271ce" time="1379197825195" ignored="false" />
     <file path="/custom.js" changelist="99461234-2958-484a-a89f-f302ab6271ce" time="1382462485481" ignored="false" />
-    <file path="$PROJECT_DIR$/../../../../../orientdb-studio/app/scripts/api.js" changelist="99461234-2958-484a-a89f-f302ab6271ce" time="1381416889561" ignored="false" />
+    <file path="$PROJECT_DIR$/../../../../../orientdb-studio/app/scripts/api.js" changelist="99461234-2958-484a-a89f-f302ab6271ce" time="1382690600907" ignored="false" />
     <file path="/multiBar.js" changelist="99461234-2958-484a-a89f-f302ab6271ce" time="1379449691980" ignored="false" />
     <file path="$PROJECT_DIR$/../../../../../orientdb-studio/dist/studio/www/scripts/scripts.js" changelist="99461234-2958-484a-a89f-f302ab6271ce" time="1380448807915" ignored="false" />
     <file path="/fragment.js2" changelist="99461234-2958-484a-a89f-f302ab6271ce" time="1380889485567" ignored="false" />
@@ -220,11 +197,10 @@
     <file path="/schema.html" changelist="99461234-2958-484a-a89f-f302ab6271ce" time="1380364362509" ignored="false" />
     <file path="/editclass.html" changelist="99461234-2958-484a-a89f-f302ab6271ce" time="1381416727337" ignored="false" />
     <file path="$PROJECT_DIR$/../../../../../orientdb-studio/.tmp/styles/main.css" changelist="99461234-2958-484a-a89f-f302ab6271ce" time="1380470600295" ignored="false" />
-    <file path="/logjava.html" changelist="99461234-2958-484a-a89f-f302ab6271ce" time="1380880823868" ignored="false" />
+    <file path="/logjava.html" changelist="99461234-2958-484a-a89f-f302ab6271ce" time="1382689660061" ignored="false" />
     <file path="$PROJECT_DIR$/../../../../../orientdb-studio/bower.json" changelist="99461234-2958-484a-a89f-f302ab6271ce" time="1380815845714" ignored="false" />
     <file path="$PROJECT_DIR$/../../../../../orientdb-studio/app/index.htm" changelist="99461234-2958-484a-a89f-f302ab6271ce" time="1380816364393" ignored="false" />
     <file path="/index.htm" changelist="99461234-2958-484a-a89f-f302ab6271ce" time="1380816361856" ignored="false" />
-<<<<<<< HEAD
     <file path="/events.html" changelist="99461234-2958-484a-a89f-f302ab6271ce" time="1382960416907" ignored="false" />
     <file path="/events.js" changelist="99461234-2958-484a-a89f-f302ab6271ce" time="1382956979737" ignored="false" />
     <file path="/logWhen.html" changelist="99461234-2958-484a-a89f-f302ab6271ce" time="1381399859439" ignored="false" />
@@ -237,20 +213,6 @@
     <file path="/settings.html" changelist="99461234-2958-484a-a89f-f302ab6271ce" time="1382473633938" ignored="false" />
     <file path="/functionwhat.html" changelist="99461234-2958-484a-a89f-f302ab6271ce" time="1382708771163" ignored="false" />
     <file path="/eventsnotify.html" changelist="99461234-2958-484a-a89f-f302ab6271ce" time="1382814819560" ignored="false" />
-=======
-    <file path="/events.html" changelist="99461234-2958-484a-a89f-f302ab6271ce" time="1381420410343" ignored="false" />
-    <file path="/events.js" changelist="99461234-2958-484a-a89f-f302ab6271ce" time="1381418056809" ignored="false" />
-    <file path="/logWhen.html" changelist="99461234-2958-484a-a89f-f302ab6271ce" time="1381399859439" ignored="false" />
-    <file path="/logwhen.html" changelist="99461234-2958-484a-a89f-f302ab6271ce" time="1381412980384" ignored="false" />
-    <file path="/httpwhat.html" changelist="99461234-2958-484a-a89f-f302ab6271ce" time="1381418711174" ignored="false" />
-    <file path="/mailwhat.html" changelist="99461234-2958-484a-a89f-f302ab6271ce" time="1381417707438" ignored="false" />
-    <file path="/metricswhen.html" changelist="99461234-2958-484a-a89f-f302ab6271ce" time="1381492418071" ignored="false" />
-    <file path="/singleMetric.html" changelist="99461234-2958-484a-a89f-f302ab6271ce" time="1382725064219" ignored="false" />
-    <file path="/metrics.js" changelist="99461234-2958-484a-a89f-f302ab6271ce" time="1382727125887" ignored="false" />
-    <file path="/settings.html" changelist="99461234-2958-484a-a89f-f302ab6271ce" time="1382628839958" ignored="false" />
-    <file path="/db.html" changelist="99461234-2958-484a-a89f-f302ab6271ce" time="1382541937527" ignored="false" />
-    <file path="/query.js" changelist="99461234-2958-484a-a89f-f302ab6271ce" time="1382697369251" ignored="false" />
->>>>>>> 299692dd
     <option name="TRACKING_ENABLED" value="true" />
     <option name="SHOW_DIALOG" value="false" />
     <option name="HIGHLIGHT_CONFLICTS" value="true" />
@@ -273,59 +235,34 @@
       <file leaf-file-name="mailwhat.html" pinned="false" current="false" current-in-tab="false">
         <entry file="file://$PROJECT_DIR$/app/views/eventWhat/mailwhat.html">
           <provider selected="true" editor-type-id="text-editor">
-<<<<<<< HEAD
             <state line="29" column="85" selection-start="1282" selection-end="1307" vertical-scroll-proportion="-8.961538">
-=======
-            <state line="187" column="57" selection-start="6735" selection-end="6744" vertical-scroll-proportion="4.6666665">
->>>>>>> 299692dd
               <folding />
             </state>
           </provider>
         </entry>
       </file>
-<<<<<<< HEAD
       <file leaf-file-name="events.js" pinned="false" current="false" current-in-tab="false">
         <entry file="file://$PROJECT_DIR$/app/scripts/controllers/events.js">
           <provider selected="true" editor-type-id="text-editor">
             <state line="68" column="5" selection-start="2794" selection-end="2794" vertical-scroll-proportion="0.0">
-=======
-      <file leaf-file-name="server.js" pinned="false" current="false" current-in-tab="false">
-        <entry file="file://$PROJECT_DIR$/app/scripts/controllers/server.js">
-          <provider selected="true" editor-type-id="text-editor">
-            <state line="52" column="68" selection-start="1566" selection-end="1566" vertical-scroll-proportion="0.0">
->>>>>>> 299692dd
               <folding />
             </state>
           </provider>
         </entry>
       </file>
-<<<<<<< HEAD
       <file leaf-file-name="log.html" pinned="false" current="false" current-in-tab="false">
         <entry file="file://$PROJECT_DIR$/app/views/server/log.html">
           <provider selected="true" editor-type-id="text-editor">
-            <state line="137" column="44" selection-start="4826" selection-end="4846" vertical-scroll-proportion="-8.538462">
-=======
-      <file leaf-file-name="query.js" pinned="false" current="false" current-in-tab="false">
-        <entry file="file://$PROJECT_DIR$/app/scripts/controllers/query.js">
-          <provider selected="true" editor-type-id="text-editor">
-            <state line="89" column="13" selection-start="3398" selection-end="3398" vertical-scroll-proportion="0.0">
->>>>>>> 299692dd
+            <state line="134" column="77" selection-start="4754" selection-end="4754" vertical-scroll-proportion="-6.576923">
               <folding />
             </state>
           </provider>
         </entry>
       </file>
-<<<<<<< HEAD
       <file leaf-file-name="logjava.html" pinned="false" current="false" current-in-tab="false">
         <entry file="file://$PROJECT_DIR$/app/views/server/logjava.html">
           <provider selected="true" editor-type-id="text-editor">
-            <state line="101" column="80" selection-start="4023" selection-end="4023" vertical-scroll-proportion="-13.076923">
-=======
-      <file leaf-file-name="singleMetric.html" pinned="false" current="false" current-in-tab="false">
-        <entry file="file://$PROJECT_DIR$/app/views/server/metric/singleMetric.html">
-          <provider selected="true" editor-type-id="text-editor">
-            <state line="11" column="52" selection-start="550" selection-end="550" vertical-scroll-proportion="-6.875">
->>>>>>> 299692dd
+            <state line="105" column="80" selection-start="4090" selection-end="4090" vertical-scroll-proportion="-13.076923">
               <folding />
             </state>
           </provider>
@@ -334,11 +271,7 @@
       <file leaf-file-name="log.html" pinned="false" current="false" current-in-tab="false">
         <entry file="file://$PROJECT_DIR$/app/views/server/general/log.html">
           <provider selected="true" editor-type-id="text-editor">
-<<<<<<< HEAD
             <state line="0" column="0" selection-start="0" selection-end="0" vertical-scroll-proportion="-0.0">
-=======
-            <state line="80" column="21" selection-start="2428" selection-end="2428" vertical-scroll-proportion="0.0">
->>>>>>> 299692dd
               <folding />
             </state>
           </provider>
@@ -347,17 +280,12 @@
       <file leaf-file-name="main.css" pinned="false" current="true" current-in-tab="true">
         <entry file="file://$PROJECT_DIR$/app/styles/main.css">
           <provider selected="true" editor-type-id="text-editor">
-<<<<<<< HEAD
-            <state line="583" column="12" selection-start="11646" selection-end="11646" vertical-scroll-proportion="0.5477308">
-=======
-            <state line="173" column="0" selection-start="3342" selection-end="3342" vertical-scroll-proportion="0.0">
->>>>>>> 299692dd
+            <state line="702" column="44" selection-start="13796" selection-end="13796" vertical-scroll-proportion="0.39182281">
               <folding />
             </state>
           </provider>
         </entry>
       </file>
-<<<<<<< HEAD
       <file leaf-file-name="eventsnotify.html" pinned="false" current="false" current-in-tab="false">
         <entry file="file://$PROJECT_DIR$/app/views/server/eventsnotify.html">
           <provider selected="true" editor-type-id="text-editor">
@@ -365,64 +293,35 @@
               <folding>
                 <element signature="n#style#0;n#button#0;n#div#0;n#div#0;n#!!top" expanded="true" />
               </folding>
-=======
-      <file leaf-file-name="metrics.js" pinned="false" current="true" current-in-tab="true">
-        <entry file="file://$PROJECT_DIR$/app/scripts/controllers/metrics.js">
-          <provider selected="true" editor-type-id="text-editor">
-            <state line="63" column="15" selection-start="2541" selection-end="2541" vertical-scroll-proportion="0.33222038">
-              <folding />
->>>>>>> 299692dd
-            </state>
-          </provider>
-        </entry>
-      </file>
-<<<<<<< HEAD
+            </state>
+          </provider>
+        </entry>
+      </file>
       <file leaf-file-name="logs.js" pinned="false" current="false" current-in-tab="false">
         <entry file="file://$PROJECT_DIR$/app/scripts/controllers/logs.js">
           <provider selected="true" editor-type-id="text-editor">
             <state line="73" column="4" selection-start="2535" selection-end="2842" vertical-scroll-proportion="0.0">
-=======
-      <file leaf-file-name="metrics.html" pinned="false" current="false" current-in-tab="false">
-        <entry file="file://$PROJECT_DIR$/app/views/server/metrics.html">
-          <provider selected="true" editor-type-id="text-editor">
-            <state line="109" column="72" selection-start="5373" selection-end="5373" vertical-scroll-proportion="-18.75">
->>>>>>> 299692dd
               <folding />
             </state>
           </provider>
         </entry>
       </file>
-<<<<<<< HEAD
       <file leaf-file-name="metricswhen.html" pinned="false" current="false" current-in-tab="false">
         <entry file="file://$PROJECT_DIR$/app/views/eventWhen/metricswhen.html">
           <provider selected="true" editor-type-id="text-editor">
             <state line="26" column="30" selection-start="974" selection-end="974" vertical-scroll-proportion="-10.269231">
-=======
-      <file leaf-file-name="angularjs.nvd3.js" pinned="false" current="false" current-in-tab="false">
-        <entry file="file://$PROJECT_DIR$/app/scripts/directive/angularjs.nvd3.js">
-          <provider selected="true" editor-type-id="text-editor">
-            <state line="143" column="40" selection-start="3911" selection-end="3911" vertical-scroll-proportion="0.0">
->>>>>>> 299692dd
               <folding />
             </state>
           </provider>
         </entry>
       </file>
-<<<<<<< HEAD
       <file leaf-file-name="events.html" pinned="false" current="false" current-in-tab="false">
         <entry file="file://$PROJECT_DIR$/app/views/server/events.html">
           <provider selected="true" editor-type-id="text-editor">
-            <state line="78" column="8" selection-start="3093" selection-end="3821" vertical-scroll-proportion="-4.936709">
+            <state line="89" column="16" selection-start="3088" selection-end="3821" vertical-scroll-proportion="-4.936709">
               <folding>
                 <element signature="n#style#0;n#select#0;n#div#0;n#div#0;n#div#0;n#!!top" expanded="true" />
               </folding>
-=======
-      <file leaf-file-name="general.html" pinned="false" current="false" current-in-tab="false">
-        <entry file="file://$PROJECT_DIR$/app/views/server/general.html">
-          <provider selected="true" editor-type-id="text-editor">
-            <state line="14" column="25" selection-start="621" selection-end="621" vertical-scroll-proportion="-8.75">
-              <folding />
->>>>>>> 299692dd
             </state>
           </provider>
         </entry>
@@ -437,8 +336,6 @@
   <component name="IdeDocumentHistory">
     <option name="changedFiles">
       <list>
-<<<<<<< HEAD
-        <option value="$PROJECT_DIR$/component.json" />
         <option value="$PROJECT_DIR$/app/index.html" />
         <option value="$PROJECT_DIR$/app/views/eventWhat/httpwhat.html" />
         <option value="$PROJECT_DIR$/app/views/eventWhat/mailwhat.html" />
@@ -451,42 +348,18 @@
         <option value="$PROJECT_DIR$/app/views/server/eventsnotify.html" />
         <option value="$PROJECT_DIR$/app/views/eventWhen/metricswhen.html" />
         <option value="$PROJECT_DIR$/app/scripts/controllers/events.js" />
+        <option value="$PROJECT_DIR$/app/views/server/logjava.html" />
         <option value="$PROJECT_DIR$/app/views/server/events.html" />
-        <option value="$PROJECT_DIR$/app/views/server/logjava.html" />
         <option value="$PROJECT_DIR$/app/styles/main.css" />
-=======
-        <option value="$PROJECT_DIR$/app/views/server/general/configuration.html" />
-        <option value="$PROJECT_DIR$/app/scripts/controllers/monitor.js" />
-        <option value="$PROJECT_DIR$/app/views/server/query.html" />
-        <option value="$PROJECT_DIR$/app/views/server/general.html" />
-        <option value="$PROJECT_DIR$/app/views/server/dashboard.html" />
-        <option value="$PROJECT_DIR$/app/scripts/controllers/settings.js" />
-        <option value="$PROJECT_DIR$/app/i18n/en.json" />
-        <option value="$PROJECT_DIR$/app/styles/main.css" />
-        <option value="$PROJECT_DIR$/app/views/server/settings.html" />
-        <option value="$PROJECT_DIR$/app/scripts/controllers/query.js" />
-        <option value="$PROJECT_DIR$/app/scripts/controllers/server.js" />
-        <option value="$PROJECT_DIR$/app/scripts/directive/angularjs.nvd3.js" />
-        <option value="$PROJECT_DIR$/app/views/server/metric/singleMetric.html" />
-        <option value="$PROJECT_DIR$/app/scripts/service/monitor-service.js" />
-        <option value="$PROJECT_DIR$/app/views/server/metrics.html" />
-        <option value="$PROJECT_DIR$/app/scripts/controllers/metrics.js" />
->>>>>>> 299692dd
+        <option value="$PROJECT_DIR$/app/views/server/log.html" />
       </list>
     </option>
   </component>
   <component name="ProjectFrameBounds">
-<<<<<<< HEAD
     <option name="x" value="-3" />
     <option name="y" value="2" />
     <option name="width" value="1372" />
     <option name="height" value="769" />
-=======
-    <option name="x" value="-1" />
-    <option name="y" value="-771" />
-    <option name="width" value="1368" />
-    <option name="height" value="772" />
->>>>>>> 299692dd
   </component>
   <component name="ProjectLevelVcsManager" settingsEditedManually="false">
     <OptionsSetting value="true" id="Add" />
@@ -514,6 +387,7 @@
       <sortByType />
     </navigator>
     <panes>
+      <pane id="Scope" />
       <pane id="ProjectPane">
         <subPane>
           <PATH>
@@ -652,7 +526,6 @@
               <option name="myItemType" value="com.intellij.ide.projectView.impl.nodes.PsiDirectoryNode" />
             </PATH_ELEMENT>
           </PATH>
-<<<<<<< HEAD
           <PATH>
             <PATH_ELEMENT>
               <option name="myItemId" value="studioee" />
@@ -689,31 +562,17 @@
               <option name="myItemType" value="com.intellij.ide.projectView.impl.nodes.PsiDirectoryNode" />
             </PATH_ELEMENT>
           </PATH>
-=======
->>>>>>> 299692dd
         </subPane>
       </pane>
-      <pane id="Scope" />
     </panes>
   </component>
   <component name="PropertiesComponent">
-    <property name="options.splitter.main.proportions" value="0.3" />
     <property name="WebServerToolWindowFactoryState" value="false" />
-    <property name="recentsLimit" value="5" />
-    <property name="options.lastSelected" value="project.propDebugger" />
     <property name="last_opened_file_path" value="$USER_HOME$/ReleezWorkspace/coachtrap-app" />
     <property name="DefaultHtmlFileTemplate" value="Html5" />
-    <property name="options.searchVisible" value="true" />
-    <property name="options.splitter.details.proportions" value="0.2" />
     <property name="GoToClass.includeJavaFiles" value="false" />
   </component>
-  <component name="PublishConfig" serverName="monitor" serverId="55f9185c-b3c8-4084-aff3-b9a79ae606cb">
-    <servers>
-      <server id="55f9185c-b3c8-4084-aff3-b9a79ae606cb">
-        <serverdata />
-      </server>
-    </servers>
-  </component>
+  <component name="PublishConfig" serverName="monitor" serverId="55f9185c-b3c8-4084-aff3-b9a79ae606cb" />
   <component name="RecentsManager">
     <key name="CopyFile.RECENT_KEYS">
       <recent name="$PROJECT_DIR$/app/views/server" />
@@ -754,23 +613,6 @@
     <list size="0" />
   </component>
   <component name="ShelveChangesManager" show_recycled="false" />
-  <component name="SvnConfiguration" maxAnnotateRevisions="500" myUseAcceleration="nothing" myAutoUpdateAfterCommit="false" cleanupOnStartRun="false" SSL_PROTOCOLS="all">
-    <option name="USER" value="" />
-    <option name="PASSWORD" value="" />
-    <option name="mySSHConnectionTimeout" value="30000" />
-    <option name="mySSHReadTimeout" value="30000" />
-    <option name="LAST_MERGED_REVISION" />
-    <option name="MERGE_DRY_RUN" value="false" />
-    <option name="MERGE_DIFF_USE_ANCESTRY" value="true" />
-    <option name="UPDATE_LOCK_ON_DEMAND" value="false" />
-    <option name="IGNORE_SPACES_IN_MERGE" value="false" />
-    <option name="CHECK_NESTED_FOR_QUICK_MERGE" value="false" />
-    <option name="IGNORE_SPACES_IN_ANNOTATE" value="true" />
-    <option name="SHOW_MERGE_SOURCES_IN_ANNOTATE" value="true" />
-    <option name="FORCE_UPDATE" value="false" />
-    <option name="IGNORE_EXTERNALS" value="false" />
-    <myIsUseDefaultProxy>false</myIsUseDefaultProxy>
-  </component>
   <component name="TaskManager">
     <task active="true" id="Default" summary="Default task">
       <changelist id="99461234-2958-484a-a89f-f302ab6271ce" name="Default" comment="" />
@@ -800,21 +642,13 @@
     </todo-panel>
   </component>
   <component name="ToolWindowManager">
-<<<<<<< HEAD
     <frame x="-3" y="2" width="1372" height="769" extended-state="6" />
-=======
-    <frame x="-1" y="-771" width="1368" height="772" extended-state="6" />
->>>>>>> 299692dd
     <editor active="true" />
     <layout>
       <window_info id="Changes" active="false" anchor="bottom" auto_hide="false" internal_type="DOCKED" type="DOCKED" visible="false" weight="0.33" sideWeight="0.5" order="7" side_tool="false" content_ui="tabs" />
       <window_info id="TODO" active="false" anchor="bottom" auto_hide="false" internal_type="DOCKED" type="DOCKED" visible="false" weight="0.3296" sideWeight="0.5" order="6" side_tool="false" content_ui="tabs" />
       <window_info id="Structure" active="false" anchor="left" auto_hide="false" internal_type="DOCKED" type="DOCKED" visible="false" weight="0.25" sideWeight="0.5" order="1" side_tool="false" content_ui="tabs" />
-<<<<<<< HEAD
       <window_info id="Project" active="false" anchor="left" auto_hide="false" internal_type="DOCKED" type="DOCKED" visible="false" weight="0.24795234" sideWeight="0.6496" order="0" side_tool="false" content_ui="combo" />
-=======
-      <window_info id="Project" active="false" anchor="left" auto_hide="false" internal_type="DOCKED" type="DOCKED" visible="false" weight="0.24869695" sideWeight="0.6496" order="0" side_tool="false" content_ui="combo" />
->>>>>>> 299692dd
       <window_info id="Debug" active="false" anchor="bottom" auto_hide="false" internal_type="DOCKED" type="DOCKED" visible="false" weight="0.4" sideWeight="0.5" order="3" side_tool="false" content_ui="tabs" />
       <window_info id="Favorites" active="false" anchor="left" auto_hide="false" internal_type="DOCKED" type="DOCKED" visible="false" weight="0.3298585" sideWeight="0.5" order="2" side_tool="true" content_ui="tabs" />
       <window_info id="Event Log" active="false" anchor="bottom" auto_hide="false" internal_type="DOCKED" type="DOCKED" visible="false" weight="0.33" sideWeight="0.5" order="7" side_tool="true" content_ui="tabs" />
@@ -823,11 +657,7 @@
       <window_info id="Cvs" active="false" anchor="bottom" auto_hide="false" internal_type="DOCKED" type="DOCKED" visible="false" weight="0.25" sideWeight="0.5" order="4" side_tool="false" content_ui="tabs" />
       <window_info id="Message" active="false" anchor="bottom" auto_hide="false" internal_type="DOCKED" type="DOCKED" visible="false" weight="0.33" sideWeight="0.5" order="0" side_tool="false" content_ui="tabs" />
       <window_info id="Ant Build" active="false" anchor="right" auto_hide="false" internal_type="DOCKED" type="DOCKED" visible="false" weight="0.25" sideWeight="0.5" order="1" side_tool="false" content_ui="tabs" />
-<<<<<<< HEAD
       <window_info id="Find" active="false" anchor="bottom" auto_hide="false" internal_type="DOCKED" type="DOCKED" visible="true" weight="0.3504" sideWeight="0.5" order="1" side_tool="false" content_ui="tabs" />
-=======
-      <window_info id="Find" active="false" anchor="bottom" auto_hide="false" internal_type="DOCKED" type="DOCKED" visible="false" weight="0.3504" sideWeight="0.5" order="1" side_tool="false" content_ui="tabs" />
->>>>>>> 299692dd
       <window_info id="Commander" active="false" anchor="right" auto_hide="false" internal_type="SLIDING" type="SLIDING" visible="false" weight="0.4" sideWeight="0.5" order="0" side_tool="false" content_ui="tabs" />
       <window_info id="Hierarchy" active="false" anchor="right" auto_hide="false" internal_type="DOCKED" type="DOCKED" visible="false" weight="0.25" sideWeight="0.5" order="2" side_tool="false" content_ui="combo" />
       <window_info id="Inspection" active="false" anchor="bottom" auto_hide="false" internal_type="DOCKED" type="DOCKED" visible="false" weight="0.4" sideWeight="0.5" order="5" side_tool="false" content_ui="tabs" />
@@ -892,11 +722,10 @@
   </component>
   <component name="XDebuggerManager">
     <breakpoint-manager>
-      <option name="time" value="3" />
+      <option name="time" value="1" />
     </breakpoint-manager>
   </component>
   <component name="editorHistoryManager">
-<<<<<<< HEAD
     <entry file="file://$PROJECT_DIR$/app/i18n/en.json">
       <provider selected="true" editor-type-id="text-editor">
         <state line="72" column="25" selection-start="3041" selection-end="3041" vertical-scroll-proportion="-15.461538">
@@ -914,75 +743,31 @@
     <entry file="file://$PROJECT_DIR$/app/views/eventWhen/logwhen.html">
       <provider selected="true" editor-type-id="text-editor">
         <state line="35" column="66" selection-start="1246" selection-end="1246" vertical-scroll-proportion="-16.807692">
-=======
-    <entry file="file://$PROJECT_DIR$/app/components/angular-ngi18n/dist/angular-ngi18n.js">
-      <provider selected="true" editor-type-id="text-editor">
-        <state line="0" column="0" selection-start="0" selection-end="0" vertical-scroll-proportion="0.0" />
-      </provider>
-    </entry>
-    <entry file="file://$PROJECT_DIR$/app/views/server/query.html">
-      <provider selected="true" editor-type-id="text-editor">
-        <state line="26" column="92" selection-start="1227" selection-end="1227" vertical-scroll-proportion="-2.3066666" />
-      </provider>
-    </entry>
-    <entry file="file://$PROJECT_DIR$/app/views/server/dashboard.html">
-      <provider selected="true" editor-type-id="text-editor">
-        <state line="116" column="25" selection-start="5181" selection-end="5181" vertical-scroll-proportion="-14.375" />
-      </provider>
-    </entry>
-    <entry file="file://$PROJECT_DIR$/app/i18n/en.json">
-      <provider selected="true" editor-type-id="text-editor">
-        <state line="46" column="21" selection-start="1906" selection-end="1912" vertical-scroll-proportion="-11.875" />
-      </provider>
-    </entry>
-    <entry file="file://$PROJECT_DIR$/app/views/server/settings.html">
-      <provider selected="true" editor-type-id="text-editor">
-        <state line="48" column="77" selection-start="2021" selection-end="2021" vertical-scroll-proportion="-11.416667">
->>>>>>> 299692dd
-          <folding />
-        </state>
-      </provider>
-    </entry>
-<<<<<<< HEAD
+          <folding />
+        </state>
+      </provider>
+    </entry>
     <entry file="file://$PROJECT_DIR$/app/scripts/controllers/server.js">
       <provider selected="true" editor-type-id="text-editor">
         <state line="41" column="11" selection-start="1174" selection-end="1174" vertical-scroll-proportion="0.0">
-=======
-    <entry file="file://$PROJECT_DIR$/app/views/server/general/db.html">
-      <provider selected="true" editor-type-id="text-editor">
-        <state line="0" column="0" selection-start="0" selection-end="0" vertical-scroll-proportion="0.0">
->>>>>>> 299692dd
-          <folding />
-        </state>
-      </provider>
-    </entry>
-<<<<<<< HEAD
+          <folding />
+        </state>
+      </provider>
+    </entry>
     <entry file="file://$PROJECT_DIR$/app/scripts/service/monitor-service.js">
       <provider selected="true" editor-type-id="text-editor">
         <state line="217" column="8" selection-start="7721" selection-end="7721" vertical-scroll-proportion="0.0">
-=======
-    <entry file="file://$PROJECT_DIR$/app/scripts/controllers/settings.js">
-      <provider selected="true" editor-type-id="text-editor">
-        <state line="80" column="21" selection-start="2428" selection-end="2428" vertical-scroll-proportion="0.0">
->>>>>>> 299692dd
-          <folding />
-        </state>
-      </provider>
-    </entry>
-<<<<<<< HEAD
+          <folding />
+        </state>
+      </provider>
+    </entry>
     <entry file="file://$PROJECT_DIR$/app/views/eventWhat/functionwhat.html">
       <provider selected="true" editor-type-id="text-editor">
         <state line="60" column="53" selection-start="2190" selection-end="2213" vertical-scroll-proportion="-15.0">
-=======
-    <entry file="file://$PROJECT_DIR$/app/styles/main.css">
-      <provider selected="true" editor-type-id="text-editor">
-        <state line="173" column="0" selection-start="3342" selection-end="3342" vertical-scroll-proportion="0.0">
->>>>>>> 299692dd
-          <folding />
-        </state>
-      </provider>
-    </entry>
-<<<<<<< HEAD
+          <folding />
+        </state>
+      </provider>
+    </entry>
     <entry file="file://$PROJECT_DIR$/app/views/server/eventsnotify.html">
       <provider selected="true" editor-type-id="text-editor">
         <state line="23" column="57" selection-start="462" selection-end="462" vertical-scroll-proportion="-15.038462">
@@ -1002,103 +787,57 @@
     <entry file="file://$PROJECT_DIR$/app/scripts/controllers/logs.js">
       <provider selected="true" editor-type-id="text-editor">
         <state line="73" column="4" selection-start="2535" selection-end="2842" vertical-scroll-proportion="0.0">
-=======
-    <entry file="file://$PROJECT_DIR$/app/views/server/general.html">
-      <provider selected="true" editor-type-id="text-editor">
-        <state line="14" column="25" selection-start="621" selection-end="621" vertical-scroll-proportion="-8.75">
-          <folding />
-        </state>
-      </provider>
-    </entry>
-    <entry file="file://$PROJECT_DIR$/app/scripts/controllers/server.js">
-      <provider selected="true" editor-type-id="text-editor">
-        <state line="52" column="68" selection-start="1566" selection-end="1566" vertical-scroll-proportion="0.0">
->>>>>>> 299692dd
-          <folding />
-        </state>
-      </provider>
-    </entry>
-<<<<<<< HEAD
+          <folding />
+        </state>
+      </provider>
+    </entry>
     <entry file="file://$PROJECT_DIR$/app/views/eventWhen/metricswhen.html">
       <provider selected="true" editor-type-id="text-editor">
         <state line="26" column="30" selection-start="974" selection-end="974" vertical-scroll-proportion="-10.269231">
-=======
-    <entry file="file://$PROJECT_DIR$/app/scripts/directive/angularjs.nvd3.js">
-      <provider selected="true" editor-type-id="text-editor">
-        <state line="143" column="40" selection-start="3911" selection-end="3911" vertical-scroll-proportion="0.0">
->>>>>>> 299692dd
-          <folding />
-        </state>
-      </provider>
-    </entry>
-<<<<<<< HEAD
-    <entry file="file://$PROJECT_DIR$/app/views/server/general/log.html">
-      <provider selected="true" editor-type-id="text-editor">
-        <state line="0" column="0" selection-start="0" selection-end="0" vertical-scroll-proportion="0.0">
-=======
-    <entry file="file://$PROJECT_DIR$/app/views/server/metric/singleMetric.html">
-      <provider selected="true" editor-type-id="text-editor">
-        <state line="11" column="52" selection-start="550" selection-end="550" vertical-scroll-proportion="-6.875">
->>>>>>> 299692dd
-          <folding />
-        </state>
-      </provider>
-    </entry>
-<<<<<<< HEAD
+          <folding />
+        </state>
+      </provider>
+    </entry>
     <entry file="file://$PROJECT_DIR$/app/scripts/controllers/events.js">
       <provider selected="true" editor-type-id="text-editor">
         <state line="68" column="5" selection-start="2794" selection-end="2794" vertical-scroll-proportion="0.0">
-=======
-    <entry file="file://$PROJECT_DIR$/app/scripts/controllers/query.js">
-      <provider selected="true" editor-type-id="text-editor">
-        <state line="89" column="13" selection-start="3398" selection-end="3398" vertical-scroll-proportion="0.0">
->>>>>>> 299692dd
-          <folding />
-        </state>
-      </provider>
-    </entry>
-<<<<<<< HEAD
+          <folding />
+        </state>
+      </provider>
+    </entry>
+    <entry file="file://$PROJECT_DIR$/app/views/server/logjava.html">
+      <provider selected="true" editor-type-id="text-editor">
+        <state line="105" column="80" selection-start="4090" selection-end="4090" vertical-scroll-proportion="-13.076923">
+          <folding />
+        </state>
+      </provider>
+    </entry>
     <entry file="file://$PROJECT_DIR$/app/views/server/events.html">
       <provider selected="true" editor-type-id="text-editor">
-        <state line="78" column="8" selection-start="3093" selection-end="3821" vertical-scroll-proportion="-4.936709">
+        <state line="89" column="16" selection-start="3088" selection-end="3821" vertical-scroll-proportion="-4.936709">
           <folding>
             <element signature="n#style#0;n#select#0;n#div#0;n#div#0;n#div#0;n#!!top" expanded="true" />
           </folding>
         </state>
       </provider>
     </entry>
+    <entry file="file://$PROJECT_DIR$/app/views/server/general/log.html">
+      <provider selected="true" editor-type-id="text-editor">
+        <state line="0" column="0" selection-start="0" selection-end="0" vertical-scroll-proportion="0.0">
+          <folding />
+        </state>
+      </provider>
+    </entry>
     <entry file="file://$PROJECT_DIR$/app/views/server/log.html">
       <provider selected="true" editor-type-id="text-editor">
-        <state line="137" column="44" selection-start="4826" selection-end="4846" vertical-scroll-proportion="-8.538462">
-=======
-    <entry file="file://$PROJECT_DIR$/app/scripts/service/monitor-service.js">
-      <provider selected="true" editor-type-id="text-editor">
-        <state line="187" column="57" selection-start="6735" selection-end="6744" vertical-scroll-proportion="4.6666665">
->>>>>>> 299692dd
-          <folding />
-        </state>
-      </provider>
-    </entry>
-<<<<<<< HEAD
-    <entry file="file://$PROJECT_DIR$/app/views/server/logjava.html">
-      <provider selected="true" editor-type-id="text-editor">
-        <state line="101" column="80" selection-start="4023" selection-end="4023" vertical-scroll-proportion="-13.076923">
-=======
-    <entry file="file://$PROJECT_DIR$/app/views/server/metrics.html">
-      <provider selected="true" editor-type-id="text-editor">
-        <state line="109" column="72" selection-start="5373" selection-end="5373" vertical-scroll-proportion="-18.75">
->>>>>>> 299692dd
+        <state line="134" column="77" selection-start="4754" selection-end="4754" vertical-scroll-proportion="-6.576923">
           <folding />
         </state>
       </provider>
     </entry>
     <entry file="file://$PROJECT_DIR$/app/styles/main.css">
       <provider selected="true" editor-type-id="text-editor">
-<<<<<<< HEAD
-        <state line="583" column="12" selection-start="11646" selection-end="11646" vertical-scroll-proportion="0.5477308">
-=======
-        <state line="63" column="15" selection-start="2541" selection-end="2541" vertical-scroll-proportion="0.33222038">
->>>>>>> 299692dd
+        <state line="702" column="44" selection-start="13796" selection-end="13796" vertical-scroll-proportion="0.39182281">
           <folding />
         </state>
       </provider>
