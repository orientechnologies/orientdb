<?xml version="1.0" encoding="UTF-8"?>
<project version="4">
  <component name="ChangeListManager">
    <list default="true" id="99461234-2958-484a-a89f-f302ab6271ce" name="Default" comment="" />
    <ignored path="studioee.iws" />
    <ignored path=".idea/workspace.xml" />
    <file path="/home.html" changelist="99461234-2958-484a-a89f-f302ab6271ce" time="1378941594688" ignored="false" />
    <file path="/main.css" changelist="99461234-2958-484a-a89f-f302ab6271ce" time="1383154996789" ignored="false" />
    <file path="/index.html" changelist="99461234-2958-484a-a89f-f302ab6271ce" time="1383069164548" ignored="false" />
    <file path="$PROJECT_DIR$/../../../../../orientdb-studio/app/views/database/functions.html" changelist="99461234-2958-484a-a89f-f302ab6271ce" time="1380986941211" ignored="false" />
    <file path="$PROJECT_DIR$/../../../../../orientdb-studio/app/scripts/controllers/function-controller.js" changelist="99461234-2958-484a-a89f-f302ab6271ce" time="1383129520850" ignored="false" />
    <file path="$PROJECT_DIR$/../../../../../orientdb-studio/app/index.html" changelist="99461234-2958-484a-a89f-f302ab6271ce" time="1380986935836" ignored="false" />
    <file path="$PROJECT_DIR$/../../../../../orientdb-studio/app/scripts/app.js" changelist="99461234-2958-484a-a89f-f302ab6271ce" time="1380816329630" ignored="false" />
    <file path="$PROJECT_DIR$/../../../../../orientdb-studio/app/views/login.html" changelist="99461234-2958-484a-a89f-f302ab6271ce" time="1378985831148" ignored="false" />
    <file path="$PROJECT_DIR$/../../../../../orientdb-studio/app/styles/main.css" changelist="99461234-2958-484a-a89f-f302ab6271ce" time="1383207354270" ignored="false" />
    <file path="$PROJECT_DIR$/../../../../../orientdb-studio/app/views/header.html" changelist="99461234-2958-484a-a89f-f302ab6271ce" time="1378997926230" ignored="false" />
    <file path="/header.html" changelist="99461234-2958-484a-a89f-f302ab6271ce" time="1379024712981" ignored="false" />
    <file path="$PROJECT_DIR$/../../../../../orientdb-studio/app/scripts/controllers/header-controller.js" changelist="99461234-2958-484a-a89f-f302ab6271ce" time="1379070375206" ignored="false" />
    <file path="/header-controller.js" changelist="99461234-2958-484a-a89f-f302ab6271ce" time="1378996333011" ignored="false" />
    <file path="$PROJECT_DIR$/../../../../../orientdb-studio/app/views/notification.html" changelist="99461234-2958-484a-a89f-f302ab6271ce" time="1378799466648" ignored="false" />
    <file path="/notification.html" changelist="99461234-2958-484a-a89f-f302ab6271ce" time="1378730866722" ignored="false" />
    <file path="$PROJECT_DIR$/../../../../../orientdb-studio/app/scripts/controllers/database-controller.js" changelist="99461234-2958-484a-a89f-f302ab6271ce" time="1381322480105" ignored="false" />
    <file path="/database-controller.js" changelist="99461234-2958-484a-a89f-f302ab6271ce" time="1381322183186" ignored="false" />
    <file path="$PROJECT_DIR$/../../../../../orientdb-studio/app/scripts/util/orientdb-hint.js" changelist="99461234-2958-484a-a89f-f302ab6271ce" time="1379341688299" ignored="false" />
    <file path="/browse.html" changelist="99461234-2958-484a-a89f-f302ab6271ce" time="1380361992786" ignored="false" />
    <file path="$PROJECT_DIR$/../../../../../orientdb-studio/app/views/database/browse.html" changelist="99461234-2958-484a-a89f-f302ab6271ce" time="1380362062916" ignored="false" />
    <file path="$PROJECT_DIR$/../../../../../orientdb-studio/app/views/widget/embeddedmap.html" changelist="99461234-2958-484a-a89f-f302ab6271ce" time="1378734347882" ignored="false" />
    <file path="$PROJECT_DIR$/../../../../../orientdb-studio/app/scripts/widgets/widget.js" changelist="99461234-2958-484a-a89f-f302ab6271ce" time="1381590412308" ignored="false" />
    <file path="/widget.js" changelist="99461234-2958-484a-a89f-f302ab6271ce" time="1379072588436" ignored="false" />
    <file path="/en.json" changelist="99461234-2958-484a-a89f-f302ab6271ce" time="1382627727308" ignored="false" />
    <file path="/login.js" changelist="99461234-2958-484a-a89f-f302ab6271ce" time="1378744447308" ignored="false" />
    <file path="/Dummy.txt" changelist="99461234-2958-484a-a89f-f302ab6271ce" time="1383077976825" ignored="false" />
    <file path="/monitor-service.js" changelist="99461234-2958-484a-a89f-f302ab6271ce" time="1382970000416" ignored="false" />
    <file path="/monitor.js" changelist="99461234-2958-484a-a89f-f302ab6271ce" time="1382899462779" ignored="false" />
    <file path="/login.html" changelist="99461234-2958-484a-a89f-f302ab6271ce" time="1378985701222" ignored="false" />
    <file path="/component.json" changelist="99461234-2958-484a-a89f-f302ab6271ce" time="1382373104518" ignored="false" />
    <file path="/moment-filters.js" changelist="99461234-2958-484a-a89f-f302ab6271ce" time="1378757736470" ignored="false" />
    <file path="/filter.js" changelist="99461234-2958-484a-a89f-f302ab6271ce" time="1379185430924" ignored="false" />
    <file path="/server.js" changelist="99461234-2958-484a-a89f-f302ab6271ce" time="1382976376236" ignored="false" />
    <file path="/main.html" changelist="99461234-2958-484a-a89f-f302ab6271ce" time="1379099539164" ignored="false" />
    <file path="/settings.js" changelist="99461234-2958-484a-a89f-f302ab6271ce" time="1382627531613" ignored="false" />
    <file path="/servers.html" changelist="99461234-2958-484a-a89f-f302ab6271ce" time="1378763564214" ignored="false" />
    <file path="/new.html" changelist="99461234-2958-484a-a89f-f302ab6271ce" time="1378763293455" ignored="false" />
    <file path="/edit.html" changelist="99461234-2958-484a-a89f-f302ab6271ce" time="1378763792878" ignored="false" />
    <file path="/form.html" changelist="99461234-2958-484a-a89f-f302ab6271ce" time="1379072541930" ignored="false" />
    <file path="$PROJECT_DIR$/../../../../../orientdb-studio/app/views/widget/form.html" changelist="99461234-2958-484a-a89f-f302ab6271ce" time="1379072541930" ignored="false" />
    <file path="$PROJECT_DIR$/../../../../../orientdb-studio/app/views/widget/date.html" changelist="99461234-2958-484a-a89f-f302ab6271ce" time="1378807522059" ignored="false" />
    <file path="/date.html" changelist="99461234-2958-484a-a89f-f302ab6271ce" time="1378807403511" ignored="false" />
    <file path="$PROJECT_DIR$/../../../../../orientdb-studio/app/scripts/services/database-services.js" changelist="99461234-2958-484a-a89f-f302ab6271ce" time="1381225263899" ignored="false" />
    <file path="/database-services.js" changelist="99461234-2958-484a-a89f-f302ab6271ce" time="1380296352367" ignored="false" />
    <file path="$PROJECT_DIR$/../../../../../orientdb-studio/dist/components/ace-builds/kitchen-sink/docs/xml.xml" changelist="99461234-2958-484a-a89f-f302ab6271ce" time="1378815118544" ignored="false" />
    <file path="$PROJECT_DIR$/../../../../../orientdb-studio/Gruntfile.js" changelist="99461234-2958-484a-a89f-f302ab6271ce" time="1383129313518" ignored="false" />
    <file path="/Gruntfile.js" changelist="99461234-2958-484a-a89f-f302ab6271ce" time="1379261093460" ignored="false" />
    <file path="$PROJECT_DIR$/../../../../../orientdb-studio/dist/components/angular-strap/Gruntfile.js" changelist="99461234-2958-484a-a89f-f302ab6271ce" time="1378815118544" ignored="false" />
    <file path="$PROJECT_DIR$/../../../../../orientdb-studio/app/views/database/editDocument.html" changelist="99461234-2958-484a-a89f-f302ab6271ce" time="1379000573044" ignored="false" />
    <file path="$PROJECT_DIR$/../../../../../orientdb-studio/app/components/jquery/component.json" changelist="99461234-2958-484a-a89f-f302ab6271ce" time="1378821449721" ignored="false" />
    <file path="$PROJECT_DIR$/../../../../../orientdb-studio/app/components/moment/component.json" changelist="99461234-2958-484a-a89f-f302ab6271ce" time="1378821449721" ignored="false" />
    <file path="$PROJECT_DIR$/../../../../../orientdb-studio/app/components/angularjs-bower/component.json" changelist="99461234-2958-484a-a89f-f302ab6271ce" time="1378821449721" ignored="false" />
    <file path="$PROJECT_DIR$/../../../../../orientdb-studio/app/components/bootstrap-datepicker/component.json" changelist="99461234-2958-484a-a89f-f302ab6271ce" time="1378821449721" ignored="false" />
    <file path="$PROJECT_DIR$/../../../../../orientdb-studio/app/components/bootstrap-timepicker/component.json" changelist="99461234-2958-484a-a89f-f302ab6271ce" time="1378821449721" ignored="false" />
<<<<<<< HEAD
    <file path="$PROJECT_DIR$/../../../../../orientdb-studio/app/scripts/controllers/document-controller.js" changelist="99461234-2958-484a-a89f-f302ab6271ce" time="1383147166349" ignored="false" />
    <file path="/document-controller.js" changelist="99461234-2958-484a-a89f-f302ab6271ce" time="1383147144471" ignored="false" />
=======
    <file path="$PROJECT_DIR$/../../../../../orientdb-studio/app/scripts/controllers/document-controller.js" changelist="99461234-2958-484a-a89f-f302ab6271ce" time="1383077982061" ignored="false" />
    <file path="/document-controller.js" changelist="99461234-2958-484a-a89f-f302ab6271ce" time="1382960307578" ignored="false" />
>>>>>>> d099dd8e
    <file path="$PROJECT_DIR$/../../../../../orientdb-studio/app/scripts/controllers/graph-controller.js" changelist="99461234-2958-484a-a89f-f302ab6271ce" time="1378994520947" ignored="false" />
    <file path="/graph-controller.js" changelist="99461234-2958-484a-a89f-f302ab6271ce" time="1378994514594" ignored="false" />
    <file path="$PROJECT_DIR$/../../../../../orientdb-studio/app/scripts/controllers/schema-controller.js" changelist="99461234-2958-484a-a89f-f302ab6271ce" time="1383144366232" ignored="false" />
    <file path="/schema-controller.js" changelist="99461234-2958-484a-a89f-f302ab6271ce" time="1383144227452" ignored="false" />
    <file path="/function-controller.js" changelist="99461234-2958-484a-a89f-f302ab6271ce" time="1380277062375" ignored="false" />
    <file path="$PROJECT_DIR$/../../../../../orientdb-studio/app/scripts/util/library.js" changelist="99461234-2958-484a-a89f-f302ab6271ce" time="1378994586833" ignored="false" />
    <file path="/library.js" changelist="99461234-2958-484a-a89f-f302ab6271ce" time="1378994587354" ignored="false" />
    <file path="$PROJECT_DIR$/../../../../../orientdb-studio/app/views/modal/yesno.html" changelist="99461234-2958-484a-a89f-f302ab6271ce" time="1378827905815" ignored="false" />
    <file path="/yesno.html" changelist="99461234-2958-484a-a89f-f302ab6271ce" time="1378827905815" ignored="false" />
    <file path="$PROJECT_DIR$/../../../../../orientdb-studio/dist/scripts/util/library.js" changelist="99461234-2958-484a-a89f-f302ab6271ce" time="1378828543332" ignored="false" />
    <file path="/metrics.html" changelist="99461234-2958-484a-a89f-f302ab6271ce" time="1382900265946" ignored="false" />
    <file path="/query.html" changelist="99461234-2958-484a-a89f-f302ab6271ce" time="1382804110037" ignored="false" />
    <file path="$PROJECT_DIR$/../../../../../orientdb-studio/component.json" changelist="99461234-2958-484a-a89f-f302ab6271ce" time="1378901054338" ignored="false" />
    <file path="$PROJECT_DIR$/../../../../../orientdb-studio/app/views/database/config/allocation.html" changelist="99461234-2958-484a-a89f-f302ab6271ce" time="1378905514164" ignored="false" />
    <file path="/allocation.html" changelist="99461234-2958-484a-a89f-f302ab6271ce" time="1378905513537" ignored="false" />
    <file path="$PROJECT_DIR$/../../../../../orientdb-studio/app/scripts/controllers/configuration-controller.js" changelist="99461234-2958-484a-a89f-f302ab6271ce" time="1378917483048" ignored="false" />
    <file path="/configuration-controller.js" changelist="99461234-2958-484a-a89f-f302ab6271ce" time="1378901975713" ignored="false" />
    <file path="$PROJECT_DIR$/../../../../../orientdb-studio/app/scripts/filters/filter.js" changelist="99461234-2958-484a-a89f-f302ab6271ce" time="1378903894806" ignored="false" />
    <file path="$PROJECT_DIR$/../../../../../orientdb-studio/app/views/database/config/structure.html" changelist="99461234-2958-484a-a89f-f302ab6271ce" time="1378906572984" ignored="false" />
    <file path="$PROJECT_DIR$/../../../../../orientdb-studio/app/views/database/config/configuration.html" changelist="99461234-2958-484a-a89f-f302ab6271ce" time="1378906608232" ignored="false" />
    <file path="$PROJECT_DIR$/../../../../../orientdb-studio/app/views/vertex/addLabel.html" changelist="99461234-2958-484a-a89f-f302ab6271ce" time="1378987232370" ignored="false" />
    <file path="/addLabel.html" changelist="99461234-2958-484a-a89f-f302ab6271ce" time="1378987226812" ignored="false" />
    <file path="/editVertex.html" changelist="99461234-2958-484a-a89f-f302ab6271ce" time="1378908875025" ignored="false" />
    <file path="$PROJECT_DIR$/../../../../../orientdb-studio/app/views/database/editVertex.html" changelist="99461234-2958-484a-a89f-f302ab6271ce" time="1378990706577" ignored="false" />
    <file path="$PROJECT_DIR$/../../../../../orientdb-studio/app/views/database/schema.html" changelist="99461234-2958-484a-a89f-f302ab6271ce" time="1383144199383" ignored="false" />
    <file path="/functions.html" changelist="99461234-2958-484a-a89f-f302ab6271ce" time="1380898300407" ignored="false" />
    <file path="/app.js" changelist="99461234-2958-484a-a89f-f302ab6271ce" time="1378915596273" ignored="false" />
    <file path="$PROJECT_DIR$/../../../../../orientdb-studio/app/views/database/config/import-export.html" changelist="99461234-2958-484a-a89f-f302ab6271ce" time="1378979906760" ignored="false" />
    <file path="$PROJECT_DIR$/../../../../../orientdb-studio/app/components/angular-ui-codemirror/ui-codemirror.js" changelist="99461234-2958-484a-a89f-f302ab6271ce" time="1378978890702" ignored="false" />
    <file path="/ui-codemirror.js" changelist="99461234-2958-484a-a89f-f302ab6271ce" time="1378918446855" ignored="false" />
    <file path="/editDocument.html" changelist="99461234-2958-484a-a89f-f302ab6271ce" time="1378919723269" ignored="false" />
    <file path="$PROJECT_DIR$/../../../../../orientdb-studio/app/views/document/addLink.html" changelist="99461234-2958-484a-a89f-f302ab6271ce" time="1378987273860" ignored="false" />
    <file path="/addLink.html" changelist="99461234-2958-484a-a89f-f302ab6271ce" time="1378987271043" ignored="false" />
    <file path="$PROJECT_DIR$/../../../../../orientdb-studio/dist/scripts/services/database-services.js" changelist="99461234-2958-484a-a89f-f302ab6271ce" time="1378931762177" ignored="false" />
    <file path="$PROJECT_DIR$/app/components/bootstrap/less/button-groups.less" changelist="99461234-2958-484a-a89f-f302ab6271ce" time="1379025831244" ignored="false" />
    <file path="$PROJECT_DIR$/app/components/bootstrap/js/tests/vendor/qunit.css" changelist="99461234-2958-484a-a89f-f302ab6271ce" time="1379025831244" ignored="false" />
    <file path="/newModal.html" changelist="99461234-2958-484a-a89f-f302ab6271ce" time="1379193137627" ignored="false" />
    <file path="/editModal.html" changelist="99461234-2958-484a-a89f-f302ab6271ce" time="1379183402502" ignored="false" />
    <file path="/angularjs.nvd3.js" changelist="99461234-2958-484a-a89f-f302ab6271ce" time="1383081597686" ignored="false" />
    <file path="/import-export.html" changelist="99461234-2958-484a-a89f-f302ab6271ce" time="1378979835798" ignored="false" />
    <file path="/newDatabase.html" changelist="99461234-2958-484a-a89f-f302ab6271ce" time="1378986010895" ignored="false" />
    <file path="$PROJECT_DIR$/../../../../../orientdb-studio/app/views/database/newDatabase.html" changelist="99461234-2958-484a-a89f-f302ab6271ce" time="1378986011297" ignored="false" />
    <file path="$PROJECT_DIR$/../../../../../orientdb-studio/app/views/database/newClass.html" changelist="99461234-2958-484a-a89f-f302ab6271ce" time="1380446907182" ignored="false" />
    <file path="/newClass.html" changelist="99461234-2958-484a-a89f-f302ab6271ce" time="1380446906407" ignored="false" />
    <file path="$PROJECT_DIR$/../../../../../orientdb-studio/app/views/database/newProperty.html" changelist="99461234-2958-484a-a89f-f302ab6271ce" time="1378986742492" ignored="false" />
    <file path="/newProperty.html" changelist="99461234-2958-484a-a89f-f302ab6271ce" time="1378986742492" ignored="false" />
    <file path="/newIndex.html" changelist="99461234-2958-484a-a89f-f302ab6271ce" time="1378986807448" ignored="false" />
    <file path="$PROJECT_DIR$/../../../../../orientdb-studio/app/views/database/newIndex.html" changelist="99461234-2958-484a-a89f-f302ab6271ce" time="1380448374748" ignored="false" />
    <file path="$PROJECT_DIR$/../../../../../orientdb-studio/app/views/document/modalConnection.html" changelist="99461234-2958-484a-a89f-f302ab6271ce" time="1378987469650" ignored="false" />
    <file path="/modalConnection.html" changelist="99461234-2958-484a-a89f-f302ab6271ce" time="1378987545245" ignored="false" />
    <file path="$PROJECT_DIR$/../../../../../orientdb-studio/app/views/vertex/modalConnection.html" changelist="99461234-2958-484a-a89f-f302ab6271ce" time="1378987545904" ignored="false" />
    <file path="$PROJECT_DIR$/../../../../../orientdb-studio/app/scripts/controllers/login-controller.js" changelist="99461234-2958-484a-a89f-f302ab6271ce" time="1378994833638" ignored="false" />
    <file path="/login-controller.js" changelist="99461234-2958-484a-a89f-f302ab6271ce" time="1378994830534" ignored="false" />
    <file path="/configuration.html" changelist="99461234-2958-484a-a89f-f302ab6271ce" time="1378996140884" ignored="false" />
    <file path="$PROJECT_DIR$/../../../../../orientdb-studio/app/views/database/configuration.html" changelist="99461234-2958-484a-a89f-f302ab6271ce" time="1378996140884" ignored="false" />
    <file path="$PROJECT_DIR$/../../../../../orientdb-studio/dist/scripts/scripts.js" changelist="99461234-2958-484a-a89f-f302ab6271ce" time="1379005394347" ignored="false" />
    <file path="$PROJECT_DIR$/app/components/bootstrap/less/close.less" changelist="99461234-2958-484a-a89f-f302ab6271ce" time="1379025831244" ignored="false" />
    <file path="$PROJECT_DIR$/app/components/bootstrap/less/type.less" changelist="99461234-2958-484a-a89f-f302ab6271ce" time="1379025831244" ignored="false" />
    <file path="$PROJECT_DIR$/app/components/bootstrap/less/alerts.less" changelist="99461234-2958-484a-a89f-f302ab6271ce" time="1379025831244" ignored="false" />
    <file path="$PROJECT_DIR$/app/components/bootstrap/less/grid.less" changelist="99461234-2958-484a-a89f-f302ab6271ce" time="1379025831244" ignored="false" />
    <file path="$PROJECT_DIR$/app/components/bootstrap/less/pagination.less" changelist="99461234-2958-484a-a89f-f302ab6271ce" time="1379025831244" ignored="false" />
    <file path="$PROJECT_DIR$/app/components/bootstrap/less/modals.less" changelist="99461234-2958-484a-a89f-f302ab6271ce" time="1379025831244" ignored="false" />
    <file path="$PROJECT_DIR$/app/components/bootstrap/less/mixins.less" changelist="99461234-2958-484a-a89f-f302ab6271ce" time="1379025831244" ignored="false" />
    <file path="$PROJECT_DIR$/app/components/bootstrap/less/progress-bars.less" changelist="99461234-2958-484a-a89f-f302ab6271ce" time="1379025831244" ignored="false" />
    <file path="$PROJECT_DIR$/app/components/bootstrap/less/wells.less" changelist="99461234-2958-484a-a89f-f302ab6271ce" time="1379025831244" ignored="false" />
    <file path="$PROJECT_DIR$/app/components/bootstrap/less/popovers.less" changelist="99461234-2958-484a-a89f-f302ab6271ce" time="1379025831244" ignored="false" />
    <file path="$PROJECT_DIR$/app/components/bootstrap/less/tables.less" changelist="99461234-2958-484a-a89f-f302ab6271ce" time="1379025831244" ignored="false" />
    <file path="$PROJECT_DIR$/app/components/bootstrap/less/utilities.less" changelist="99461234-2958-484a-a89f-f302ab6271ce" time="1379025831244" ignored="false" />
    <file path="$PROJECT_DIR$/app/components/bootstrap/less/thumbnails.less" changelist="99461234-2958-484a-a89f-f302ab6271ce" time="1379025831244" ignored="false" />
    <file path="$PROJECT_DIR$/app/components/bootstrap/less/breadcrumbs.less" changelist="99461234-2958-484a-a89f-f302ab6271ce" time="1379025831244" ignored="false" />
    <file path="$PROJECT_DIR$/app/components/bootstrap/less/responsive-utilities.less" changelist="99461234-2958-484a-a89f-f302ab6271ce" time="1379025831244" ignored="false" />
    <file path="$PROJECT_DIR$/app/components/bootstrap/less/forms.less" changelist="99461234-2958-484a-a89f-f302ab6271ce" time="1379025831244" ignored="false" />
    <file path="$PROJECT_DIR$/app/components/bootstrap/less/carousel.less" changelist="99461234-2958-484a-a89f-f302ab6271ce" time="1379025831244" ignored="false" />
    <file path="$PROJECT_DIR$/app/components/bootstrap/less/buttons.less" changelist="99461234-2958-484a-a89f-f302ab6271ce" time="1379025831244" ignored="false" />
    <file path="$PROJECT_DIR$/app/components/bootstrap/less/pager.less" changelist="99461234-2958-484a-a89f-f302ab6271ce" time="1379025831244" ignored="false" />
    <file path="$PROJECT_DIR$/app/components/bootstrap/less/dropdowns.less" changelist="99461234-2958-484a-a89f-f302ab6271ce" time="1379025831244" ignored="false" />
    <file path="$PROJECT_DIR$/app/components/bootstrap/less/tooltip.less" changelist="99461234-2958-484a-a89f-f302ab6271ce" time="1379025831244" ignored="false" />
    <file path="/dashboard.html" changelist="99461234-2958-484a-a89f-f302ab6271ce" time="1383154298280" ignored="false" />
    <file path="/nav.js" changelist="99461234-2958-484a-a89f-f302ab6271ce" time="1379914387817" ignored="false" />
    <file path="/sidenav.html" changelist="99461234-2958-484a-a89f-f302ab6271ce" time="1379111373664" ignored="false" />
    <file path="/select2.js" changelist="99461234-2958-484a-a89f-f302ab6271ce" time="1379110178110" ignored="false" />
    <file path="/general.html" changelist="99461234-2958-484a-a89f-f302ab6271ce" time="1382804065172" ignored="false" />
    <file path="/map.js" changelist="99461234-2958-484a-a89f-f302ab6271ce" time="1379178647891" ignored="false" />
    <file path="/dialog.js" changelist="99461234-2958-484a-a89f-f302ab6271ce" time="1379186712384" ignored="false" />
    <file path="/baseEditModal.html" changelist="99461234-2958-484a-a89f-f302ab6271ce" time="1379197825195" ignored="false" />
<<<<<<< HEAD
    <file path="/custom.js" changelist="99461234-2958-484a-a89f-f302ab6271ce" time="1382900350179" ignored="false" />
    <file path="$PROJECT_DIR$/../../../../../orientdb-studio/app/scripts/api.js" changelist="99461234-2958-484a-a89f-f302ab6271ce" time="1383206077264" ignored="false" />
=======
    <file path="/custom.js" changelist="99461234-2958-484a-a89f-f302ab6271ce" time="1383069302654" ignored="false" />
    <file path="$PROJECT_DIR$/../../../../../orientdb-studio/app/scripts/api.js" changelist="99461234-2958-484a-a89f-f302ab6271ce" time="1381416889561" ignored="false" />
>>>>>>> d099dd8e
    <file path="/multiBar.js" changelist="99461234-2958-484a-a89f-f302ab6271ce" time="1379449691980" ignored="false" />
    <file path="$PROJECT_DIR$/../../../../../orientdb-studio/dist/studio/www/scripts/scripts.js" changelist="99461234-2958-484a-a89f-f302ab6271ce" time="1383148939567" ignored="false" />
    <file path="/fragment.js2" changelist="99461234-2958-484a-a89f-f302ab6271ce" time="1380889485567" ignored="false" />
    <file path="$PROJECT_DIR$/../../../../../orientbi/www/biconsole/index.html" changelist="99461234-2958-484a-a89f-f302ab6271ce" time="1379948677590" ignored="false" />
    <file path="$PROJECT_DIR$/../../../../../orientbi/www/biconsole/js/biconsole-resource-report.js" changelist="99461234-2958-484a-a89f-f302ab6271ce" time="1379948315943" ignored="false" />
    <file path="$PROJECT_DIR$/../../../../../orientbi/www/biconsole/partials/reportfolder.html" changelist="99461234-2958-484a-a89f-f302ab6271ce" time="1379948315943" ignored="false" />
    <file path="$PROJECT_DIR$/../../../../../orientbi/www/biconsole/js/biconsole-controller-reporteditor.js" changelist="99461234-2958-484a-a89f-f302ab6271ce" time="1379948315943" ignored="false" />
    <file path="$PROJECT_DIR$/../../../../../orientbi/www/biconsole/js/biconsole-controller-reporttree.js" changelist="99461234-2958-484a-a89f-f302ab6271ce" time="1379948315943" ignored="false" />
    <file path="$PROJECT_DIR$/../../../../../orientbi/www/biconsole/partials/reportlist.html" changelist="99461234-2958-484a-a89f-f302ab6271ce" time="1379948315943" ignored="false" />
    <file path="$PROJECT_DIR$/../../../../../orientbi/www/biconsole/js/biconsole-app.js" changelist="99461234-2958-484a-a89f-f302ab6271ce" time="1379948706774" ignored="false" />
    <file path="$USER_HOME$/orientbi/www/biconsole/js/services/biconsole-service-logs.js" changelist="99461234-2958-484a-a89f-f302ab6271ce" time="1380986569453" ignored="false" />
    <file path="$USER_HOME$/orientbi/www/biconsole/js/biconsole-controller-logs.js" changelist="99461234-2958-484a-a89f-f302ab6271ce" time="1380987028704" ignored="false" />
    <file path="/biconsole-controller-logs.js" changelist="99461234-2958-484a-a89f-f302ab6271ce" time="1380986974722" ignored="false" />
    <file path="$USER_HOME$/orientbi/www/biconsole/js/biconsole-app.js" changelist="99461234-2958-484a-a89f-f302ab6271ce" time="1380986025280" ignored="false" />
    <file path="/biconsole-service-logs.js" changelist="99461234-2958-484a-a89f-f302ab6271ce" time="1380207657018" ignored="false" />
    <file path="$USER_HOME$/orientbi/www/biconsole/partials/log.html" changelist="99461234-2958-484a-a89f-f302ab6271ce" time="1380986372138" ignored="false" />
    <file path="/log.html" changelist="99461234-2958-484a-a89f-f302ab6271ce" time="1380208542637" ignored="false" />
    <file path="$USER_HOME$/orientbi/www/biconsole/bower_components/spin.js/assets/main.css" changelist="99461234-2958-484a-a89f-f302ab6271ce" time="1380183518989" ignored="false" />
    <file path="$USER_HOME$/orientbi/www/biconsole/bower_components/angular-strap/vendor/bootstrap-timepicker.css" changelist="99461234-2958-484a-a89f-f302ab6271ce" time="1380039009073" ignored="false" />
    <file path="$USER_HOME$/orientbi/www/biconsole/bower_components/bootstrap-timepicker/css/bootstrap-timepicker.min.css" changelist="99461234-2958-484a-a89f-f302ab6271ce" time="1380039009073" ignored="false" />
    <file path="$USER_HOME$/orientbi/www/biconsole/css/enterprise-style.css" changelist="99461234-2958-484a-a89f-f302ab6271ce" time="1380985488681" ignored="false" />
    <file path="$USER_HOME$/orientbi/www/biconsole/bower_components/bootstrap/docs/assets/css/bootstrap.css" changelist="99461234-2958-484a-a89f-f302ab6271ce" time="1380039009073" ignored="false" />
    <file path="$USER_HOME$/orientbi/www/biconsole/bower_components/bootstrap/less/forms.less" changelist="99461234-2958-484a-a89f-f302ab6271ce" time="1380039009073" ignored="false" />
    <file path="$USER_HOME$/orientbi/www/biconsole/css/bootstrap-select.css" changelist="99461234-2958-484a-a89f-f302ab6271ce" time="1380183518989" ignored="false" />
    <file path="$USER_HOME$/orientbi/www/biconsole/header.html" changelist="99461234-2958-484a-a89f-f302ab6271ce" time="1380183518989" ignored="false" />
    <file path="$USER_HOME$/orientbi/www/biconsole/bower_components/jquery/jquery.min.js" changelist="99461234-2958-484a-a89f-f302ab6271ce" time="1380039009073" ignored="false" />
    <file path="$USER_HOME$/orientbi/www/biconsole/js/bootstrap-select.js" changelist="99461234-2958-484a-a89f-f302ab6271ce" time="1380183518989" ignored="false" />
    <file path="$USER_HOME$/orientbi/www/biconsole/bower_components/bootstrap-datepicker/js/bootstrap-datepicker.js" changelist="99461234-2958-484a-a89f-f302ab6271ce" time="1380124921377" ignored="false" />
    <file path="$USER_HOME$/orientbi/www/biconsole/bower_components/angular/angular.js" changelist="99461234-2958-484a-a89f-f302ab6271ce" time="1380039009073" ignored="false" />
    <file path="$USER_HOME$/orientbi/www/biconsole/bower_components/angular-strap/dist/angular-strap.js" changelist="99461234-2958-484a-a89f-f302ab6271ce" time="1380124921377" ignored="false" />
    <file path="$USER_HOME$/orientbi/www/biconsole/bower_components/bootstrap/js/tests/vendor/jquery.js" changelist="99461234-2958-484a-a89f-f302ab6271ce" time="1380039009073" ignored="false" />
    <file path="$USER_HOME$/orientbi/www/biconsole/bower_components/bootstrap/docs/assets/js/jquery.js" changelist="99461234-2958-484a-a89f-f302ab6271ce" time="1380039009073" ignored="false" />
    <file path="$USER_HOME$/orientbi/www/biconsole/index.html" changelist="99461234-2958-484a-a89f-f302ab6271ce" time="1380986786003" ignored="false" />
    <file path="$USER_HOME$/orientbi/www/biconsole/bower_components/font-awesome/src/assets/less/bootstrap-2.3.2/bootstrap.less" changelist="99461234-2958-484a-a89f-f302ab6271ce" time="1380039009073" ignored="false" />
    <file path="$USER_HOME$/orientbi/www/biconsole/bower.json" changelist="99461234-2958-484a-a89f-f302ab6271ce" time="1380039009073" ignored="false" />
    <file path="/enterprise-style.css" changelist="99461234-2958-484a-a89f-f302ab6271ce" time="1380097662701" ignored="false" />
    <file path="$USER_HOME$/orientbi/www/biconsole/bower_components/angular-ui-bootstrap-bower/ui-bootstrap-tpls.min.js" changelist="99461234-2958-484a-a89f-f302ab6271ce" time="1380124921377" ignored="false" />
    <file path="$USER_HOME$/orientbi/www/biconsole/bower_components/angular-ui-bootstrap-bower/ui-bootstrap.min.js" changelist="99461234-2958-484a-a89f-f302ab6271ce" time="1380124921377" ignored="false" />
    <file path="$USER_HOME$/orientbi/www/biconsole/bower_components/bootstrap-datepicker/tests/assets/qunit.js" changelist="99461234-2958-484a-a89f-f302ab6271ce" time="1380124921377" ignored="false" />
    <file path="$USER_HOME$/orientbi/www/biconsole/bower_components/bootstrap/js/tests/vendor/qunit.js" changelist="99461234-2958-484a-a89f-f302ab6271ce" time="1380124921377" ignored="false" />
    <file path="$USER_HOME$/orientbi/www/biconsole/bower_components/json3/vendor/require.js" changelist="99461234-2958-484a-a89f-f302ab6271ce" time="1380124921377" ignored="false" />
    <file path="$USER_HOME$/orientbi/www/biconsole/bower_components/font-awesome/src/assets/js/backbone.min.js" changelist="99461234-2958-484a-a89f-f302ab6271ce" time="1380124921377" ignored="false" />
    <file path="$USER_HOME$/orientbi/www/biconsole/bower_components/codemirror/mode/javascript/javascript.js" changelist="99461234-2958-484a-a89f-f302ab6271ce" time="1380124921377" ignored="false" />
    <file path="/datepicker.css" changelist="99461234-2958-484a-a89f-f302ab6271ce" time="1380210153179" ignored="false" />
    <file path="/logs.js" changelist="99461234-2958-484a-a89f-f302ab6271ce" time="1382539890849" ignored="false" />
    <file path="/workbench-service-logs.js" changelist="99461234-2958-484a-a89f-f302ab6271ce" time="1381407578985" ignored="false" />
    <file path="$PROJECT_DIR$/../../../../../orientdb-studio/app/views/database/editclass.html" changelist="99461234-2958-484a-a89f-f302ab6271ce" time="1381416802554" ignored="false" />
    <file path="/schema.html" changelist="99461234-2958-484a-a89f-f302ab6271ce" time="1383143847615" ignored="false" />
    <file path="/editclass.html" changelist="99461234-2958-484a-a89f-f302ab6271ce" time="1381416727337" ignored="false" />
    <file path="$PROJECT_DIR$/../../../../../orientdb-studio/.tmp/styles/main.css" changelist="99461234-2958-484a-a89f-f302ab6271ce" time="1380470600295" ignored="false" />
    <file path="/logjava.html" changelist="99461234-2958-484a-a89f-f302ab6271ce" time="1382804037476" ignored="false" />
    <file path="$PROJECT_DIR$/../../../../../orientdb-studio/bower.json" changelist="99461234-2958-484a-a89f-f302ab6271ce" time="1380815845714" ignored="false" />
    <file path="$PROJECT_DIR$/../../../../../orientdb-studio/app/index.htm" changelist="99461234-2958-484a-a89f-f302ab6271ce" time="1380816364393" ignored="false" />
    <file path="/index.htm" changelist="99461234-2958-484a-a89f-f302ab6271ce" time="1380816361856" ignored="false" />
    <file path="/events.html" changelist="99461234-2958-484a-a89f-f302ab6271ce" time="1383402860696" ignored="false" />
    <file path="/events.js" changelist="99461234-2958-484a-a89f-f302ab6271ce" time="1383471025479" ignored="false" />
    <file path="/logWhen.html" changelist="99461234-2958-484a-a89f-f302ab6271ce" time="1381399859439" ignored="false" />
    <file path="/logwhen.html" changelist="99461234-2958-484a-a89f-f302ab6271ce" time="1383073836784" ignored="false" />
    <file path="/httpwhat.html" changelist="99461234-2958-484a-a89f-f302ab6271ce" time="1381418711174" ignored="false" />
    <file path="/mailwhat.html" changelist="99461234-2958-484a-a89f-f302ab6271ce" time="1381417707438" ignored="false" />
<<<<<<< HEAD
    <file path="/metricswhen.html" changelist="99461234-2958-484a-a89f-f302ab6271ce" time="1383174320300" ignored="false" />
    <file path="/singleMetric.html" changelist="99461234-2958-484a-a89f-f302ab6271ce" time="1382957926711" ignored="false" />
    <file path="/metrics.js" changelist="99461234-2958-484a-a89f-f302ab6271ce" time="1382979900476" ignored="false" />
    <file path="/settings.html" changelist="99461234-2958-484a-a89f-f302ab6271ce" time="1382803906099" ignored="false" />
    <file path="/db.html" changelist="99461234-2958-484a-a89f-f302ab6271ce" time="1382975276477" ignored="false" />
    <file path="/query.js" changelist="99461234-2958-484a-a89f-f302ab6271ce" time="1382697369251" ignored="false" />
    <file path="/overview.html" changelist="99461234-2958-484a-a89f-f302ab6271ce" time="1382974969911" ignored="false" />
    <file path="/nav.html" changelist="99461234-2958-484a-a89f-f302ab6271ce" time="1383062406004" ignored="false" />
    <file path="/record.html" changelist="99461234-2958-484a-a89f-f302ab6271ce" time="1383209585460" ignored="false" />
    <file path="$PROJECT_DIR$/../../../../../orientdb-studio/app/views/database/record.html" changelist="99461234-2958-484a-a89f-f302ab6271ce" time="1383209673365" ignored="false" />
=======
    <file path="/metricswhen.html" changelist="99461234-2958-484a-a89f-f302ab6271ce" time="1381492418071" ignored="false" />
    <file path="/singleMetric.html" changelist="99461234-2958-484a-a89f-f302ab6271ce" time="1383242049827" ignored="false" />
    <file path="/metrics.js" changelist="99461234-2958-484a-a89f-f302ab6271ce" time="1383230604697" ignored="false" />
    <file path="/settings.html" changelist="99461234-2958-484a-a89f-f302ab6271ce" time="1383155233067" ignored="false" />
    <file path="/db.html" changelist="99461234-2958-484a-a89f-f302ab6271ce" time="1382975276477" ignored="false" />
    <file path="/query.js" changelist="99461234-2958-484a-a89f-f302ab6271ce" time="1382697369251" ignored="false" />
    <file path="/overview.html" changelist="99461234-2958-484a-a89f-f302ab6271ce" time="1382974969911" ignored="false" />
    <file path="/nav.html" changelist="99461234-2958-484a-a89f-f302ab6271ce" time="1383080791484" ignored="false" />
    <file path="/rickSingleMetric.html" changelist="99461234-2958-484a-a89f-f302ab6271ce" time="1383069749349" ignored="false" />
>>>>>>> d099dd8e
    <option name="TRACKING_ENABLED" value="true" />
    <option name="SHOW_DIALOG" value="false" />
    <option name="HIGHLIGHT_CONFLICTS" value="true" />
    <option name="HIGHLIGHT_NON_ACTIVE_CHANGELIST" value="false" />
    <option name="LAST_RESOLUTION" value="IGNORE" />
  </component>
  <component name="ChangesViewManager" flattened_view="true" show_ignored="false" />
  <component name="CreatePatchCommitExecutor">
    <option name="PATCH_PATH" value="" />
  </component>
  <component name="DaemonCodeAnalyzer">
    <disable_hints />
  </component>
  <component name="ExecutionTargetManager" SELECTED_TARGET="default_target" />
  <component name="FavoritesManager">
    <favorites_list name="studioee" />
  </component>
  <component name="FileEditorManager">
    <leaf>
      <file leaf-file-name="metrics.js" pinned="false" current="false" current-in-tab="false">
        <entry file="file://$PROJECT_DIR$/app/scripts/controllers/metrics.js">
          <provider selected="true" editor-type-id="text-editor">
<<<<<<< HEAD
            <state line="228" column="31" selection-start="7992" selection-end="7996" vertical-scroll-proportion="-9.396227">
=======
            <state line="31" column="13" selection-start="1336" selection-end="1336" vertical-scroll-proportion="0.0">
>>>>>>> d099dd8e
              <folding />
            </state>
          </provider>
        </entry>
      </file>
      <file leaf-file-name="metrics.html" pinned="false" current="false" current-in-tab="false">
        <entry file="file://$PROJECT_DIR$/app/views/server/metrics.html">
          <provider selected="true" editor-type-id="text-editor">
<<<<<<< HEAD
            <state line="48" column="0" selection-start="1343" selection-end="1343" vertical-scroll-proportion="0.0">
=======
            <state line="129" column="56" selection-start="6277" selection-end="6277" vertical-scroll-proportion="-19.083334">
>>>>>>> d099dd8e
              <folding />
            </state>
          </provider>
        </entry>
      </file>
<<<<<<< HEAD
      <file leaf-file-name="metrics.js" pinned="false" current="false" current-in-tab="false">
        <entry file="file://$PROJECT_DIR$/app/scripts/controllers/metrics.js">
          <provider selected="true" editor-type-id="text-editor">
            <state line="125" column="29" selection-start="5065" selection-end="5066" vertical-scroll-proportion="-5.2115383">
=======
      <file leaf-file-name="singleMetric.html" pinned="false" current="true" current-in-tab="true">
        <entry file="file://$PROJECT_DIR$/app/views/server/metric/singleMetric.html">
          <provider selected="true" editor-type-id="text-editor">
            <state line="20" column="68" selection-start="929" selection-end="929" vertical-scroll-proportion="0.37906137">
>>>>>>> d099dd8e
              <folding />
            </state>
          </provider>
        </entry>
      </file>
<<<<<<< HEAD
      <file leaf-file-name="mailwhat.html" pinned="false" current="false" current-in-tab="false">
        <entry file="file://$PROJECT_DIR$/app/views/eventWhat/mailwhat.html">
          <provider selected="true" editor-type-id="text-editor">
            <state line="30" column="55" selection-start="1369" selection-end="1369" vertical-scroll-proportion="-19.615385">
=======
      <file leaf-file-name="settings.html" pinned="false" current="false" current-in-tab="false">
        <entry file="file://$PROJECT_DIR$/app/views/server/settings.html">
          <provider selected="true" editor-type-id="text-editor">
            <state line="72" column="42" selection-start="2835" selection-end="2835" vertical-scroll-proportion="-6.875">
>>>>>>> d099dd8e
              <folding />
            </state>
          </provider>
        </entry>
      </file>
<<<<<<< HEAD
      <file leaf-file-name="events.js" pinned="false" current="true" current-in-tab="true">
        <entry file="file://$PROJECT_DIR$/app/scripts/controllers/events.js">
          <provider selected="true" editor-type-id="text-editor">
            <state line="275" column="20" selection-start="10833" selection-end="10833" vertical-scroll-proportion="0.8960396">
=======
      <file leaf-file-name="custom.js" pinned="false" current="false" current-in-tab="false">
        <entry file="file://$PROJECT_DIR$/app/scripts/directive/custom.js">
          <provider selected="true" editor-type-id="text-editor">
            <state line="79" column="51" selection-start="2762" selection-end="2762" vertical-scroll-proportion="0.0">
>>>>>>> d099dd8e
              <folding />
            </state>
          </provider>
        </entry>
      </file>
<<<<<<< HEAD
      <file leaf-file-name="app.js" pinned="false" current="false" current-in-tab="false">
        <entry file="file://$PROJECT_DIR$/app/scripts/app.js">
          <provider selected="true" editor-type-id="text-editor">
            <state line="44" column="45" selection-start="1897" selection-end="1913" vertical-scroll-proportion="0.0">
=======
      <file leaf-file-name="angularjs.nvd3.js" pinned="false" current="false" current-in-tab="false">
        <entry file="file://$PROJECT_DIR$/app/scripts/directive/angularjs.nvd3.js">
          <provider selected="true" editor-type-id="text-editor">
            <state line="141" column="42" selection-start="3972" selection-end="3972" vertical-scroll-proportion="0.0">
>>>>>>> d099dd8e
              <folding />
            </state>
          </provider>
        </entry>
      </file>
      <file leaf-file-name="logs.js" pinned="false" current="false" current-in-tab="false">
        <entry file="file://$PROJECT_DIR$/app/scripts/controllers/logs.js">
          <provider selected="true" editor-type-id="text-editor">
<<<<<<< HEAD
            <state line="23" column="13" selection-start="950" selection-end="952" vertical-scroll-proportion="-7.519231">
=======
            <state line="21" column="85" selection-start="1073" selection-end="1073" vertical-scroll-proportion="0.0">
>>>>>>> d099dd8e
              <folding />
            </state>
          </provider>
        </entry>
      </file>
<<<<<<< HEAD
      <file leaf-file-name="events.html" pinned="false" current="false" current-in-tab="false">
        <entry file="file://$PROJECT_DIR$/app/views/server/events.html">
          <provider selected="true" editor-type-id="text-editor">
            <state line="5" column="13" selection-start="0" selection-end="3848" vertical-scroll-proportion="-3.2692308">
=======
      <file leaf-file-name="overview.html" pinned="false" current="false" current-in-tab="false">
        <entry file="file://$PROJECT_DIR$/app/views/server/general/overview.html">
          <provider selected="true" editor-type-id="text-editor">
            <state line="14" column="48" selection-start="540" selection-end="540" vertical-scroll-proportion="0.0">
>>>>>>> d099dd8e
              <folding />
            </state>
          </provider>
        </entry>
      </file>
<<<<<<< HEAD
      <file leaf-file-name="web-forms.rnc" pinned="false" current="false" current-in-tab="false">
        <entry file="jar://$APPLICATION_HOME_DIR$/lib/webstorm.jar!/resources/html5-schema/web-forms.rnc">
          <provider selected="true" editor-type-id="text-editor">
            <state line="442" column="23" selection-start="9623" selection-end="9623" vertical-scroll-proportion="0.0">
              <folding />
=======
      <file leaf-file-name="dashboard.html" pinned="false" current="false" current-in-tab="false">
        <entry file="file://$PROJECT_DIR$/app/views/server/dashboard.html">
          <provider selected="true" editor-type-id="text-editor">
            <state line="117" column="40" selection-start="5275" selection-end="5275" vertical-scroll-proportion="0.0">
              <folding>
                <marker date="1383154299527" expanded="true" signature="40:277" placeholder="..." />
                <marker date="1383154299527" expanded="true" signature="109:143" placeholder="..." />
              </folding>
>>>>>>> d099dd8e
            </state>
          </provider>
        </entry>
      </file>
<<<<<<< HEAD
      <file leaf-file-name="metricswhen.html" pinned="false" current="false" current-in-tab="false">
        <entry file="file://$PROJECT_DIR$/app/views/eventWhen/metricswhen.html">
          <provider selected="true" editor-type-id="text-editor">
            <state line="51" column="109" selection-start="1957" selection-end="1957" vertical-scroll-proportion="-16.5">
=======
      <file leaf-file-name="main.css" pinned="false" current="false" current-in-tab="false">
        <entry file="file://$PROJECT_DIR$/app/styles/main.css">
          <provider selected="true" editor-type-id="text-editor">
            <state line="834" column="32" selection-start="16416" selection-end="16416" vertical-scroll-proportion="0.0">
>>>>>>> d099dd8e
              <folding />
            </state>
          </provider>
        </entry>
      </file>
    </leaf>
  </component>
  <component name="FindManager">
    <FindUsagesManager>
      <setting name="OPEN_NEW_TAB" value="false" />
    </FindUsagesManager>
  </component>
  <component name="IdeDocumentHistory">
    <option name="changedFiles">
      <list>
<<<<<<< HEAD
        <option value="$PROJECT_DIR$/app/views/server/metric/singleMetric.html" />
=======
        <option value="$PROJECT_DIR$/app/scripts/controllers/monitor.js" />
>>>>>>> d099dd8e
        <option value="$PROJECT_DIR$/app/scripts/service/monitor-service.js" />
        <option value="$PROJECT_DIR$/app/views/server/general/db.html" />
        <option value="$PROJECT_DIR$/app/scripts/controllers/server.js" />
        <option value="$PROJECT_DIR$/app/index.html" />
<<<<<<< HEAD
        <option value="$PROJECT_DIR$/app/views/eventWhen/logwhen.html" />
        <option value="$PROJECT_DIR$/app/views/eventWhat/mailwhat.html" />
        <option value="$PROJECT_DIR$/app/styles/main.css" />
        <option value="$PROJECT_DIR$/app/views/eventWhen/metricswhen.html" />
        <option value="$PROJECT_DIR$/app/scripts/app.js" />
        <option value="$PROJECT_DIR$/app/views/server/events.html" />
        <option value="$PROJECT_DIR$/app/scripts/controllers/events.js" />
=======
        <option value="$PROJECT_DIR$/app/views/server/metric/rickSingleMetric.html" />
        <option value="$PROJECT_DIR$/app/views/nav.html" />
        <option value="$PROJECT_DIR$/app/scripts/directive/custom.js" />
        <option value="$PROJECT_DIR$/app/scripts/directive/angularjs.nvd3.js" />
        <option value="$PROJECT_DIR$/app/views/server/general/overview.html" />
        <option value="$PROJECT_DIR$/app/views/server/dashboard.html" />
        <option value="$PROJECT_DIR$/app/styles/main.css" />
        <option value="$PROJECT_DIR$/app/views/server/settings.html" />
        <option value="$PROJECT_DIR$/app/views/server/metrics.html" />
        <option value="$PROJECT_DIR$/app/scripts/controllers/metrics.js" />
        <option value="$PROJECT_DIR$/app/views/server/metric/singleMetric.html" />
>>>>>>> d099dd8e
      </list>
    </option>
  </component>
  <component name="ProjectFrameBounds">
    <option name="y" value="-3" />
    <option name="width" value="1368" />
    <option name="height" value="772" />
  </component>
  <component name="ProjectLevelVcsManager" settingsEditedManually="false">
    <OptionsSetting value="true" id="Add" />
    <OptionsSetting value="true" id="Remove" />
    <OptionsSetting value="true" id="Checkout" />
    <OptionsSetting value="true" id="Update" />
    <OptionsSetting value="true" id="Status" />
    <OptionsSetting value="true" id="Edit" />
    <ConfirmationsSetting value="0" id="Add" />
    <ConfirmationsSetting value="0" id="Remove" />
  </component>
  <component name="ProjectReloadState">
    <option name="STATE" value="0" />
  </component>
  <component name="ProjectView">
    <navigator currentView="ProjectPane" proportions="" version="1" splitterProportion="0.5">
      <flattenPackages />
      <showMembers />
      <showModules />
      <showLibraryContents ProjectPane="true" />
      <hideEmptyPackages />
      <abbreviatePackageNames />
      <autoscrollToSource />
      <autoscrollFromSource />
      <sortByType />
    </navigator>
    <panes>
      <pane id="ProjectPane">
        <subPane>
          <PATH>
            <PATH_ELEMENT>
              <option name="myItemId" value="studioee" />
              <option name="myItemType" value="com.intellij.ide.projectView.impl.nodes.ProjectViewProjectNode" />
            </PATH_ELEMENT>
          </PATH>
<<<<<<< HEAD
          <PATH>
            <PATH_ELEMENT>
              <option name="myItemId" value="studioee" />
              <option name="myItemType" value="com.intellij.ide.projectView.impl.nodes.ProjectViewProjectNode" />
            </PATH_ELEMENT>
            <PATH_ELEMENT>
              <option name="myItemId" value="dashboard" />
              <option name="myItemType" value="com.intellij.ide.projectView.impl.nodes.PsiDirectoryNode" />
            </PATH_ELEMENT>
          </PATH>
          <PATH>
            <PATH_ELEMENT>
              <option name="myItemId" value="studioee" />
              <option name="myItemType" value="com.intellij.ide.projectView.impl.nodes.ProjectViewProjectNode" />
            </PATH_ELEMENT>
            <PATH_ELEMENT>
              <option name="myItemId" value="dashboard" />
              <option name="myItemType" value="com.intellij.ide.projectView.impl.nodes.PsiDirectoryNode" />
            </PATH_ELEMENT>
            <PATH_ELEMENT>
              <option name="myItemId" value="app" />
              <option name="myItemType" value="com.intellij.ide.projectView.impl.nodes.PsiDirectoryNode" />
            </PATH_ELEMENT>
          </PATH>
=======
>>>>>>> d099dd8e
        </subPane>
      </pane>
      <pane id="Scope" />
    </panes>
  </component>
  <component name="PropertiesComponent">
    <property name="options.splitter.main.proportions" value="0.3" />
    <property name="WebServerToolWindowFactoryState" value="false" />
    <property name="options.lastSelected" value="project.propDebugger" />
    <property name="recentsLimit" value="5" />
    <property name="last_opened_file_path" value="$USER_HOME$/ReleezWorkspace/coachtrap-app" />
    <property name="DefaultHtmlFileTemplate" value="Html5" />
    <property name="GoToClass.includeJavaFiles" value="false" />
    <property name="options.splitter.details.proportions" value="0.2" />
    <property name="options.searchVisible" value="true" />
  </component>
  <component name="PublishConfig" serverName="monitor" serverId="55f9185c-b3c8-4084-aff3-b9a79ae606cb" />
  <component name="RecentsManager">
    <key name="CopyFile.RECENT_KEYS">
      <recent name="$PROJECT_DIR$/app/views/server/metric" />
      <recent name="$PROJECT_DIR$/app/views" />
      <recent name="$PROJECT_DIR$/app/scripts/directive" />
      <recent name="$PROJECT_DIR$/app/views/eventWhat" />
      <recent name="$PROJECT_DIR$/app/views/eventWhen" />
    </key>
    <key name="MoveFile.RECENT_KEYS">
      <recent name="$PROJECT_DIR$/app/views/server" />
      <recent name="$PROJECT_DIR$/app/views/metrics" />
      <recent name="$PROJECT_DIR$/app/views/queries" />
    </key>
  </component>
  <component name="RunManager">
    <configuration default="true" type="DartUnitRunConfigurationType" factoryName="DartUnit">
      <option name="VMOptions" />
      <option name="arguments" />
      <option name="filePath" />
      <option name="scope" value="ALL" />
      <option name="testName" />
      <method />
    </configuration>
    <configuration default="true" type="JavascriptDebugSession" factoryName="Remote" singleton="true">
      <JSRemoteDebuggerConfigurationSettings>
        <option name="engineId" value="embedded" />
        <option name="fileUrl" />
      </JSRemoteDebuggerConfigurationSettings>
      <method />
    </configuration>
    <configuration default="true" type="JavascriptDebugSession" factoryName="Local" singleton="true">
      <JSDebuggerConfigurationSettings>
        <option name="engineId" value="embedded" />
        <option name="fileUrl" />
      </JSDebuggerConfigurationSettings>
      <method />
    </configuration>
    <list size="0" />
  </component>
  <component name="ShelveChangesManager" show_recycled="false" />
  <component name="SvnConfiguration" maxAnnotateRevisions="500" myUseAcceleration="nothing" myAutoUpdateAfterCommit="false" cleanupOnStartRun="false" SSL_PROTOCOLS="all">
    <option name="USER" value="" />
    <option name="PASSWORD" value="" />
    <option name="mySSHConnectionTimeout" value="30000" />
    <option name="mySSHReadTimeout" value="30000" />
    <option name="LAST_MERGED_REVISION" />
    <option name="MERGE_DRY_RUN" value="false" />
    <option name="MERGE_DIFF_USE_ANCESTRY" value="true" />
    <option name="UPDATE_LOCK_ON_DEMAND" value="false" />
    <option name="IGNORE_SPACES_IN_MERGE" value="false" />
    <option name="CHECK_NESTED_FOR_QUICK_MERGE" value="false" />
    <option name="IGNORE_SPACES_IN_ANNOTATE" value="true" />
    <option name="SHOW_MERGE_SOURCES_IN_ANNOTATE" value="true" />
    <option name="FORCE_UPDATE" value="false" />
    <option name="IGNORE_EXTERNALS" value="false" />
    <myIsUseDefaultProxy>false</myIsUseDefaultProxy>
  </component>
  <component name="TaskManager">
    <task active="true" id="Default" summary="Default task">
      <changelist id="99461234-2958-484a-a89f-f302ab6271ce" name="Default" comment="" />
      <created>1378564899579</created>
      <updated>1378564899579</updated>
    </task>
    <servers />
  </component>
  <component name="TodoView" selected-index="0">
    <todo-panel id="selected-file">
      <are-packages-shown value="false" />
      <are-modules-shown value="false" />
      <flatten-packages value="false" />
      <is-autoscroll-to-source value="false" />
    </todo-panel>
    <todo-panel id="all">
      <are-packages-shown value="false" />
      <are-modules-shown value="false" />
      <flatten-packages value="false" />
      <is-autoscroll-to-source value="false" />
    </todo-panel>
    <todo-panel id="default-changelist">
      <are-packages-shown value="false" />
      <are-modules-shown value="false" />
      <flatten-packages value="false" />
      <is-autoscroll-to-source value="false" />
    </todo-panel>
  </component>
  <component name="ToolWindowManager">
    <frame x="0" y="-3" width="1368" height="772" extended-state="0" />
    <editor active="true" />
    <layout>
      <window_info id="Changes" active="false" anchor="bottom" auto_hide="false" internal_type="DOCKED" type="DOCKED" visible="false" weight="0.33" sideWeight="0.5" order="7" side_tool="false" content_ui="tabs" />
      <window_info id="TODO" active="false" anchor="bottom" auto_hide="false" internal_type="DOCKED" type="DOCKED" visible="false" weight="0.3296" sideWeight="0.5" order="6" side_tool="false" content_ui="tabs" />
      <window_info id="Structure" active="false" anchor="left" auto_hide="false" internal_type="DOCKED" type="DOCKED" visible="false" weight="0.25" sideWeight="0.5" order="1" side_tool="false" content_ui="tabs" />
      <window_info id="Project" active="false" anchor="left" auto_hide="false" internal_type="DOCKED" type="DOCKED" visible="true" weight="0.24869305" sideWeight="0.6496" order="0" side_tool="false" content_ui="combo" />
      <window_info id="Debug" active="false" anchor="bottom" auto_hide="false" internal_type="DOCKED" type="DOCKED" visible="false" weight="0.4" sideWeight="0.5" order="3" side_tool="false" content_ui="tabs" />
      <window_info id="Favorites" active="false" anchor="left" auto_hide="false" internal_type="DOCKED" type="DOCKED" visible="false" weight="0.33" sideWeight="0.5" order="2" side_tool="true" content_ui="tabs" />
      <window_info id="Event Log" active="false" anchor="bottom" auto_hide="false" internal_type="DOCKED" type="DOCKED" visible="false" weight="0.33" sideWeight="0.5" order="9" side_tool="true" content_ui="tabs" />
      <window_info id="Run" active="false" anchor="bottom" auto_hide="false" internal_type="DOCKED" type="DOCKED" visible="false" weight="0.33" sideWeight="0.5" order="2" side_tool="false" content_ui="tabs" />
      <window_info id="Version Control" active="false" anchor="bottom" auto_hide="false" internal_type="DOCKED" type="DOCKED" visible="false" weight="0.33" sideWeight="0.5" order="8" side_tool="false" content_ui="tabs" />
      <window_info id="Cvs" active="false" anchor="bottom" auto_hide="false" internal_type="DOCKED" type="DOCKED" visible="false" weight="0.25" sideWeight="0.5" order="4" side_tool="false" content_ui="tabs" />
      <window_info id="Message" active="false" anchor="bottom" auto_hide="false" internal_type="DOCKED" type="DOCKED" visible="false" weight="0.33" sideWeight="0.5" order="0" side_tool="false" content_ui="tabs" />
      <window_info id="Ant Build" active="false" anchor="right" auto_hide="false" internal_type="DOCKED" type="DOCKED" visible="false" weight="0.25" sideWeight="0.5" order="1" side_tool="false" content_ui="tabs" />
      <window_info id="Find" active="false" anchor="bottom" auto_hide="false" internal_type="DOCKED" type="DOCKED" visible="false" weight="0.3504" sideWeight="0.5" order="1" side_tool="false" content_ui="tabs" />
      <window_info id="Commander" active="false" anchor="right" auto_hide="false" internal_type="SLIDING" type="SLIDING" visible="false" weight="0.4" sideWeight="0.5" order="0" side_tool="false" content_ui="tabs" />
      <window_info id="Hierarchy" active="false" anchor="right" auto_hide="false" internal_type="DOCKED" type="DOCKED" visible="false" weight="0.25" sideWeight="0.5" order="2" side_tool="false" content_ui="combo" />
      <window_info id="Inspection" active="false" anchor="bottom" auto_hide="false" internal_type="DOCKED" type="DOCKED" visible="false" weight="0.4" sideWeight="0.5" order="5" side_tool="false" content_ui="tabs" />
    </layout>
  </component>
  <component name="VcsContentAnnotationSettings">
    <option name="myLimit" value="2678400000" />
  </component>
  <component name="VcsManagerConfiguration">
    <option name="OFFER_MOVE_TO_ANOTHER_CHANGELIST_ON_PARTIAL_COMMIT" value="true" />
    <option name="CHECK_CODE_SMELLS_BEFORE_PROJECT_COMMIT" value="true" />
    <option name="CHECK_NEW_TODO" value="true" />
    <option name="myTodoPanelSettings">
      <value>
        <are-packages-shown value="false" />
        <are-modules-shown value="false" />
        <flatten-packages value="false" />
        <is-autoscroll-to-source value="false" />
      </value>
    </option>
    <option name="PERFORM_UPDATE_IN_BACKGROUND" value="true" />
    <option name="PERFORM_COMMIT_IN_BACKGROUND" value="true" />
    <option name="PERFORM_EDIT_IN_BACKGROUND" value="true" />
    <option name="PERFORM_CHECKOUT_IN_BACKGROUND" value="true" />
    <option name="PERFORM_ADD_REMOVE_IN_BACKGROUND" value="true" />
    <option name="PERFORM_ROLLBACK_IN_BACKGROUND" value="false" />
    <option name="CHECK_LOCALLY_CHANGED_CONFLICTS_IN_BACKGROUND" value="false" />
    <option name="CHANGED_ON_SERVER_INTERVAL" value="60" />
    <option name="SHOW_ONLY_CHANGED_IN_SELECTION_DIFF" value="true" />
    <option name="CHECK_COMMIT_MESSAGE_SPELLING" value="true" />
    <option name="DEFAULT_PATCH_EXTENSION" value="patch" />
    <option name="SHORT_DIFF_HORIZONTALLY" value="true" />
    <option name="SHORT_DIFF_EXTRA_LINES" value="2" />
    <option name="SOFT_WRAPS_IN_SHORT_DIFF" value="true" />
    <option name="INCLUDE_TEXT_INTO_PATCH" value="false" />
    <option name="INCLUDE_TEXT_INTO_SHELF" value="false" />
    <option name="SHOW_FILE_HISTORY_DETAILS" value="true" />
    <option name="SHOW_VCS_ERROR_NOTIFICATIONS" value="true" />
    <option name="SHOW_DIRTY_RECURSIVELY" value="false" />
    <option name="LIMIT_HISTORY" value="true" />
    <option name="MAXIMUM_HISTORY_ROWS" value="1000" />
    <option name="UPDATE_FILTER_SCOPE_NAME" />
    <option name="USE_COMMIT_MESSAGE_MARGIN" value="false" />
    <option name="COMMIT_MESSAGE_MARGIN_SIZE" value="72" />
    <option name="WRAP_WHEN_TYPING_REACHES_RIGHT_MARGIN" value="false" />
    <option name="FORCE_NON_EMPTY_COMMENT" value="false" />
    <option name="CLEAR_INITIAL_COMMIT_MESSAGE" value="false" />
    <option name="LAST_COMMIT_MESSAGE" />
    <option name="MAKE_NEW_CHANGELIST_ACTIVE" value="false" />
    <option name="OPTIMIZE_IMPORTS_BEFORE_PROJECT_COMMIT" value="false" />
    <option name="CHECK_FILES_UP_TO_DATE_BEFORE_COMMIT" value="false" />
    <option name="REFORMAT_BEFORE_PROJECT_COMMIT" value="false" />
    <option name="REFORMAT_BEFORE_FILE_COMMIT" value="false" />
    <option name="FILE_HISTORY_DIALOG_COMMENTS_SPLITTER_PROPORTION" value="0.8" />
    <option name="FILE_HISTORY_DIALOG_SPLITTER_PROPORTION" value="0.5" />
    <option name="ACTIVE_VCS_NAME" />
    <option name="UPDATE_GROUP_BY_PACKAGES" value="false" />
    <option name="UPDATE_GROUP_BY_CHANGELIST" value="false" />
    <option name="UPDATE_FILTER_BY_SCOPE" value="false" />
    <option name="SHOW_FILE_HISTORY_AS_TREE" value="false" />
    <option name="FILE_HISTORY_SPLITTER_PROPORTION" value="0.6" />
  </component>
  <component name="XDebuggerManager">
    <breakpoint-manager>
      <option name="time" value="3" />
    </breakpoint-manager>
  </component>
  <component name="editorHistoryManager">
<<<<<<< HEAD
    <entry file="file://$PROJECT_DIR$/app/views/server/general/overview.html">
      <provider selected="true" editor-type-id="text-editor">
        <state line="14" column="32" selection-start="524" selection-end="524" vertical-scroll-proportion="0.0">
          <folding />
        </state>
      </provider>
    </entry>
    <entry file="file://$PROJECT_DIR$/app/views/server/general/db.html">
      <provider selected="true" editor-type-id="text-editor">
        <state line="44" column="38" selection-start="1534" selection-end="1534" vertical-scroll-proportion="0.0">
          <folding />
        </state>
      </provider>
    </entry>
    <entry file="file://$PROJECT_DIR$/app/views/nav.html">
      <provider selected="true" editor-type-id="text-editor">
        <state line="35" column="43" selection-start="1504" selection-end="1504" vertical-scroll-proportion="0.0">
          <folding />
        </state>
=======
    <entry file="file://$PROJECT_DIR$/app/views/server/general.html">
      <provider selected="true" editor-type-id="text-editor">
        <state line="7" column="10" selection-start="239" selection-end="239" vertical-scroll-proportion="0.0" />
      </provider>
    </entry>
    <entry file="file://$PROJECT_DIR$/app/scripts/service/monitor-service.js">
      <provider selected="true" editor-type-id="text-editor">
        <state line="72" column="31" selection-start="2650" selection-end="2650" vertical-scroll-proportion="0.0" />
      </provider>
    </entry>
    <entry file="file://$PROJECT_DIR$/app/views/server/general/db.html">
      <provider selected="true" editor-type-id="text-editor">
        <state line="44" column="38" selection-start="1534" selection-end="1534" vertical-scroll-proportion="0.0" />
>>>>>>> d099dd8e
      </provider>
    </entry>
    <entry file="file://$PROJECT_DIR$/app/index.html">
      <provider selected="true" editor-type-id="text-editor">
<<<<<<< HEAD
        <state line="73" column="32" selection-start="2515" selection-end="3372" vertical-scroll-proportion="0.0">
          <folding />
        </state>
      </provider>
    </entry>
    <entry file="file://$PROJECT_DIR$/app/views/eventWhen/logwhen.html">
      <provider selected="true" editor-type-id="text-editor">
        <state line="35" column="67" selection-start="1300" selection-end="1314" vertical-scroll-proportion="-15.769231">
          <folding />
        </state>
      </provider>
    </entry>
    <entry file="file://$PROJECT_DIR$/app/styles/main.css">
      <provider selected="true" editor-type-id="text-editor">
        <state line="610" column="13" selection-start="12043" selection-end="12043" vertical-scroll-proportion="0.0">
=======
        <state line="94" column="32" selection-start="4446" selection-end="4446" vertical-scroll-proportion="0.0" />
      </provider>
    </entry>
    <entry file="file://$PROJECT_DIR$/app/views/server/metric/rickSingleMetric.html">
      <provider selected="true" editor-type-id="text-editor">
        <state line="42" column="80" selection-start="2290" selection-end="2290" vertical-scroll-proportion="-17.5" />
      </provider>
    </entry>
    <entry file="file://$PROJECT_DIR$/app/scripts/controllers/server.js">
      <provider selected="true" editor-type-id="text-editor">
        <state line="48" column="0" selection-start="1343" selection-end="1343" vertical-scroll-proportion="0.0">
>>>>>>> d099dd8e
          <folding />
        </state>
      </provider>
    </entry>
<<<<<<< HEAD
    <entry file="file://$PROJECT_DIR$/app/views/eventWhat/mailwhat.html">
      <provider selected="true" editor-type-id="text-editor">
        <state line="30" column="55" selection-start="1369" selection-end="1369" vertical-scroll-proportion="-19.615385">
=======
    <entry file="file://$PROJECT_DIR$/app/views/nav.html">
      <provider selected="true" editor-type-id="text-editor">
        <state line="21" column="85" selection-start="1073" selection-end="1073" vertical-scroll-proportion="0.0">
>>>>>>> d099dd8e
          <folding />
        </state>
      </provider>
    </entry>
<<<<<<< HEAD
    <entry file="file://$PROJECT_DIR$/app/scripts/controllers/logs.js">
      <provider selected="true" editor-type-id="text-editor">
        <state line="23" column="13" selection-start="950" selection-end="952" vertical-scroll-proportion="-7.519231">
=======
    <entry file="file://$PROJECT_DIR$/app/scripts/directive/custom.js">
      <provider selected="true" editor-type-id="text-editor">
        <state line="79" column="51" selection-start="2762" selection-end="2762" vertical-scroll-proportion="0.0">
>>>>>>> d099dd8e
          <folding />
        </state>
      </provider>
    </entry>
<<<<<<< HEAD
    <entry file="file://$PROJECT_DIR$/app/scripts/controllers/metrics.js">
      <provider selected="true" editor-type-id="text-editor">
        <state line="125" column="29" selection-start="5065" selection-end="5066" vertical-scroll-proportion="-5.2115383">
=======
    <entry file="file://$PROJECT_DIR$/app/scripts/directive/angularjs.nvd3.js">
      <provider selected="true" editor-type-id="text-editor">
        <state line="141" column="42" selection-start="3972" selection-end="3972" vertical-scroll-proportion="0.0">
>>>>>>> d099dd8e
          <folding />
        </state>
      </provider>
    </entry>
<<<<<<< HEAD
    <entry file="file://$PROJECT_DIR$/app/scripts/service/monitor-service.js">
      <provider selected="true" editor-type-id="text-editor">
        <state line="228" column="31" selection-start="7992" selection-end="7996" vertical-scroll-proportion="-9.396227">
=======
    <entry file="file://$PROJECT_DIR$/app/views/server/general/overview.html">
      <provider selected="true" editor-type-id="text-editor">
        <state line="14" column="48" selection-start="540" selection-end="540" vertical-scroll-proportion="0.0">
>>>>>>> d099dd8e
          <folding />
        </state>
      </provider>
    </entry>
<<<<<<< HEAD
    <entry file="jar://$APPLICATION_HOME_DIR$/lib/webstorm.jar!/resources/html5-schema/web-forms.rnc">
      <provider selected="true" editor-type-id="text-editor">
        <state line="442" column="23" selection-start="9623" selection-end="9623" vertical-scroll-proportion="0.0">
          <folding />
=======
    <entry file="file://$PROJECT_DIR$/app/views/server/dashboard.html">
      <provider selected="true" editor-type-id="text-editor">
        <state line="117" column="40" selection-start="5275" selection-end="5275" vertical-scroll-proportion="0.0">
          <folding>
            <marker date="1383154299527" expanded="true" signature="40:277" placeholder="..." />
            <marker date="1383154299527" expanded="true" signature="109:143" placeholder="..." />
          </folding>
>>>>>>> d099dd8e
        </state>
      </provider>
    </entry>
    <entry file="file://$PROJECT_DIR$/app/styles/main.css">
      <provider selected="true" editor-type-id="text-editor">
<<<<<<< HEAD
        <state line="48" column="0" selection-start="1343" selection-end="1343" vertical-scroll-proportion="0.0">
=======
        <state line="834" column="32" selection-start="16416" selection-end="16416" vertical-scroll-proportion="0.0">
>>>>>>> d099dd8e
          <folding />
        </state>
      </provider>
    </entry>
<<<<<<< HEAD
    <entry file="file://$PROJECT_DIR$/app/views/eventWhen/metricswhen.html">
      <provider selected="true" editor-type-id="text-editor">
        <state line="51" column="109" selection-start="1957" selection-end="1957" vertical-scroll-proportion="-16.5">
=======
    <entry file="file://$PROJECT_DIR$/app/views/server/settings.html">
      <provider selected="true" editor-type-id="text-editor">
        <state line="72" column="42" selection-start="2835" selection-end="2835" vertical-scroll-proportion="-6.875">
>>>>>>> d099dd8e
          <folding />
        </state>
      </provider>
    </entry>
<<<<<<< HEAD
    <entry file="file://$PROJECT_DIR$/app/scripts/app.js">
      <provider selected="true" editor-type-id="text-editor">
        <state line="44" column="45" selection-start="1897" selection-end="1913" vertical-scroll-proportion="0.0">
=======
    <entry file="file://$PROJECT_DIR$/app/views/server/metrics.html">
      <provider selected="true" editor-type-id="text-editor">
        <state line="129" column="56" selection-start="6277" selection-end="6277" vertical-scroll-proportion="-19.083334">
>>>>>>> d099dd8e
          <folding />
        </state>
      </provider>
    </entry>
<<<<<<< HEAD
    <entry file="file://$PROJECT_DIR$/app/views/server/events.html">
      <provider selected="true" editor-type-id="text-editor">
        <state line="5" column="13" selection-start="0" selection-end="3848" vertical-scroll-proportion="-3.2692308">
=======
    <entry file="file://$PROJECT_DIR$/app/scripts/controllers/metrics.js">
      <provider selected="true" editor-type-id="text-editor">
        <state line="31" column="13" selection-start="1336" selection-end="1336" vertical-scroll-proportion="0.0">
>>>>>>> d099dd8e
          <folding />
        </state>
      </provider>
    </entry>
<<<<<<< HEAD
    <entry file="file://$PROJECT_DIR$/app/scripts/controllers/events.js">
      <provider selected="true" editor-type-id="text-editor">
        <state line="275" column="20" selection-start="10833" selection-end="10833" vertical-scroll-proportion="0.8960396">
=======
    <entry file="file://$PROJECT_DIR$/app/views/server/metric/singleMetric.html">
      <provider selected="true" editor-type-id="text-editor">
        <state line="20" column="68" selection-start="929" selection-end="929" vertical-scroll-proportion="0.37906137">
>>>>>>> d099dd8e
          <folding />
        </state>
      </provider>
    </entry>
  </component>
</project>
<|MERGE_RESOLUTION|>--- conflicted
+++ resolved
@@ -8,11 +8,11 @@
     <file path="/main.css" changelist="99461234-2958-484a-a89f-f302ab6271ce" time="1383154996789" ignored="false" />
     <file path="/index.html" changelist="99461234-2958-484a-a89f-f302ab6271ce" time="1383069164548" ignored="false" />
     <file path="$PROJECT_DIR$/../../../../../orientdb-studio/app/views/database/functions.html" changelist="99461234-2958-484a-a89f-f302ab6271ce" time="1380986941211" ignored="false" />
-    <file path="$PROJECT_DIR$/../../../../../orientdb-studio/app/scripts/controllers/function-controller.js" changelist="99461234-2958-484a-a89f-f302ab6271ce" time="1383129520850" ignored="false" />
+    <file path="$PROJECT_DIR$/../../../../../orientdb-studio/app/scripts/controllers/function-controller.js" changelist="99461234-2958-484a-a89f-f302ab6271ce" time="1380277123510" ignored="false" />
     <file path="$PROJECT_DIR$/../../../../../orientdb-studio/app/index.html" changelist="99461234-2958-484a-a89f-f302ab6271ce" time="1380986935836" ignored="false" />
     <file path="$PROJECT_DIR$/../../../../../orientdb-studio/app/scripts/app.js" changelist="99461234-2958-484a-a89f-f302ab6271ce" time="1380816329630" ignored="false" />
     <file path="$PROJECT_DIR$/../../../../../orientdb-studio/app/views/login.html" changelist="99461234-2958-484a-a89f-f302ab6271ce" time="1378985831148" ignored="false" />
-    <file path="$PROJECT_DIR$/../../../../../orientdb-studio/app/styles/main.css" changelist="99461234-2958-484a-a89f-f302ab6271ce" time="1383207354270" ignored="false" />
+    <file path="$PROJECT_DIR$/../../../../../orientdb-studio/app/styles/main.css" changelist="99461234-2958-484a-a89f-f302ab6271ce" time="1380985444598" ignored="false" />
     <file path="$PROJECT_DIR$/../../../../../orientdb-studio/app/views/header.html" changelist="99461234-2958-484a-a89f-f302ab6271ce" time="1378997926230" ignored="false" />
     <file path="/header.html" changelist="99461234-2958-484a-a89f-f302ab6271ce" time="1379024712981" ignored="false" />
     <file path="$PROJECT_DIR$/../../../../../orientdb-studio/app/scripts/controllers/header-controller.js" changelist="99461234-2958-484a-a89f-f302ab6271ce" time="1379070375206" ignored="false" />
@@ -49,7 +49,7 @@
     <file path="$PROJECT_DIR$/../../../../../orientdb-studio/app/scripts/services/database-services.js" changelist="99461234-2958-484a-a89f-f302ab6271ce" time="1381225263899" ignored="false" />
     <file path="/database-services.js" changelist="99461234-2958-484a-a89f-f302ab6271ce" time="1380296352367" ignored="false" />
     <file path="$PROJECT_DIR$/../../../../../orientdb-studio/dist/components/ace-builds/kitchen-sink/docs/xml.xml" changelist="99461234-2958-484a-a89f-f302ab6271ce" time="1378815118544" ignored="false" />
-    <file path="$PROJECT_DIR$/../../../../../orientdb-studio/Gruntfile.js" changelist="99461234-2958-484a-a89f-f302ab6271ce" time="1383129313518" ignored="false" />
+    <file path="$PROJECT_DIR$/../../../../../orientdb-studio/Gruntfile.js" changelist="99461234-2958-484a-a89f-f302ab6271ce" time="1379952861709" ignored="false" />
     <file path="/Gruntfile.js" changelist="99461234-2958-484a-a89f-f302ab6271ce" time="1379261093460" ignored="false" />
     <file path="$PROJECT_DIR$/../../../../../orientdb-studio/dist/components/angular-strap/Gruntfile.js" changelist="99461234-2958-484a-a89f-f302ab6271ce" time="1378815118544" ignored="false" />
     <file path="$PROJECT_DIR$/../../../../../orientdb-studio/app/views/database/editDocument.html" changelist="99461234-2958-484a-a89f-f302ab6271ce" time="1379000573044" ignored="false" />
@@ -58,17 +58,12 @@
     <file path="$PROJECT_DIR$/../../../../../orientdb-studio/app/components/angularjs-bower/component.json" changelist="99461234-2958-484a-a89f-f302ab6271ce" time="1378821449721" ignored="false" />
     <file path="$PROJECT_DIR$/../../../../../orientdb-studio/app/components/bootstrap-datepicker/component.json" changelist="99461234-2958-484a-a89f-f302ab6271ce" time="1378821449721" ignored="false" />
     <file path="$PROJECT_DIR$/../../../../../orientdb-studio/app/components/bootstrap-timepicker/component.json" changelist="99461234-2958-484a-a89f-f302ab6271ce" time="1378821449721" ignored="false" />
-<<<<<<< HEAD
-    <file path="$PROJECT_DIR$/../../../../../orientdb-studio/app/scripts/controllers/document-controller.js" changelist="99461234-2958-484a-a89f-f302ab6271ce" time="1383147166349" ignored="false" />
-    <file path="/document-controller.js" changelist="99461234-2958-484a-a89f-f302ab6271ce" time="1383147144471" ignored="false" />
-=======
     <file path="$PROJECT_DIR$/../../../../../orientdb-studio/app/scripts/controllers/document-controller.js" changelist="99461234-2958-484a-a89f-f302ab6271ce" time="1383077982061" ignored="false" />
     <file path="/document-controller.js" changelist="99461234-2958-484a-a89f-f302ab6271ce" time="1382960307578" ignored="false" />
->>>>>>> d099dd8e
     <file path="$PROJECT_DIR$/../../../../../orientdb-studio/app/scripts/controllers/graph-controller.js" changelist="99461234-2958-484a-a89f-f302ab6271ce" time="1378994520947" ignored="false" />
     <file path="/graph-controller.js" changelist="99461234-2958-484a-a89f-f302ab6271ce" time="1378994514594" ignored="false" />
-    <file path="$PROJECT_DIR$/../../../../../orientdb-studio/app/scripts/controllers/schema-controller.js" changelist="99461234-2958-484a-a89f-f302ab6271ce" time="1383144366232" ignored="false" />
-    <file path="/schema-controller.js" changelist="99461234-2958-484a-a89f-f302ab6271ce" time="1383144227452" ignored="false" />
+    <file path="$PROJECT_DIR$/../../../../../orientdb-studio/app/scripts/controllers/schema-controller.js" changelist="99461234-2958-484a-a89f-f302ab6271ce" time="1381417163707" ignored="false" />
+    <file path="/schema-controller.js" changelist="99461234-2958-484a-a89f-f302ab6271ce" time="1381415918219" ignored="false" />
     <file path="/function-controller.js" changelist="99461234-2958-484a-a89f-f302ab6271ce" time="1380277062375" ignored="false" />
     <file path="$PROJECT_DIR$/../../../../../orientdb-studio/app/scripts/util/library.js" changelist="99461234-2958-484a-a89f-f302ab6271ce" time="1378994586833" ignored="false" />
     <file path="/library.js" changelist="99461234-2958-484a-a89f-f302ab6271ce" time="1378994587354" ignored="false" />
@@ -89,7 +84,7 @@
     <file path="/addLabel.html" changelist="99461234-2958-484a-a89f-f302ab6271ce" time="1378987226812" ignored="false" />
     <file path="/editVertex.html" changelist="99461234-2958-484a-a89f-f302ab6271ce" time="1378908875025" ignored="false" />
     <file path="$PROJECT_DIR$/../../../../../orientdb-studio/app/views/database/editVertex.html" changelist="99461234-2958-484a-a89f-f302ab6271ce" time="1378990706577" ignored="false" />
-    <file path="$PROJECT_DIR$/../../../../../orientdb-studio/app/views/database/schema.html" changelist="99461234-2958-484a-a89f-f302ab6271ce" time="1383144199383" ignored="false" />
+    <file path="$PROJECT_DIR$/../../../../../orientdb-studio/app/views/database/schema.html" changelist="99461234-2958-484a-a89f-f302ab6271ce" time="1381329683487" ignored="false" />
     <file path="/functions.html" changelist="99461234-2958-484a-a89f-f302ab6271ce" time="1380898300407" ignored="false" />
     <file path="/app.js" changelist="99461234-2958-484a-a89f-f302ab6271ce" time="1378915596273" ignored="false" />
     <file path="$PROJECT_DIR$/../../../../../orientdb-studio/app/views/database/config/import-export.html" changelist="99461234-2958-484a-a89f-f302ab6271ce" time="1378979906760" ignored="false" />
@@ -150,15 +145,10 @@
     <file path="/map.js" changelist="99461234-2958-484a-a89f-f302ab6271ce" time="1379178647891" ignored="false" />
     <file path="/dialog.js" changelist="99461234-2958-484a-a89f-f302ab6271ce" time="1379186712384" ignored="false" />
     <file path="/baseEditModal.html" changelist="99461234-2958-484a-a89f-f302ab6271ce" time="1379197825195" ignored="false" />
-<<<<<<< HEAD
-    <file path="/custom.js" changelist="99461234-2958-484a-a89f-f302ab6271ce" time="1382900350179" ignored="false" />
-    <file path="$PROJECT_DIR$/../../../../../orientdb-studio/app/scripts/api.js" changelist="99461234-2958-484a-a89f-f302ab6271ce" time="1383206077264" ignored="false" />
-=======
     <file path="/custom.js" changelist="99461234-2958-484a-a89f-f302ab6271ce" time="1383069302654" ignored="false" />
     <file path="$PROJECT_DIR$/../../../../../orientdb-studio/app/scripts/api.js" changelist="99461234-2958-484a-a89f-f302ab6271ce" time="1381416889561" ignored="false" />
->>>>>>> d099dd8e
     <file path="/multiBar.js" changelist="99461234-2958-484a-a89f-f302ab6271ce" time="1379449691980" ignored="false" />
-    <file path="$PROJECT_DIR$/../../../../../orientdb-studio/dist/studio/www/scripts/scripts.js" changelist="99461234-2958-484a-a89f-f302ab6271ce" time="1383148939567" ignored="false" />
+    <file path="$PROJECT_DIR$/../../../../../orientdb-studio/dist/studio/www/scripts/scripts.js" changelist="99461234-2958-484a-a89f-f302ab6271ce" time="1380448807915" ignored="false" />
     <file path="/fragment.js2" changelist="99461234-2958-484a-a89f-f302ab6271ce" time="1380889485567" ignored="false" />
     <file path="$PROJECT_DIR$/../../../../../orientbi/www/biconsole/index.html" changelist="99461234-2958-484a-a89f-f302ab6271ce" time="1379948677590" ignored="false" />
     <file path="$PROJECT_DIR$/../../../../../orientbi/www/biconsole/js/biconsole-resource-report.js" changelist="99461234-2958-484a-a89f-f302ab6271ce" time="1379948315943" ignored="false" />
@@ -204,31 +194,19 @@
     <file path="/logs.js" changelist="99461234-2958-484a-a89f-f302ab6271ce" time="1382539890849" ignored="false" />
     <file path="/workbench-service-logs.js" changelist="99461234-2958-484a-a89f-f302ab6271ce" time="1381407578985" ignored="false" />
     <file path="$PROJECT_DIR$/../../../../../orientdb-studio/app/views/database/editclass.html" changelist="99461234-2958-484a-a89f-f302ab6271ce" time="1381416802554" ignored="false" />
-    <file path="/schema.html" changelist="99461234-2958-484a-a89f-f302ab6271ce" time="1383143847615" ignored="false" />
+    <file path="/schema.html" changelist="99461234-2958-484a-a89f-f302ab6271ce" time="1380364362509" ignored="false" />
     <file path="/editclass.html" changelist="99461234-2958-484a-a89f-f302ab6271ce" time="1381416727337" ignored="false" />
     <file path="$PROJECT_DIR$/../../../../../orientdb-studio/.tmp/styles/main.css" changelist="99461234-2958-484a-a89f-f302ab6271ce" time="1380470600295" ignored="false" />
     <file path="/logjava.html" changelist="99461234-2958-484a-a89f-f302ab6271ce" time="1382804037476" ignored="false" />
     <file path="$PROJECT_DIR$/../../../../../orientdb-studio/bower.json" changelist="99461234-2958-484a-a89f-f302ab6271ce" time="1380815845714" ignored="false" />
     <file path="$PROJECT_DIR$/../../../../../orientdb-studio/app/index.htm" changelist="99461234-2958-484a-a89f-f302ab6271ce" time="1380816364393" ignored="false" />
     <file path="/index.htm" changelist="99461234-2958-484a-a89f-f302ab6271ce" time="1380816361856" ignored="false" />
-    <file path="/events.html" changelist="99461234-2958-484a-a89f-f302ab6271ce" time="1383402860696" ignored="false" />
-    <file path="/events.js" changelist="99461234-2958-484a-a89f-f302ab6271ce" time="1383471025479" ignored="false" />
+    <file path="/events.html" changelist="99461234-2958-484a-a89f-f302ab6271ce" time="1382804169555" ignored="false" />
+    <file path="/events.js" changelist="99461234-2958-484a-a89f-f302ab6271ce" time="1381418056809" ignored="false" />
     <file path="/logWhen.html" changelist="99461234-2958-484a-a89f-f302ab6271ce" time="1381399859439" ignored="false" />
-    <file path="/logwhen.html" changelist="99461234-2958-484a-a89f-f302ab6271ce" time="1383073836784" ignored="false" />
+    <file path="/logwhen.html" changelist="99461234-2958-484a-a89f-f302ab6271ce" time="1381412980384" ignored="false" />
     <file path="/httpwhat.html" changelist="99461234-2958-484a-a89f-f302ab6271ce" time="1381418711174" ignored="false" />
     <file path="/mailwhat.html" changelist="99461234-2958-484a-a89f-f302ab6271ce" time="1381417707438" ignored="false" />
-<<<<<<< HEAD
-    <file path="/metricswhen.html" changelist="99461234-2958-484a-a89f-f302ab6271ce" time="1383174320300" ignored="false" />
-    <file path="/singleMetric.html" changelist="99461234-2958-484a-a89f-f302ab6271ce" time="1382957926711" ignored="false" />
-    <file path="/metrics.js" changelist="99461234-2958-484a-a89f-f302ab6271ce" time="1382979900476" ignored="false" />
-    <file path="/settings.html" changelist="99461234-2958-484a-a89f-f302ab6271ce" time="1382803906099" ignored="false" />
-    <file path="/db.html" changelist="99461234-2958-484a-a89f-f302ab6271ce" time="1382975276477" ignored="false" />
-    <file path="/query.js" changelist="99461234-2958-484a-a89f-f302ab6271ce" time="1382697369251" ignored="false" />
-    <file path="/overview.html" changelist="99461234-2958-484a-a89f-f302ab6271ce" time="1382974969911" ignored="false" />
-    <file path="/nav.html" changelist="99461234-2958-484a-a89f-f302ab6271ce" time="1383062406004" ignored="false" />
-    <file path="/record.html" changelist="99461234-2958-484a-a89f-f302ab6271ce" time="1383209585460" ignored="false" />
-    <file path="$PROJECT_DIR$/../../../../../orientdb-studio/app/views/database/record.html" changelist="99461234-2958-484a-a89f-f302ab6271ce" time="1383209673365" ignored="false" />
-=======
     <file path="/metricswhen.html" changelist="99461234-2958-484a-a89f-f302ab6271ce" time="1381492418071" ignored="false" />
     <file path="/singleMetric.html" changelist="99461234-2958-484a-a89f-f302ab6271ce" time="1383242049827" ignored="false" />
     <file path="/metrics.js" changelist="99461234-2958-484a-a89f-f302ab6271ce" time="1383230604697" ignored="false" />
@@ -238,7 +216,6 @@
     <file path="/overview.html" changelist="99461234-2958-484a-a89f-f302ab6271ce" time="1382974969911" ignored="false" />
     <file path="/nav.html" changelist="99461234-2958-484a-a89f-f302ab6271ce" time="1383080791484" ignored="false" />
     <file path="/rickSingleMetric.html" changelist="99461234-2958-484a-a89f-f302ab6271ce" time="1383069749349" ignored="false" />
->>>>>>> d099dd8e
     <option name="TRACKING_ENABLED" value="true" />
     <option name="SHOW_DIALOG" value="false" />
     <option name="HIGHLIGHT_CONFLICTS" value="true" />
@@ -261,11 +238,7 @@
       <file leaf-file-name="metrics.js" pinned="false" current="false" current-in-tab="false">
         <entry file="file://$PROJECT_DIR$/app/scripts/controllers/metrics.js">
           <provider selected="true" editor-type-id="text-editor">
-<<<<<<< HEAD
-            <state line="228" column="31" selection-start="7992" selection-end="7996" vertical-scroll-proportion="-9.396227">
-=======
             <state line="31" column="13" selection-start="1336" selection-end="1336" vertical-scroll-proportion="0.0">
->>>>>>> d099dd8e
               <folding />
             </state>
           </provider>
@@ -274,116 +247,66 @@
       <file leaf-file-name="metrics.html" pinned="false" current="false" current-in-tab="false">
         <entry file="file://$PROJECT_DIR$/app/views/server/metrics.html">
           <provider selected="true" editor-type-id="text-editor">
-<<<<<<< HEAD
-            <state line="48" column="0" selection-start="1343" selection-end="1343" vertical-scroll-proportion="0.0">
-=======
             <state line="129" column="56" selection-start="6277" selection-end="6277" vertical-scroll-proportion="-19.083334">
->>>>>>> d099dd8e
-              <folding />
-            </state>
-          </provider>
-        </entry>
-      </file>
-<<<<<<< HEAD
-      <file leaf-file-name="metrics.js" pinned="false" current="false" current-in-tab="false">
-        <entry file="file://$PROJECT_DIR$/app/scripts/controllers/metrics.js">
-          <provider selected="true" editor-type-id="text-editor">
-            <state line="125" column="29" selection-start="5065" selection-end="5066" vertical-scroll-proportion="-5.2115383">
-=======
+              <folding />
+            </state>
+          </provider>
+        </entry>
+      </file>
       <file leaf-file-name="singleMetric.html" pinned="false" current="true" current-in-tab="true">
         <entry file="file://$PROJECT_DIR$/app/views/server/metric/singleMetric.html">
           <provider selected="true" editor-type-id="text-editor">
             <state line="20" column="68" selection-start="929" selection-end="929" vertical-scroll-proportion="0.37906137">
->>>>>>> d099dd8e
-              <folding />
-            </state>
-          </provider>
-        </entry>
-      </file>
-<<<<<<< HEAD
-      <file leaf-file-name="mailwhat.html" pinned="false" current="false" current-in-tab="false">
-        <entry file="file://$PROJECT_DIR$/app/views/eventWhat/mailwhat.html">
-          <provider selected="true" editor-type-id="text-editor">
-            <state line="30" column="55" selection-start="1369" selection-end="1369" vertical-scroll-proportion="-19.615385">
-=======
+              <folding />
+            </state>
+          </provider>
+        </entry>
+      </file>
       <file leaf-file-name="settings.html" pinned="false" current="false" current-in-tab="false">
         <entry file="file://$PROJECT_DIR$/app/views/server/settings.html">
           <provider selected="true" editor-type-id="text-editor">
             <state line="72" column="42" selection-start="2835" selection-end="2835" vertical-scroll-proportion="-6.875">
->>>>>>> d099dd8e
-              <folding />
-            </state>
-          </provider>
-        </entry>
-      </file>
-<<<<<<< HEAD
-      <file leaf-file-name="events.js" pinned="false" current="true" current-in-tab="true">
-        <entry file="file://$PROJECT_DIR$/app/scripts/controllers/events.js">
-          <provider selected="true" editor-type-id="text-editor">
-            <state line="275" column="20" selection-start="10833" selection-end="10833" vertical-scroll-proportion="0.8960396">
-=======
+              <folding />
+            </state>
+          </provider>
+        </entry>
+      </file>
       <file leaf-file-name="custom.js" pinned="false" current="false" current-in-tab="false">
         <entry file="file://$PROJECT_DIR$/app/scripts/directive/custom.js">
           <provider selected="true" editor-type-id="text-editor">
             <state line="79" column="51" selection-start="2762" selection-end="2762" vertical-scroll-proportion="0.0">
->>>>>>> d099dd8e
-              <folding />
-            </state>
-          </provider>
-        </entry>
-      </file>
-<<<<<<< HEAD
-      <file leaf-file-name="app.js" pinned="false" current="false" current-in-tab="false">
-        <entry file="file://$PROJECT_DIR$/app/scripts/app.js">
-          <provider selected="true" editor-type-id="text-editor">
-            <state line="44" column="45" selection-start="1897" selection-end="1913" vertical-scroll-proportion="0.0">
-=======
+              <folding />
+            </state>
+          </provider>
+        </entry>
+      </file>
       <file leaf-file-name="angularjs.nvd3.js" pinned="false" current="false" current-in-tab="false">
         <entry file="file://$PROJECT_DIR$/app/scripts/directive/angularjs.nvd3.js">
           <provider selected="true" editor-type-id="text-editor">
             <state line="141" column="42" selection-start="3972" selection-end="3972" vertical-scroll-proportion="0.0">
->>>>>>> d099dd8e
-              <folding />
-            </state>
-          </provider>
-        </entry>
-      </file>
-      <file leaf-file-name="logs.js" pinned="false" current="false" current-in-tab="false">
-        <entry file="file://$PROJECT_DIR$/app/scripts/controllers/logs.js">
-          <provider selected="true" editor-type-id="text-editor">
-<<<<<<< HEAD
-            <state line="23" column="13" selection-start="950" selection-end="952" vertical-scroll-proportion="-7.519231">
-=======
+              <folding />
+            </state>
+          </provider>
+        </entry>
+      </file>
+      <file leaf-file-name="nav.html" pinned="false" current="false" current-in-tab="false">
+        <entry file="file://$PROJECT_DIR$/app/views/nav.html">
+          <provider selected="true" editor-type-id="text-editor">
             <state line="21" column="85" selection-start="1073" selection-end="1073" vertical-scroll-proportion="0.0">
->>>>>>> d099dd8e
-              <folding />
-            </state>
-          </provider>
-        </entry>
-      </file>
-<<<<<<< HEAD
-      <file leaf-file-name="events.html" pinned="false" current="false" current-in-tab="false">
-        <entry file="file://$PROJECT_DIR$/app/views/server/events.html">
-          <provider selected="true" editor-type-id="text-editor">
-            <state line="5" column="13" selection-start="0" selection-end="3848" vertical-scroll-proportion="-3.2692308">
-=======
+              <folding />
+            </state>
+          </provider>
+        </entry>
+      </file>
       <file leaf-file-name="overview.html" pinned="false" current="false" current-in-tab="false">
         <entry file="file://$PROJECT_DIR$/app/views/server/general/overview.html">
           <provider selected="true" editor-type-id="text-editor">
             <state line="14" column="48" selection-start="540" selection-end="540" vertical-scroll-proportion="0.0">
->>>>>>> d099dd8e
-              <folding />
-            </state>
-          </provider>
-        </entry>
-      </file>
-<<<<<<< HEAD
-      <file leaf-file-name="web-forms.rnc" pinned="false" current="false" current-in-tab="false">
-        <entry file="jar://$APPLICATION_HOME_DIR$/lib/webstorm.jar!/resources/html5-schema/web-forms.rnc">
-          <provider selected="true" editor-type-id="text-editor">
-            <state line="442" column="23" selection-start="9623" selection-end="9623" vertical-scroll-proportion="0.0">
-              <folding />
-=======
+              <folding />
+            </state>
+          </provider>
+        </entry>
+      </file>
       <file leaf-file-name="dashboard.html" pinned="false" current="false" current-in-tab="false">
         <entry file="file://$PROJECT_DIR$/app/views/server/dashboard.html">
           <provider selected="true" editor-type-id="text-editor">
@@ -392,22 +315,14 @@
                 <marker date="1383154299527" expanded="true" signature="40:277" placeholder="..." />
                 <marker date="1383154299527" expanded="true" signature="109:143" placeholder="..." />
               </folding>
->>>>>>> d099dd8e
-            </state>
-          </provider>
-        </entry>
-      </file>
-<<<<<<< HEAD
-      <file leaf-file-name="metricswhen.html" pinned="false" current="false" current-in-tab="false">
-        <entry file="file://$PROJECT_DIR$/app/views/eventWhen/metricswhen.html">
-          <provider selected="true" editor-type-id="text-editor">
-            <state line="51" column="109" selection-start="1957" selection-end="1957" vertical-scroll-proportion="-16.5">
-=======
+            </state>
+          </provider>
+        </entry>
+      </file>
       <file leaf-file-name="main.css" pinned="false" current="false" current-in-tab="false">
         <entry file="file://$PROJECT_DIR$/app/styles/main.css">
           <provider selected="true" editor-type-id="text-editor">
             <state line="834" column="32" selection-start="16416" selection-end="16416" vertical-scroll-proportion="0.0">
->>>>>>> d099dd8e
               <folding />
             </state>
           </provider>
@@ -423,24 +338,11 @@
   <component name="IdeDocumentHistory">
     <option name="changedFiles">
       <list>
-<<<<<<< HEAD
-        <option value="$PROJECT_DIR$/app/views/server/metric/singleMetric.html" />
-=======
         <option value="$PROJECT_DIR$/app/scripts/controllers/monitor.js" />
->>>>>>> d099dd8e
         <option value="$PROJECT_DIR$/app/scripts/service/monitor-service.js" />
         <option value="$PROJECT_DIR$/app/views/server/general/db.html" />
         <option value="$PROJECT_DIR$/app/scripts/controllers/server.js" />
         <option value="$PROJECT_DIR$/app/index.html" />
-<<<<<<< HEAD
-        <option value="$PROJECT_DIR$/app/views/eventWhen/logwhen.html" />
-        <option value="$PROJECT_DIR$/app/views/eventWhat/mailwhat.html" />
-        <option value="$PROJECT_DIR$/app/styles/main.css" />
-        <option value="$PROJECT_DIR$/app/views/eventWhen/metricswhen.html" />
-        <option value="$PROJECT_DIR$/app/scripts/app.js" />
-        <option value="$PROJECT_DIR$/app/views/server/events.html" />
-        <option value="$PROJECT_DIR$/app/scripts/controllers/events.js" />
-=======
         <option value="$PROJECT_DIR$/app/views/server/metric/rickSingleMetric.html" />
         <option value="$PROJECT_DIR$/app/views/nav.html" />
         <option value="$PROJECT_DIR$/app/scripts/directive/custom.js" />
@@ -452,11 +354,11 @@
         <option value="$PROJECT_DIR$/app/views/server/metrics.html" />
         <option value="$PROJECT_DIR$/app/scripts/controllers/metrics.js" />
         <option value="$PROJECT_DIR$/app/views/server/metric/singleMetric.html" />
->>>>>>> d099dd8e
       </list>
     </option>
   </component>
   <component name="ProjectFrameBounds">
+    <option name="x" value="-1" />
     <option name="y" value="-3" />
     <option name="width" value="1368" />
     <option name="height" value="772" />
@@ -495,33 +397,6 @@
               <option name="myItemType" value="com.intellij.ide.projectView.impl.nodes.ProjectViewProjectNode" />
             </PATH_ELEMENT>
           </PATH>
-<<<<<<< HEAD
-          <PATH>
-            <PATH_ELEMENT>
-              <option name="myItemId" value="studioee" />
-              <option name="myItemType" value="com.intellij.ide.projectView.impl.nodes.ProjectViewProjectNode" />
-            </PATH_ELEMENT>
-            <PATH_ELEMENT>
-              <option name="myItemId" value="dashboard" />
-              <option name="myItemType" value="com.intellij.ide.projectView.impl.nodes.PsiDirectoryNode" />
-            </PATH_ELEMENT>
-          </PATH>
-          <PATH>
-            <PATH_ELEMENT>
-              <option name="myItemId" value="studioee" />
-              <option name="myItemType" value="com.intellij.ide.projectView.impl.nodes.ProjectViewProjectNode" />
-            </PATH_ELEMENT>
-            <PATH_ELEMENT>
-              <option name="myItemId" value="dashboard" />
-              <option name="myItemType" value="com.intellij.ide.projectView.impl.nodes.PsiDirectoryNode" />
-            </PATH_ELEMENT>
-            <PATH_ELEMENT>
-              <option name="myItemId" value="app" />
-              <option name="myItemType" value="com.intellij.ide.projectView.impl.nodes.PsiDirectoryNode" />
-            </PATH_ELEMENT>
-          </PATH>
-=======
->>>>>>> d099dd8e
         </subPane>
       </pane>
       <pane id="Scope" />
@@ -538,7 +413,13 @@
     <property name="options.splitter.details.proportions" value="0.2" />
     <property name="options.searchVisible" value="true" />
   </component>
-  <component name="PublishConfig" serverName="monitor" serverId="55f9185c-b3c8-4084-aff3-b9a79ae606cb" />
+  <component name="PublishConfig" serverName="monitor" serverId="55f9185c-b3c8-4084-aff3-b9a79ae606cb">
+    <servers>
+      <server id="55f9185c-b3c8-4084-aff3-b9a79ae606cb">
+        <serverdata />
+      </server>
+    </servers>
+  </component>
   <component name="RecentsManager">
     <key name="CopyFile.RECENT_KEYS">
       <recent name="$PROJECT_DIR$/app/views/server/metric" />
@@ -625,18 +506,18 @@
     </todo-panel>
   </component>
   <component name="ToolWindowManager">
-    <frame x="0" y="-3" width="1368" height="772" extended-state="0" />
+    <frame x="-1" y="-3" width="1368" height="772" extended-state="6" />
     <editor active="true" />
     <layout>
       <window_info id="Changes" active="false" anchor="bottom" auto_hide="false" internal_type="DOCKED" type="DOCKED" visible="false" weight="0.33" sideWeight="0.5" order="7" side_tool="false" content_ui="tabs" />
       <window_info id="TODO" active="false" anchor="bottom" auto_hide="false" internal_type="DOCKED" type="DOCKED" visible="false" weight="0.3296" sideWeight="0.5" order="6" side_tool="false" content_ui="tabs" />
       <window_info id="Structure" active="false" anchor="left" auto_hide="false" internal_type="DOCKED" type="DOCKED" visible="false" weight="0.25" sideWeight="0.5" order="1" side_tool="false" content_ui="tabs" />
-      <window_info id="Project" active="false" anchor="left" auto_hide="false" internal_type="DOCKED" type="DOCKED" visible="true" weight="0.24869305" sideWeight="0.6496" order="0" side_tool="false" content_ui="combo" />
+      <window_info id="Project" active="false" anchor="left" auto_hide="false" internal_type="DOCKED" type="DOCKED" visible="true" weight="0.24869695" sideWeight="0.6496" order="0" side_tool="false" content_ui="combo" />
       <window_info id="Debug" active="false" anchor="bottom" auto_hide="false" internal_type="DOCKED" type="DOCKED" visible="false" weight="0.4" sideWeight="0.5" order="3" side_tool="false" content_ui="tabs" />
       <window_info id="Favorites" active="false" anchor="left" auto_hide="false" internal_type="DOCKED" type="DOCKED" visible="false" weight="0.33" sideWeight="0.5" order="2" side_tool="true" content_ui="tabs" />
-      <window_info id="Event Log" active="false" anchor="bottom" auto_hide="false" internal_type="DOCKED" type="DOCKED" visible="false" weight="0.33" sideWeight="0.5" order="9" side_tool="true" content_ui="tabs" />
+      <window_info id="Event Log" active="false" anchor="bottom" auto_hide="false" internal_type="DOCKED" type="DOCKED" visible="false" weight="0.33" sideWeight="0.5" order="7" side_tool="true" content_ui="tabs" />
       <window_info id="Run" active="false" anchor="bottom" auto_hide="false" internal_type="DOCKED" type="DOCKED" visible="false" weight="0.33" sideWeight="0.5" order="2" side_tool="false" content_ui="tabs" />
-      <window_info id="Version Control" active="false" anchor="bottom" auto_hide="false" internal_type="DOCKED" type="DOCKED" visible="false" weight="0.33" sideWeight="0.5" order="8" side_tool="false" content_ui="tabs" />
+      <window_info id="Version Control" active="false" anchor="bottom" auto_hide="false" internal_type="DOCKED" type="DOCKED" visible="false" weight="0.33" sideWeight="0.5" order="7" side_tool="false" content_ui="tabs" />
       <window_info id="Cvs" active="false" anchor="bottom" auto_hide="false" internal_type="DOCKED" type="DOCKED" visible="false" weight="0.25" sideWeight="0.5" order="4" side_tool="false" content_ui="tabs" />
       <window_info id="Message" active="false" anchor="bottom" auto_hide="false" internal_type="DOCKED" type="DOCKED" visible="false" weight="0.33" sideWeight="0.5" order="0" side_tool="false" content_ui="tabs" />
       <window_info id="Ant Build" active="false" anchor="right" auto_hide="false" internal_type="DOCKED" type="DOCKED" visible="false" weight="0.25" sideWeight="0.5" order="1" side_tool="false" content_ui="tabs" />
@@ -709,136 +590,66 @@
     </breakpoint-manager>
   </component>
   <component name="editorHistoryManager">
-<<<<<<< HEAD
+    <entry file="file://$PROJECT_DIR$/app/views/server/general.html">
+      <provider selected="true" editor-type-id="text-editor">
+        <state line="7" column="10" selection-start="239" selection-end="239" vertical-scroll-proportion="0.0" />
+      </provider>
+    </entry>
+    <entry file="file://$PROJECT_DIR$/app/scripts/service/monitor-service.js">
+      <provider selected="true" editor-type-id="text-editor">
+        <state line="72" column="31" selection-start="2650" selection-end="2650" vertical-scroll-proportion="0.0" />
+      </provider>
+    </entry>
+    <entry file="file://$PROJECT_DIR$/app/views/server/general/db.html">
+      <provider selected="true" editor-type-id="text-editor">
+        <state line="44" column="38" selection-start="1534" selection-end="1534" vertical-scroll-proportion="0.0" />
+      </provider>
+    </entry>
+    <entry file="file://$PROJECT_DIR$/app/index.html">
+      <provider selected="true" editor-type-id="text-editor">
+        <state line="94" column="32" selection-start="4446" selection-end="4446" vertical-scroll-proportion="0.0" />
+      </provider>
+    </entry>
+    <entry file="file://$PROJECT_DIR$/app/views/server/metric/rickSingleMetric.html">
+      <provider selected="true" editor-type-id="text-editor">
+        <state line="42" column="80" selection-start="2290" selection-end="2290" vertical-scroll-proportion="-17.5" />
+      </provider>
+    </entry>
+    <entry file="file://$PROJECT_DIR$/app/scripts/controllers/server.js">
+      <provider selected="true" editor-type-id="text-editor">
+        <state line="48" column="0" selection-start="1343" selection-end="1343" vertical-scroll-proportion="0.0">
+          <folding />
+        </state>
+      </provider>
+    </entry>
+    <entry file="file://$PROJECT_DIR$/app/views/nav.html">
+      <provider selected="true" editor-type-id="text-editor">
+        <state line="21" column="85" selection-start="1073" selection-end="1073" vertical-scroll-proportion="0.0">
+          <folding />
+        </state>
+      </provider>
+    </entry>
+    <entry file="file://$PROJECT_DIR$/app/scripts/directive/custom.js">
+      <provider selected="true" editor-type-id="text-editor">
+        <state line="79" column="51" selection-start="2762" selection-end="2762" vertical-scroll-proportion="0.0">
+          <folding />
+        </state>
+      </provider>
+    </entry>
+    <entry file="file://$PROJECT_DIR$/app/scripts/directive/angularjs.nvd3.js">
+      <provider selected="true" editor-type-id="text-editor">
+        <state line="141" column="42" selection-start="3972" selection-end="3972" vertical-scroll-proportion="0.0">
+          <folding />
+        </state>
+      </provider>
+    </entry>
     <entry file="file://$PROJECT_DIR$/app/views/server/general/overview.html">
       <provider selected="true" editor-type-id="text-editor">
-        <state line="14" column="32" selection-start="524" selection-end="524" vertical-scroll-proportion="0.0">
-          <folding />
-        </state>
-      </provider>
-    </entry>
-    <entry file="file://$PROJECT_DIR$/app/views/server/general/db.html">
-      <provider selected="true" editor-type-id="text-editor">
-        <state line="44" column="38" selection-start="1534" selection-end="1534" vertical-scroll-proportion="0.0">
-          <folding />
-        </state>
-      </provider>
-    </entry>
-    <entry file="file://$PROJECT_DIR$/app/views/nav.html">
-      <provider selected="true" editor-type-id="text-editor">
-        <state line="35" column="43" selection-start="1504" selection-end="1504" vertical-scroll-proportion="0.0">
-          <folding />
-        </state>
-=======
-    <entry file="file://$PROJECT_DIR$/app/views/server/general.html">
-      <provider selected="true" editor-type-id="text-editor">
-        <state line="7" column="10" selection-start="239" selection-end="239" vertical-scroll-proportion="0.0" />
-      </provider>
-    </entry>
-    <entry file="file://$PROJECT_DIR$/app/scripts/service/monitor-service.js">
-      <provider selected="true" editor-type-id="text-editor">
-        <state line="72" column="31" selection-start="2650" selection-end="2650" vertical-scroll-proportion="0.0" />
-      </provider>
-    </entry>
-    <entry file="file://$PROJECT_DIR$/app/views/server/general/db.html">
-      <provider selected="true" editor-type-id="text-editor">
-        <state line="44" column="38" selection-start="1534" selection-end="1534" vertical-scroll-proportion="0.0" />
->>>>>>> d099dd8e
-      </provider>
-    </entry>
-    <entry file="file://$PROJECT_DIR$/app/index.html">
-      <provider selected="true" editor-type-id="text-editor">
-<<<<<<< HEAD
-        <state line="73" column="32" selection-start="2515" selection-end="3372" vertical-scroll-proportion="0.0">
-          <folding />
-        </state>
-      </provider>
-    </entry>
-    <entry file="file://$PROJECT_DIR$/app/views/eventWhen/logwhen.html">
-      <provider selected="true" editor-type-id="text-editor">
-        <state line="35" column="67" selection-start="1300" selection-end="1314" vertical-scroll-proportion="-15.769231">
-          <folding />
-        </state>
-      </provider>
-    </entry>
-    <entry file="file://$PROJECT_DIR$/app/styles/main.css">
-      <provider selected="true" editor-type-id="text-editor">
-        <state line="610" column="13" selection-start="12043" selection-end="12043" vertical-scroll-proportion="0.0">
-=======
-        <state line="94" column="32" selection-start="4446" selection-end="4446" vertical-scroll-proportion="0.0" />
-      </provider>
-    </entry>
-    <entry file="file://$PROJECT_DIR$/app/views/server/metric/rickSingleMetric.html">
-      <provider selected="true" editor-type-id="text-editor">
-        <state line="42" column="80" selection-start="2290" selection-end="2290" vertical-scroll-proportion="-17.5" />
-      </provider>
-    </entry>
-    <entry file="file://$PROJECT_DIR$/app/scripts/controllers/server.js">
-      <provider selected="true" editor-type-id="text-editor">
-        <state line="48" column="0" selection-start="1343" selection-end="1343" vertical-scroll-proportion="0.0">
->>>>>>> d099dd8e
-          <folding />
-        </state>
-      </provider>
-    </entry>
-<<<<<<< HEAD
-    <entry file="file://$PROJECT_DIR$/app/views/eventWhat/mailwhat.html">
-      <provider selected="true" editor-type-id="text-editor">
-        <state line="30" column="55" selection-start="1369" selection-end="1369" vertical-scroll-proportion="-19.615385">
-=======
-    <entry file="file://$PROJECT_DIR$/app/views/nav.html">
-      <provider selected="true" editor-type-id="text-editor">
-        <state line="21" column="85" selection-start="1073" selection-end="1073" vertical-scroll-proportion="0.0">
->>>>>>> d099dd8e
-          <folding />
-        </state>
-      </provider>
-    </entry>
-<<<<<<< HEAD
-    <entry file="file://$PROJECT_DIR$/app/scripts/controllers/logs.js">
-      <provider selected="true" editor-type-id="text-editor">
-        <state line="23" column="13" selection-start="950" selection-end="952" vertical-scroll-proportion="-7.519231">
-=======
-    <entry file="file://$PROJECT_DIR$/app/scripts/directive/custom.js">
-      <provider selected="true" editor-type-id="text-editor">
-        <state line="79" column="51" selection-start="2762" selection-end="2762" vertical-scroll-proportion="0.0">
->>>>>>> d099dd8e
-          <folding />
-        </state>
-      </provider>
-    </entry>
-<<<<<<< HEAD
-    <entry file="file://$PROJECT_DIR$/app/scripts/controllers/metrics.js">
-      <provider selected="true" editor-type-id="text-editor">
-        <state line="125" column="29" selection-start="5065" selection-end="5066" vertical-scroll-proportion="-5.2115383">
-=======
-    <entry file="file://$PROJECT_DIR$/app/scripts/directive/angularjs.nvd3.js">
-      <provider selected="true" editor-type-id="text-editor">
-        <state line="141" column="42" selection-start="3972" selection-end="3972" vertical-scroll-proportion="0.0">
->>>>>>> d099dd8e
-          <folding />
-        </state>
-      </provider>
-    </entry>
-<<<<<<< HEAD
-    <entry file="file://$PROJECT_DIR$/app/scripts/service/monitor-service.js">
-      <provider selected="true" editor-type-id="text-editor">
-        <state line="228" column="31" selection-start="7992" selection-end="7996" vertical-scroll-proportion="-9.396227">
-=======
-    <entry file="file://$PROJECT_DIR$/app/views/server/general/overview.html">
-      <provider selected="true" editor-type-id="text-editor">
         <state line="14" column="48" selection-start="540" selection-end="540" vertical-scroll-proportion="0.0">
->>>>>>> d099dd8e
-          <folding />
-        </state>
-      </provider>
-    </entry>
-<<<<<<< HEAD
-    <entry file="jar://$APPLICATION_HOME_DIR$/lib/webstorm.jar!/resources/html5-schema/web-forms.rnc">
-      <provider selected="true" editor-type-id="text-editor">
-        <state line="442" column="23" selection-start="9623" selection-end="9623" vertical-scroll-proportion="0.0">
-          <folding />
-=======
+          <folding />
+        </state>
+      </provider>
+    </entry>
     <entry file="file://$PROJECT_DIR$/app/views/server/dashboard.html">
       <provider selected="true" editor-type-id="text-editor">
         <state line="117" column="40" selection-start="5275" selection-end="5275" vertical-scroll-proportion="0.0">
@@ -846,69 +657,40 @@
             <marker date="1383154299527" expanded="true" signature="40:277" placeholder="..." />
             <marker date="1383154299527" expanded="true" signature="109:143" placeholder="..." />
           </folding>
->>>>>>> d099dd8e
         </state>
       </provider>
     </entry>
     <entry file="file://$PROJECT_DIR$/app/styles/main.css">
       <provider selected="true" editor-type-id="text-editor">
-<<<<<<< HEAD
-        <state line="48" column="0" selection-start="1343" selection-end="1343" vertical-scroll-proportion="0.0">
-=======
         <state line="834" column="32" selection-start="16416" selection-end="16416" vertical-scroll-proportion="0.0">
->>>>>>> d099dd8e
-          <folding />
-        </state>
-      </provider>
-    </entry>
-<<<<<<< HEAD
-    <entry file="file://$PROJECT_DIR$/app/views/eventWhen/metricswhen.html">
-      <provider selected="true" editor-type-id="text-editor">
-        <state line="51" column="109" selection-start="1957" selection-end="1957" vertical-scroll-proportion="-16.5">
-=======
+          <folding />
+        </state>
+      </provider>
+    </entry>
     <entry file="file://$PROJECT_DIR$/app/views/server/settings.html">
       <provider selected="true" editor-type-id="text-editor">
         <state line="72" column="42" selection-start="2835" selection-end="2835" vertical-scroll-proportion="-6.875">
->>>>>>> d099dd8e
-          <folding />
-        </state>
-      </provider>
-    </entry>
-<<<<<<< HEAD
-    <entry file="file://$PROJECT_DIR$/app/scripts/app.js">
-      <provider selected="true" editor-type-id="text-editor">
-        <state line="44" column="45" selection-start="1897" selection-end="1913" vertical-scroll-proportion="0.0">
-=======
+          <folding />
+        </state>
+      </provider>
+    </entry>
     <entry file="file://$PROJECT_DIR$/app/views/server/metrics.html">
       <provider selected="true" editor-type-id="text-editor">
         <state line="129" column="56" selection-start="6277" selection-end="6277" vertical-scroll-proportion="-19.083334">
->>>>>>> d099dd8e
-          <folding />
-        </state>
-      </provider>
-    </entry>
-<<<<<<< HEAD
-    <entry file="file://$PROJECT_DIR$/app/views/server/events.html">
-      <provider selected="true" editor-type-id="text-editor">
-        <state line="5" column="13" selection-start="0" selection-end="3848" vertical-scroll-proportion="-3.2692308">
-=======
+          <folding />
+        </state>
+      </provider>
+    </entry>
     <entry file="file://$PROJECT_DIR$/app/scripts/controllers/metrics.js">
       <provider selected="true" editor-type-id="text-editor">
         <state line="31" column="13" selection-start="1336" selection-end="1336" vertical-scroll-proportion="0.0">
->>>>>>> d099dd8e
-          <folding />
-        </state>
-      </provider>
-    </entry>
-<<<<<<< HEAD
-    <entry file="file://$PROJECT_DIR$/app/scripts/controllers/events.js">
-      <provider selected="true" editor-type-id="text-editor">
-        <state line="275" column="20" selection-start="10833" selection-end="10833" vertical-scroll-proportion="0.8960396">
-=======
+          <folding />
+        </state>
+      </provider>
+    </entry>
     <entry file="file://$PROJECT_DIR$/app/views/server/metric/singleMetric.html">
       <provider selected="true" editor-type-id="text-editor">
         <state line="20" column="68" selection-start="929" selection-end="929" vertical-scroll-proportion="0.37906137">
->>>>>>> d099dd8e
           <folding />
         </state>
       </provider>
