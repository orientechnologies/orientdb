--- conflicted
+++ resolved
@@ -141,11 +141,7 @@
     <file path="/nav.js" changelist="99461234-2958-484a-a89f-f302ab6271ce" time="1383487929444" ignored="false" />
     <file path="/sidenav.html" changelist="99461234-2958-484a-a89f-f302ab6271ce" time="1379111373664" ignored="false" />
     <file path="/select2.js" changelist="99461234-2958-484a-a89f-f302ab6271ce" time="1379110178110" ignored="false" />
-<<<<<<< HEAD
-    <file path="/general.html" changelist="99461234-2958-484a-a89f-f302ab6271ce" time="1383667746735" ignored="false" />
-=======
     <file path="/general.html" changelist="99461234-2958-484a-a89f-f302ab6271ce" time="1382804065172" ignored="false" />
->>>>>>> dad7e289
     <file path="/map.js" changelist="99461234-2958-484a-a89f-f302ab6271ce" time="1379178647891" ignored="false" />
     <file path="/dialog.js" changelist="99461234-2958-484a-a89f-f302ab6271ce" time="1379186712384" ignored="false" />
     <file path="/baseEditModal.html" changelist="99461234-2958-484a-a89f-f302ab6271ce" time="1379197825195" ignored="false" />
@@ -272,15 +268,8 @@
       <file leaf-file-name="metric.html" pinned="false" current="false" current-in-tab="false">
         <entry file="file://$PROJECT_DIR$/app/views/modal/metric.html">
           <provider selected="true" editor-type-id="text-editor">
-<<<<<<< HEAD
-            <state line="14" column="49" selection-start="373" selection-end="373" vertical-scroll-proportion="0.124045804">
-              <folding>
-                <element signature="n#style#0;n#div#1;n#div#0;n#!!top" expanded="true" />
-              </folding>
-=======
             <state line="5" column="36" selection-start="200" selection-end="200" vertical-scroll-proportion="-3.125">
               <folding />
->>>>>>> dad7e289
             </state>
           </provider>
         </entry>
@@ -318,15 +307,8 @@
       <file leaf-file-name="config.html" pinned="false" current="false" current-in-tab="false">
         <entry file="file://$PROJECT_DIR$/app/views/server/metric/config.html">
           <provider selected="true" editor-type-id="text-editor">
-<<<<<<< HEAD
-            <state line="115" column="41" selection-start="4882" selection-end="4898" vertical-scroll-proportion="-9.807693">
-              <folding>
-                <element signature="n#style#0;n#form#0;n#div#0;n#div#4;n#div#0;n#!!top" expanded="true" />
-              </folding>
-=======
             <state line="63" column="57" selection-start="2204" selection-end="2204" vertical-scroll-proportion="-18.75">
               <folding />
->>>>>>> dad7e289
             </state>
           </provider>
         </entry>
@@ -760,9 +742,6 @@
         </state>
       </provider>
     </entry>
-<<<<<<< HEAD
-    <entry file="file://$PROJECT_DIR$/app/scripts/controllers/settings.js">
-=======
     <entry file="file://$PROJECT_DIR$/app/index.html">
       <provider selected="true" editor-type-id="text-editor">
         <state line="20" column="58" selection-start="879" selection-end="879" vertical-scroll-proportion="-12.5">
@@ -774,7 +753,6 @@
       </provider>
     </entry>
     <entry file="file://$PROJECT_DIR$/app/scripts/directive/custom.js">
->>>>>>> dad7e289
       <provider selected="true" editor-type-id="text-editor">
         <state line="54" column="34" selection-start="1663" selection-end="1663" vertical-scroll-proportion="0.0">
           <folding />
@@ -795,28 +773,10 @@
         </state>
       </provider>
     </entry>
-<<<<<<< HEAD
-    <entry file="file://$PROJECT_DIR$/app/views/server/settings.html">
-      <provider selected="true" editor-type-id="text-editor">
-        <state line="115" column="41" selection-start="4882" selection-end="4898" vertical-scroll-proportion="-9.807693">
-          <folding>
-            <element signature="n#style#0;n#form#0;n#div#0;n#div#4;n#div#0;n#!!top" expanded="true" />
-          </folding>
-        </state>
-      </provider>
-    </entry>
-    <entry file="file://$PROJECT_DIR$/app/views/server/general.html">
-      <provider selected="true" editor-type-id="text-editor">
-        <state line="14" column="49" selection-start="373" selection-end="373" vertical-scroll-proportion="0.124045804">
-          <folding>
-            <element signature="n#style#0;n#div#1;n#div#0;n#!!top" expanded="true" />
-          </folding>
-=======
     <entry file="file://$PROJECT_DIR$/app/views/server/metric/singleMetric.html">
       <provider selected="true" editor-type-id="text-editor">
         <state line="45" column="64" selection-start="2448" selection-end="2448" vertical-scroll-proportion="0.63955635">
           <folding />
->>>>>>> dad7e289
         </state>
       </provider>
     </entry>
