--- conflicted
+++ resolved
@@ -30,11 +30,7 @@
     <file path="$PROJECT_DIR$/../../../../../orientdb-studio/app/views/widget/embeddedmap.html" changelist="99461234-2958-484a-a89f-f302ab6271ce" time="1378734347882" ignored="false" />
     <file path="$PROJECT_DIR$/../../../../../orientdb-studio/app/scripts/widgets/widget.js" changelist="99461234-2958-484a-a89f-f302ab6271ce" time="1381590412308" ignored="false" />
     <file path="/widget.js" changelist="99461234-2958-484a-a89f-f302ab6271ce" time="1379072588436" ignored="false" />
-<<<<<<< HEAD
     <file path="/en.json" changelist="99461234-2958-484a-a89f-f302ab6271ce" time="1383637542654" ignored="false" />
-=======
-    <file path="/en.json" changelist="99461234-2958-484a-a89f-f302ab6271ce" time="1383585008359" ignored="false" />
->>>>>>> 60148afe
     <file path="/login.js" changelist="99461234-2958-484a-a89f-f302ab6271ce" time="1383486146191" ignored="false" />
     <file path="/Dummy.txt" changelist="99461234-2958-484a-a89f-f302ab6271ce" time="1383556442233" ignored="false" />
     <file path="/monitor-service.js" changelist="99461234-2958-484a-a89f-f302ab6271ce" time="1382970000416" ignored="false" />
@@ -152,11 +148,7 @@
     <file path="/map.js" changelist="99461234-2958-484a-a89f-f302ab6271ce" time="1379178647891" ignored="false" />
     <file path="/dialog.js" changelist="99461234-2958-484a-a89f-f302ab6271ce" time="1379186712384" ignored="false" />
     <file path="/baseEditModal.html" changelist="99461234-2958-484a-a89f-f302ab6271ce" time="1379197825195" ignored="false" />
-<<<<<<< HEAD
     <file path="/custom.js" changelist="99461234-2958-484a-a89f-f302ab6271ce" time="1383069302654" ignored="false" />
-=======
-    <file path="/custom.js" changelist="99461234-2958-484a-a89f-f302ab6271ce" time="1383586117523" ignored="false" />
->>>>>>> 60148afe
     <file path="$PROJECT_DIR$/../../../../../orientdb-studio/app/scripts/api.js" changelist="99461234-2958-484a-a89f-f302ab6271ce" time="1381416889561" ignored="false" />
     <file path="/multiBar.js" changelist="99461234-2958-484a-a89f-f302ab6271ce" time="1379449691980" ignored="false" />
     <file path="$PROJECT_DIR$/../../../../../orientdb-studio/dist/studio/www/scripts/scripts.js" changelist="99461234-2958-484a-a89f-f302ab6271ce" time="1380448807915" ignored="false" />
@@ -219,26 +211,15 @@
     <file path="/httpwhat.html" changelist="99461234-2958-484a-a89f-f302ab6271ce" time="1381418711174" ignored="false" />
     <file path="/mailwhat.html" changelist="99461234-2958-484a-a89f-f302ab6271ce" time="1381417707438" ignored="false" />
     <file path="/metricswhen.html" changelist="99461234-2958-484a-a89f-f302ab6271ce" time="1381492418071" ignored="false" />
-<<<<<<< HEAD
     <file path="/singleMetric.html" changelist="99461234-2958-484a-a89f-f302ab6271ce" time="1383242049827" ignored="false" />
     <file path="/metrics.js" changelist="99461234-2958-484a-a89f-f302ab6271ce" time="1383230604697" ignored="false" />
-    <file path="/settings.html" changelist="99461234-2958-484a-a89f-f302ab6271ce" time="1383656137453" ignored="false" />
-=======
-    <file path="/singleMetric.html" changelist="99461234-2958-484a-a89f-f302ab6271ce" time="1383581643286" ignored="false" />
-    <file path="/metrics.js" changelist="99461234-2958-484a-a89f-f302ab6271ce" time="1383581665132" ignored="false" />
-    <file path="/settings.html" changelist="99461234-2958-484a-a89f-f302ab6271ce" time="1383584643278" ignored="false" />
->>>>>>> 60148afe
+    <file path="/settings.html" changelist="99461234-2958-484a-a89f-f302ab6271ce" time="1383657251328" ignored="false" />
     <file path="/db.html" changelist="99461234-2958-484a-a89f-f302ab6271ce" time="1382975276477" ignored="false" />
     <file path="/query.js" changelist="99461234-2958-484a-a89f-f302ab6271ce" time="1382697369251" ignored="false" />
     <file path="/overview.html" changelist="99461234-2958-484a-a89f-f302ab6271ce" time="1382974969911" ignored="false" />
     <file path="/nav.html" changelist="99461234-2958-484a-a89f-f302ab6271ce" time="1383488801100" ignored="false" />
     <file path="/rickSingleMetric.html" changelist="99461234-2958-484a-a89f-f302ab6271ce" time="1383069749349" ignored="false" />
     <file path="/login-service.js" changelist="99461234-2958-484a-a89f-f302ab6271ce" time="1383493530579" ignored="false" />
-<<<<<<< HEAD
-=======
-    <file path="/metric.html" changelist="99461234-2958-484a-a89f-f302ab6271ce" time="1383585044842" ignored="false" />
-    <file path="/config.html" changelist="99461234-2958-484a-a89f-f302ab6271ce" time="1383585129409" ignored="false" />
->>>>>>> 60148afe
     <option name="TRACKING_ENABLED" value="true" />
     <option name="SHOW_DIALOG" value="false" />
     <option name="HIGHLIGHT_CONFLICTS" value="true" />
@@ -261,15 +242,10 @@
       <file leaf-file-name="functionwhat.html" pinned="false" current="false" current-in-tab="false">
         <entry file="file://$PROJECT_DIR$/app/views/eventWhat/functionwhat.html">
           <provider selected="true" editor-type-id="text-editor">
-<<<<<<< HEAD
             <state line="38" column="51" selection-start="1433" selection-end="1433" vertical-scroll-proportion="-11.115385">
               <folding>
                 <element signature="n#style#0;n#a#0;n#div#0;n#li#0;n#ul#0;n#fieldset#0;n#form#0;n#div#1;n#div#0;n#!!top" expanded="true" />
               </folding>
-=======
-            <state line="3" column="4" selection-start="59" selection-end="59" vertical-scroll-proportion="0.0">
-              <folding />
->>>>>>> 60148afe
             </state>
           </provider>
         </entry>
@@ -283,69 +259,40 @@
           </provider>
         </entry>
       </file>
-<<<<<<< HEAD
       <file leaf-file-name="monitor-service.js" pinned="false" current="false" current-in-tab="false">
         <entry file="file://$PROJECT_DIR$/app/scripts/service/monitor-service.js">
           <provider selected="true" editor-type-id="text-editor">
             <state line="209" column="13" selection-start="7305" selection-end="7305" vertical-scroll-proportion="0.0">
-=======
-      <file leaf-file-name="settings.html" pinned="false" current="false" current-in-tab="false">
-        <entry file="file://$PROJECT_DIR$/app/views/server/settings.html">
-          <provider selected="true" editor-type-id="text-editor">
-            <state line="30" column="42" selection-start="1216" selection-end="1216" vertical-scroll-proportion="-2.2266667">
->>>>>>> 60148afe
               <folding />
             </state>
           </provider>
         </entry>
       </file>
-<<<<<<< HEAD
       <file leaf-file-name="logs.js" pinned="false" current="false" current-in-tab="false">
         <entry file="file://$PROJECT_DIR$/app/scripts/controllers/logs.js">
           <provider selected="true" editor-type-id="text-editor">
             <state line="141" column="8" selection-start="5004" selection-end="5514" vertical-scroll-proportion="0.0">
-=======
-      <file leaf-file-name="db.html" pinned="false" current="false" current-in-tab="false">
-        <entry file="file://$PROJECT_DIR$/app/views/server/general/db.html">
-          <provider selected="true" editor-type-id="text-editor">
-            <state line="32" column="54" selection-start="1057" selection-end="1057" vertical-scroll-proportion="-20.0">
->>>>>>> 60148afe
               <folding />
             </state>
           </provider>
         </entry>
       </file>
-<<<<<<< HEAD
       <file leaf-file-name="workbench-service-logs.js" pinned="false" current="false" current-in-tab="false">
         <entry file="file://$PROJECT_DIR$/app/scripts/service/workbench-service-logs.js">
           <provider selected="true" editor-type-id="text-editor">
             <state line="128" column="13" selection-start="4394" selection-end="4394" vertical-scroll-proportion="0.0">
-=======
-      <file leaf-file-name="metric.html" pinned="false" current="false" current-in-tab="false">
-        <entry file="file://$PROJECT_DIR$/app/views/modal/metric.html">
-          <provider selected="true" editor-type-id="text-editor">
-            <state line="5" column="36" selection-start="200" selection-end="200" vertical-scroll-proportion="-3.125">
->>>>>>> 60148afe
               <folding />
             </state>
           </provider>
         </entry>
       </file>
-<<<<<<< HEAD
       <file leaf-file-name="settings.html" pinned="false" current="true" current-in-tab="true">
         <entry file="file://$PROJECT_DIR$/app/views/server/settings.html">
           <provider selected="true" editor-type-id="text-editor">
-            <state line="10" column="79" selection-start="388" selection-end="423" vertical-scroll-proportion="0.20169492">
+            <state line="25" column="39" selection-start="1392" selection-end="1392" vertical-scroll-proportion="0.6915254">
               <folding>
-                <element signature="n#style#0;n#form#0;n#div#0;n#div#3;n#div#0;n#!!top" expanded="true" />
+                <element signature="n#style#0;n#form#0;n#div#0;n#div#4;n#div#0;n#!!top" expanded="true" />
               </folding>
-=======
-      <file leaf-file-name="custom.js" pinned="false" current="true" current-in-tab="true">
-        <entry file="file://$PROJECT_DIR$/app/scripts/directive/custom.js">
-          <provider selected="true" editor-type-id="text-editor">
-            <state line="54" column="34" selection-start="1663" selection-end="1663" vertical-scroll-proportion="0.5069204">
-              <folding />
->>>>>>> 60148afe
             </state>
           </provider>
         </entry>
@@ -353,45 +300,29 @@
       <file leaf-file-name="metrics.html" pinned="false" current="false" current-in-tab="false">
         <entry file="file://$PROJECT_DIR$/app/views/server/metrics.html">
           <provider selected="true" editor-type-id="text-editor">
-<<<<<<< HEAD
             <state line="100" column="56" selection-start="5135" selection-end="5135" vertical-scroll-proportion="-12.076923">
-=======
-            <state line="4" column="48" selection-start="232" selection-end="232" vertical-scroll-proportion="11.208333">
->>>>>>> 60148afe
               <folding />
             </state>
           </provider>
         </entry>
       </file>
-<<<<<<< HEAD
       <file leaf-file-name="en.json" pinned="false" current="false" current-in-tab="false">
         <entry file="file://$PROJECT_DIR$/app/i18n/en.json">
           <provider selected="true" editor-type-id="text-editor">
-            <state line="39" column="6" selection-start="1637" selection-end="1638" vertical-scroll-proportion="-2.2435896">
-=======
-      <file leaf-file-name="config.html" pinned="false" current="false" current-in-tab="false">
-        <entry file="file://$PROJECT_DIR$/app/views/server/metric/config.html">
-          <provider selected="true" editor-type-id="text-editor">
-            <state line="63" column="57" selection-start="2204" selection-end="2204" vertical-scroll-proportion="-18.75">
->>>>>>> 60148afe
+            <state line="45" column="6" selection-start="1637" selection-end="1638" vertical-scroll-proportion="-2.2435896">
               <folding />
             </state>
           </provider>
         </entry>
       </file>
-      <file leaf-file-name="en.json" pinned="false" current="false" current-in-tab="false">
-        <entry file="file://$PROJECT_DIR$/app/i18n/en.json">
-          <provider selected="true" editor-type-id="text-editor">
-<<<<<<< HEAD
+      <file leaf-file-name="dashboard.html" pinned="false" current="false" current-in-tab="false">
+        <entry file="file://$PROJECT_DIR$/app/views/server/dashboard.html">
+          <provider selected="true" editor-type-id="text-editor">
             <state line="0" column="0" selection-start="0" selection-end="0" vertical-scroll-proportion="-0.0">
               <folding>
                 <marker date="1383580396000" expanded="true" signature="40:277" placeholder="..." />
                 <marker date="1383580396000" expanded="true" signature="109:143" placeholder="..." />
               </folding>
-=======
-            <state line="81" column="17" selection-start="3296" selection-end="3301" vertical-scroll-proportion="-18.166666">
-              <folding />
->>>>>>> 60148afe
             </state>
           </provider>
         </entry>
@@ -399,11 +330,7 @@
       <file leaf-file-name="settings.js" pinned="false" current="false" current-in-tab="false">
         <entry file="file://$PROJECT_DIR$/app/scripts/controllers/settings.js">
           <provider selected="true" editor-type-id="text-editor">
-<<<<<<< HEAD
-            <state line="110" column="66" selection-start="3668" selection-end="3668" vertical-scroll-proportion="-6.4150944">
-=======
-            <state line="715" column="0" selection-start="13950" selection-end="13950" vertical-scroll-proportion="0.0">
->>>>>>> 60148afe
+            <state line="130" column="72" selection-start="4297" selection-end="4297" vertical-scroll-proportion="-41.698112">
               <folding />
             </state>
           </provider>
@@ -419,15 +346,11 @@
   <component name="IdeDocumentHistory">
     <option name="changedFiles">
       <list>
-<<<<<<< HEAD
         <option value="$PROJECT_DIR$/app/views/nav.html" />
         <option value="$PROJECT_DIR$/app/scripts/service/login-service.js" />
         <option value="$PROJECT_DIR$/app/views/server/general/db.html" />
-=======
->>>>>>> 60148afe
         <option value="$PROJECT_DIR$/app/scripts/controllers/monitor.js" />
         <option value="$PROJECT_DIR$/app/scripts/service/monitor-service.js" />
-<<<<<<< HEAD
         <option value="$PROJECT_DIR$/app/views/server/dashboard.html" />
         <option value="$PROJECT_DIR$/app/styles/main.css" />
         <option value="$PROJECT_DIR$/app/views/server/general.html" />
@@ -439,35 +362,14 @@
         <option value="$PROJECT_DIR$/app/scripts/controllers/events.js" />
         <option value="$PROJECT_DIR$/app/scripts/controllers/settings.js" />
         <option value="$PROJECT_DIR$/app/views/server/settings.html" />
-=======
-        <option value="$PROJECT_DIR$/app/views/eventWhat/functionwhat.html" />
-        <option value="$PROJECT_DIR$/app/views/server/metrics.html" />
-        <option value="$PROJECT_DIR$/app/views/server/dashboard.html" />
-        <option value="$PROJECT_DIR$/app/views/server/metric/singleMetric.html" />
-        <option value="$PROJECT_DIR$/app/scripts/controllers/metrics.js" />
-        <option value="$PROJECT_DIR$/app/styles/main.css" />
-        <option value="$PROJECT_DIR$/app/views/server/settings.html" />
-        <option value="$PROJECT_DIR$/app/views/server/general/db.html" />
-        <option value="$PROJECT_DIR$/app/i18n/en.json" />
-        <option value="$PROJECT_DIR$/app/views/modal/metric.html" />
-        <option value="$PROJECT_DIR$/app/views/server/metric/config.html" />
-        <option value="$PROJECT_DIR$/app/scripts/directive/custom.js" />
->>>>>>> 60148afe
       </list>
     </option>
   </component>
   <component name="ProjectFrameBounds">
-<<<<<<< HEAD
     <option name="x" value="-3" />
     <option name="y" value="2" />
     <option name="width" value="1372" />
     <option name="height" value="769" />
-=======
-    <option name="x" value="-1367" />
-    <option name="y" value="-771" />
-    <option name="width" value="1368" />
-    <option name="height" value="772" />
->>>>>>> 60148afe
   </component>
   <component name="ProjectLevelVcsManager" settingsEditedManually="false">
     <OptionsSetting value="true" id="Add" />
@@ -564,7 +466,6 @@
               <option name="myItemType" value="com.intellij.ide.projectView.impl.nodes.PsiDirectoryNode" />
             </PATH_ELEMENT>
             <PATH_ELEMENT>
-<<<<<<< HEAD
               <option name="myItemId" value="settings" />
               <option name="myItemType" value="com.intellij.ide.projectView.impl.nodes.PsiDirectoryNode" />
             </PATH_ELEMENT>
@@ -646,9 +547,6 @@
             </PATH_ELEMENT>
             <PATH_ELEMENT>
               <option name="myItemId" value="i18n" />
-=======
-              <option name="myItemId" value="modal" />
->>>>>>> 60148afe
               <option name="myItemType" value="com.intellij.ide.projectView.impl.nodes.PsiDirectoryNode" />
             </PATH_ELEMENT>
           </PATH>
@@ -754,17 +652,13 @@
     </todo-panel>
   </component>
   <component name="ToolWindowManager">
-<<<<<<< HEAD
     <frame x="-3" y="2" width="1372" height="769" extended-state="6" />
-=======
-    <frame x="-1367" y="-771" width="1368" height="772" extended-state="6" />
->>>>>>> 60148afe
     <editor active="true" />
     <layout>
       <window_info id="Changes" active="false" anchor="bottom" auto_hide="false" internal_type="DOCKED" type="DOCKED" visible="false" weight="0.33" sideWeight="0.5" order="7" side_tool="false" content_ui="tabs" />
       <window_info id="TODO" active="false" anchor="bottom" auto_hide="false" internal_type="DOCKED" type="DOCKED" visible="false" weight="0.3296" sideWeight="0.5" order="6" side_tool="false" content_ui="tabs" />
       <window_info id="Structure" active="false" anchor="left" auto_hide="false" internal_type="DOCKED" type="DOCKED" visible="false" weight="0.25" sideWeight="0.5" order="1" side_tool="false" content_ui="tabs" />
-      <window_info id="Project" active="false" anchor="left" auto_hide="false" internal_type="DOCKED" type="DOCKED" visible="true" weight="0.24869695" sideWeight="0.6496" order="0" side_tool="false" content_ui="combo" />
+      <window_info id="Project" active="false" anchor="left" auto_hide="false" internal_type="DOCKED" type="DOCKED" visible="false" weight="0.24869695" sideWeight="0.6496" order="0" side_tool="false" content_ui="combo" />
       <window_info id="Debug" active="false" anchor="bottom" auto_hide="false" internal_type="DOCKED" type="DOCKED" visible="false" weight="0.4" sideWeight="0.5" order="3" side_tool="false" content_ui="tabs" />
       <window_info id="Favorites" active="false" anchor="left" auto_hide="false" internal_type="DOCKED" type="DOCKED" visible="false" weight="0.33" sideWeight="0.5" order="2" side_tool="true" content_ui="tabs" />
       <window_info id="Event Log" active="false" anchor="bottom" auto_hide="false" internal_type="DOCKED" type="DOCKED" visible="false" weight="0.33" sideWeight="0.5" order="7" side_tool="true" content_ui="tabs" />
@@ -842,46 +736,27 @@
     </breakpoint-manager>
   </component>
   <component name="editorHistoryManager">
-<<<<<<< HEAD
     <entry file="file://$PROJECT_DIR$/app/styles/main.css">
       <provider selected="true" editor-type-id="text-editor">
         <state line="165" column="18" selection-start="3251" selection-end="3251" vertical-scroll-proportion="0.0">
-=======
-    <entry file="file://$PROJECT_DIR$/app/scripts/service/monitor-service.js">
-      <provider selected="true" editor-type-id="text-editor">
-        <state line="266" column="36" selection-start="9216" selection-end="9216" vertical-scroll-proportion="-6.882353">
->>>>>>> 60148afe
-          <folding />
-        </state>
-      </provider>
-    </entry>
-<<<<<<< HEAD
+          <folding />
+        </state>
+      </provider>
+    </entry>
     <entry file="file://$PROJECT_DIR$/app/views/server/general.html">
       <provider selected="true" editor-type-id="text-editor">
         <state line="8" column="30" selection-start="270" selection-end="270" vertical-scroll-proportion="0.0">
-=======
-    <entry file="file://$PROJECT_DIR$/app/scripts/service/odirective.js">
-      <provider selected="true" editor-type-id="text-editor">
-        <state line="0" column="0" selection-start="0" selection-end="0" vertical-scroll-proportion="0.0">
->>>>>>> 60148afe
-          <folding />
-        </state>
-      </provider>
-    </entry>
-<<<<<<< HEAD
+          <folding />
+        </state>
+      </provider>
+    </entry>
     <entry file="file://$PROJECT_DIR$/app/views/server/metric/singleMetric.html">
       <provider selected="true" editor-type-id="text-editor">
         <state line="1" column="0" selection-start="63" selection-end="63" vertical-scroll-proportion="0.0">
-=======
-    <entry file="file://$PROJECT_DIR$/app/views/server/events.html">
-      <provider selected="true" editor-type-id="text-editor">
-        <state line="50" column="49" selection-start="2084" selection-end="2096" vertical-scroll-proportion="-14.375">
->>>>>>> 60148afe
-          <folding />
-        </state>
-      </provider>
-    </entry>
-<<<<<<< HEAD
+          <folding />
+        </state>
+      </provider>
+    </entry>
     <entry file="file://$PROJECT_DIR$/app/scripts/controllers/metrics.js">
       <provider selected="true" editor-type-id="text-editor">
         <state line="3" column="0" selection-start="55" selection-end="55" vertical-scroll-proportion="0.0">
@@ -900,49 +775,19 @@
       </provider>
     </entry>
     <entry file="file://$PROJECT_DIR$/app/scripts/controllers/nav.js">
-=======
-    <entry file="file://$PROJECT_DIR$/app/views/eventWhat/functionwhat.html">
-      <provider selected="true" editor-type-id="text-editor">
-        <state line="0" column="0" selection-start="0" selection-end="2316" vertical-scroll-proportion="0.0">
-          <folding>
-            <element signature="n#style#0;n#div#0;n#li#0;n#ul#0;n#fieldset#0;n#form#0;n#div#1;n#div#0;n#!!top" expanded="false" />
-            <element signature="n#style#0;n#input#0;n#div#0;n#li#0;n#ul#0;n#fieldset#0;n#form#0;n#div#1;n#div#0;n#!!top" expanded="false" />
-            <element signature="n#style#0;n#a#0;n#div#0;n#li#0;n#ul#0;n#fieldset#0;n#form#0;n#div#1;n#div#0;n#!!top" expanded="false" />
-            <element signature="n#style#0;n#textarea#0;n#div#0;n#fieldset#0;n#form#0;n#div#1;n#div#0;n#!!top" expanded="false" />
-          </folding>
-        </state>
-      </provider>
-    </entry>
-    <entry file="file://$PROJECT_DIR$/app/scripts/controllers/events.js">
-      <provider selected="true" editor-type-id="text-editor">
-        <state line="93" column="13" selection-start="3531" selection-end="3769" vertical-scroll-proportion="0.0">
-          <folding />
-        </state>
-      </provider>
-    </entry>
-    <entry file="file://$PROJECT_DIR$/app/views/server/dashboard.html">
->>>>>>> 60148afe
-      <provider selected="true" editor-type-id="text-editor">
-        <state line="108" column="25" selection-start="4842" selection-end="4842" vertical-scroll-proportion="-67.5">
-          <folding>
-            <marker date="1383573214611" expanded="true" signature="-1:-1" placeholder="..." />
-            <marker date="1383573214611" expanded="true" signature="-1:-1" placeholder="..." />
-          </folding>
+      <provider selected="true" editor-type-id="text-editor">
+        <state line="0" column="0" selection-start="0" selection-end="0" vertical-scroll-proportion="0.0">
+          <folding />
         </state>
       </provider>
     </entry>
     <entry file="file://$PROJECT_DIR$/app/views/server/metrics.html">
       <provider selected="true" editor-type-id="text-editor">
-<<<<<<< HEAD
         <state line="100" column="56" selection-start="5135" selection-end="5135" vertical-scroll-proportion="-12.076923">
-=======
-        <state line="45" column="47" selection-start="1889" selection-end="1889" vertical-scroll-proportion="-26.25">
->>>>>>> 60148afe
-          <folding />
-        </state>
-      </provider>
-    </entry>
-<<<<<<< HEAD
+          <folding />
+        </state>
+      </provider>
+    </entry>
     <entry file="file://$PROJECT_DIR$/app/views/server/dashboard.html">
       <provider selected="true" editor-type-id="text-editor">
         <state line="0" column="0" selection-start="0" selection-end="0" vertical-scroll-proportion="0.0">
@@ -955,37 +800,18 @@
     </entry>
     <entry file="file://$PROJECT_DIR$/app/i18n/en.json">
       <provider selected="true" editor-type-id="text-editor">
-        <state line="39" column="6" selection-start="1637" selection-end="1638" vertical-scroll-proportion="-2.2435896">
-=======
-    <entry file="file://$PROJECT_DIR$/app/views/server/metric/singleMetric.html">
-      <provider selected="true" editor-type-id="text-editor">
-        <state line="4" column="48" selection-start="232" selection-end="232" vertical-scroll-proportion="11.208333">
-          <folding />
-        </state>
-      </provider>
-    </entry>
-    <entry file="file://$PROJECT_DIR$/app/scripts/controllers/metrics.js">
-      <provider selected="true" editor-type-id="text-editor">
-        <state line="3" column="4" selection-start="59" selection-end="59" vertical-scroll-proportion="0.0">
->>>>>>> 60148afe
-          <folding />
-        </state>
-      </provider>
-    </entry>
-<<<<<<< HEAD
+        <state line="45" column="6" selection-start="1637" selection-end="1638" vertical-scroll-proportion="-2.2435896">
+          <folding />
+        </state>
+      </provider>
+    </entry>
     <entry file="file://$PROJECT_DIR$/app/scripts/controllers/logs.js">
       <provider selected="true" editor-type-id="text-editor">
         <state line="141" column="8" selection-start="5004" selection-end="5514" vertical-scroll-proportion="0.0">
-=======
-    <entry file="file://$PROJECT_DIR$/app/styles/main.css">
-      <provider selected="true" editor-type-id="text-editor">
-        <state line="715" column="0" selection-start="13950" selection-end="13950" vertical-scroll-proportion="0.0">
->>>>>>> 60148afe
-          <folding />
-        </state>
-      </provider>
-    </entry>
-<<<<<<< HEAD
+          <folding />
+        </state>
+      </provider>
+    </entry>
     <entry file="file://$PROJECT_DIR$/app/views/eventWhat/functionwhat.html">
       <provider selected="true" editor-type-id="text-editor">
         <state line="38" column="51" selection-start="1433" selection-end="1433" vertical-scroll-proportion="-11.115385">
@@ -998,74 +824,37 @@
     <entry file="file://$PROJECT_DIR$/app/scripts/service/workbench-service-logs.js">
       <provider selected="true" editor-type-id="text-editor">
         <state line="128" column="13" selection-start="4394" selection-end="4394" vertical-scroll-proportion="0.0">
-=======
+          <folding />
+        </state>
+      </provider>
+    </entry>
+    <entry file="file://$PROJECT_DIR$/app/scripts/controllers/events.js">
+      <provider selected="true" editor-type-id="text-editor">
+        <state line="147" column="56" selection-start="5920" selection-end="5920" vertical-scroll-proportion="0.0">
+          <folding />
+        </state>
+      </provider>
+    </entry>
+    <entry file="file://$PROJECT_DIR$/app/scripts/service/monitor-service.js">
+      <provider selected="true" editor-type-id="text-editor">
+        <state line="209" column="13" selection-start="7305" selection-end="7305" vertical-scroll-proportion="0.0">
+          <folding />
+        </state>
+      </provider>
+    </entry>
+    <entry file="file://$PROJECT_DIR$/app/scripts/controllers/settings.js">
+      <provider selected="true" editor-type-id="text-editor">
+        <state line="130" column="72" selection-start="4297" selection-end="4297" vertical-scroll-proportion="-41.698112">
+          <folding />
+        </state>
+      </provider>
+    </entry>
     <entry file="file://$PROJECT_DIR$/app/views/server/settings.html">
       <provider selected="true" editor-type-id="text-editor">
-        <state line="30" column="42" selection-start="1216" selection-end="1216" vertical-scroll-proportion="-2.2266667">
-          <folding />
-        </state>
-      </provider>
-    </entry>
-    <entry file="file://$PROJECT_DIR$/app/views/server/general/db.html">
-      <provider selected="true" editor-type-id="text-editor">
-        <state line="32" column="54" selection-start="1057" selection-end="1057" vertical-scroll-proportion="-20.0">
->>>>>>> 60148afe
-          <folding />
-        </state>
-      </provider>
-    </entry>
-<<<<<<< HEAD
-    <entry file="file://$PROJECT_DIR$/app/scripts/controllers/events.js">
-      <provider selected="true" editor-type-id="text-editor">
-        <state line="147" column="56" selection-start="5920" selection-end="5920" vertical-scroll-proportion="0.0">
-=======
-    <entry file="file://$PROJECT_DIR$/app/views/server/metric/config.html">
-      <provider selected="true" editor-type-id="text-editor">
-        <state line="63" column="57" selection-start="2204" selection-end="2204" vertical-scroll-proportion="-18.75">
->>>>>>> 60148afe
-          <folding />
-        </state>
-      </provider>
-    </entry>
-<<<<<<< HEAD
-    <entry file="file://$PROJECT_DIR$/app/scripts/service/monitor-service.js">
-      <provider selected="true" editor-type-id="text-editor">
-        <state line="209" column="13" selection-start="7305" selection-end="7305" vertical-scroll-proportion="0.0">
-=======
-    <entry file="file://$PROJECT_DIR$/app/views/modal/metric.html">
-      <provider selected="true" editor-type-id="text-editor">
-        <state line="5" column="36" selection-start="200" selection-end="200" vertical-scroll-proportion="-3.125">
->>>>>>> 60148afe
-          <folding />
-        </state>
-      </provider>
-    </entry>
-<<<<<<< HEAD
-    <entry file="file://$PROJECT_DIR$/app/scripts/controllers/settings.js">
-      <provider selected="true" editor-type-id="text-editor">
-        <state line="110" column="66" selection-start="3668" selection-end="3668" vertical-scroll-proportion="-6.4150944">
-=======
-    <entry file="file://$PROJECT_DIR$/app/i18n/en.json">
-      <provider selected="true" editor-type-id="text-editor">
-        <state line="81" column="17" selection-start="3296" selection-end="3301" vertical-scroll-proportion="-18.166666">
->>>>>>> 60148afe
-          <folding />
-        </state>
-      </provider>
-    </entry>
-<<<<<<< HEAD
-    <entry file="file://$PROJECT_DIR$/app/views/server/settings.html">
-      <provider selected="true" editor-type-id="text-editor">
-        <state line="10" column="79" selection-start="388" selection-end="423" vertical-scroll-proportion="0.20169492">
+        <state line="25" column="39" selection-start="1392" selection-end="1392" vertical-scroll-proportion="0.6915254">
           <folding>
-            <element signature="n#style#0;n#form#0;n#div#0;n#div#3;n#div#0;n#!!top" expanded="true" />
+            <element signature="n#style#0;n#form#0;n#div#0;n#div#4;n#div#0;n#!!top" expanded="true" />
           </folding>
-=======
-    <entry file="file://$PROJECT_DIR$/app/scripts/directive/custom.js">
-      <provider selected="true" editor-type-id="text-editor">
-        <state line="54" column="34" selection-start="1663" selection-end="1663" vertical-scroll-proportion="0.5069204">
-          <folding />
->>>>>>> 60148afe
         </state>
       </provider>
     </entry>
