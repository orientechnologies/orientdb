<?xml version="1.0" encoding="UTF-8"?>
<project version="4">
  <component name="BookmarkManager">
    <bookmark url="file://$PROJECT_DIR$/app/scripts/directive/angularjs.nvd3.js" line="162" mnemonic="7" />
  </component>
  <component name="ChangeListManager">
    <list default="true" id="99461234-2958-484a-a89f-f302ab6271ce" name="Default" comment="" />
    <ignored path="studioee.iws" />
    <ignored path=".idea/workspace.xml" />
    <file path="/home.html" changelist="99461234-2958-484a-a89f-f302ab6271ce" time="1378941594688" ignored="false" />
<<<<<<< HEAD
    <file path="/main.css" changelist="99461234-2958-484a-a89f-f302ab6271ce" time="1383669568574" ignored="false" />
=======
    <file path="/main.css" changelist="99461234-2958-484a-a89f-f302ab6271ce" time="1383732536565" ignored="false" />
>>>>>>> 737fe75e
    <file path="/index.html" changelist="99461234-2958-484a-a89f-f302ab6271ce" time="1383586321790" ignored="false" />
    <file path="$PROJECT_DIR$/../../../../../orientdb-studio/app/views/database/functions.html" changelist="99461234-2958-484a-a89f-f302ab6271ce" time="1380986941211" ignored="false" />
    <file path="$PROJECT_DIR$/../../../../../orientdb-studio/app/scripts/controllers/function-controller.js" changelist="99461234-2958-484a-a89f-f302ab6271ce" time="1380277123510" ignored="false" />
    <file path="$PROJECT_DIR$/../../../../../orientdb-studio/app/index.html" changelist="99461234-2958-484a-a89f-f302ab6271ce" time="1380986935836" ignored="false" />
    <file path="$PROJECT_DIR$/../../../../../orientdb-studio/app/scripts/app.js" changelist="99461234-2958-484a-a89f-f302ab6271ce" time="1380816329630" ignored="false" />
    <file path="$PROJECT_DIR$/../../../../../orientdb-studio/app/views/login.html" changelist="99461234-2958-484a-a89f-f302ab6271ce" time="1378985831148" ignored="false" />
    <file path="$PROJECT_DIR$/../../../../../orientdb-studio/app/styles/main.css" changelist="99461234-2958-484a-a89f-f302ab6271ce" time="1380985444598" ignored="false" />
    <file path="$PROJECT_DIR$/../../../../../orientdb-studio/app/views/header.html" changelist="99461234-2958-484a-a89f-f302ab6271ce" time="1378997926230" ignored="false" />
    <file path="/header.html" changelist="99461234-2958-484a-a89f-f302ab6271ce" time="1379024712981" ignored="false" />
    <file path="$PROJECT_DIR$/../../../../../orientdb-studio/app/scripts/controllers/header-controller.js" changelist="99461234-2958-484a-a89f-f302ab6271ce" time="1379070375206" ignored="false" />
    <file path="/header-controller.js" changelist="99461234-2958-484a-a89f-f302ab6271ce" time="1378996333011" ignored="false" />
    <file path="$PROJECT_DIR$/../../../../../orientdb-studio/app/views/notification.html" changelist="99461234-2958-484a-a89f-f302ab6271ce" time="1378799466648" ignored="false" />
    <file path="/notification.html" changelist="99461234-2958-484a-a89f-f302ab6271ce" time="1378730866722" ignored="false" />
    <file path="$PROJECT_DIR$/../../../../../orientdb-studio/app/scripts/controllers/database-controller.js" changelist="99461234-2958-484a-a89f-f302ab6271ce" time="1381322480105" ignored="false" />
    <file path="/database-controller.js" changelist="99461234-2958-484a-a89f-f302ab6271ce" time="1381322183186" ignored="false" />
    <file path="$PROJECT_DIR$/../../../../../orientdb-studio/app/scripts/util/orientdb-hint.js" changelist="99461234-2958-484a-a89f-f302ab6271ce" time="1379341688299" ignored="false" />
    <file path="/browse.html" changelist="99461234-2958-484a-a89f-f302ab6271ce" time="1380361992786" ignored="false" />
    <file path="$PROJECT_DIR$/../../../../../orientdb-studio/app/views/database/browse.html" changelist="99461234-2958-484a-a89f-f302ab6271ce" time="1380362062916" ignored="false" />
    <file path="$PROJECT_DIR$/../../../../../orientdb-studio/app/views/widget/embeddedmap.html" changelist="99461234-2958-484a-a89f-f302ab6271ce" time="1378734347882" ignored="false" />
    <file path="$PROJECT_DIR$/../../../../../orientdb-studio/app/scripts/widgets/widget.js" changelist="99461234-2958-484a-a89f-f302ab6271ce" time="1381590412308" ignored="false" />
    <file path="/widget.js" changelist="99461234-2958-484a-a89f-f302ab6271ce" time="1379072588436" ignored="false" />
    <file path="/en.json" changelist="99461234-2958-484a-a89f-f302ab6271ce" time="1383735490733" ignored="false" />
    <file path="/login.js" changelist="99461234-2958-484a-a89f-f302ab6271ce" time="1383486146191" ignored="false" />
<<<<<<< HEAD
    <file path="/Dummy.txt" changelist="99461234-2958-484a-a89f-f302ab6271ce" time="1383577145659" ignored="false" />
    <file path="/monitor-service.js" changelist="99461234-2958-484a-a89f-f302ab6271ce" time="1383563255543" ignored="false" />
=======
    <file path="/Dummy.txt" changelist="99461234-2958-484a-a89f-f302ab6271ce" time="1383664962920" ignored="false" />
    <file path="/monitor-service.js" changelist="99461234-2958-484a-a89f-f302ab6271ce" time="1383746886802" ignored="false" />
>>>>>>> 737fe75e
    <file path="/monitor.js" changelist="99461234-2958-484a-a89f-f302ab6271ce" time="1382899462779" ignored="false" />
    <file path="/login.html" changelist="99461234-2958-484a-a89f-f302ab6271ce" time="1378985701222" ignored="false" />
    <file path="/component.json" changelist="99461234-2958-484a-a89f-f302ab6271ce" time="1382373104518" ignored="false" />
    <file path="/moment-filters.js" changelist="99461234-2958-484a-a89f-f302ab6271ce" time="1378757736470" ignored="false" />
    <file path="/filter.js" changelist="99461234-2958-484a-a89f-f302ab6271ce" time="1379185430924" ignored="false" />
    <file path="/server.js" changelist="99461234-2958-484a-a89f-f302ab6271ce" time="1382976376236" ignored="false" />
    <file path="/main.html" changelist="99461234-2958-484a-a89f-f302ab6271ce" time="1379099539164" ignored="false" />
<<<<<<< HEAD
    <file path="/settings.js" changelist="99461234-2958-484a-a89f-f302ab6271ce" time="1383749401696" ignored="false" />
=======
    <file path="/settings.js" changelist="99461234-2958-484a-a89f-f302ab6271ce" time="1383739196965" ignored="false" />
>>>>>>> 737fe75e
    <file path="/servers.html" changelist="99461234-2958-484a-a89f-f302ab6271ce" time="1378763564214" ignored="false" />
    <file path="/new.html" changelist="99461234-2958-484a-a89f-f302ab6271ce" time="1378763293455" ignored="false" />
    <file path="/edit.html" changelist="99461234-2958-484a-a89f-f302ab6271ce" time="1378763792878" ignored="false" />
    <file path="/form.html" changelist="99461234-2958-484a-a89f-f302ab6271ce" time="1379072541930" ignored="false" />
    <file path="$PROJECT_DIR$/../../../../../orientdb-studio/app/views/widget/form.html" changelist="99461234-2958-484a-a89f-f302ab6271ce" time="1379072541930" ignored="false" />
    <file path="$PROJECT_DIR$/../../../../../orientdb-studio/app/views/widget/date.html" changelist="99461234-2958-484a-a89f-f302ab6271ce" time="1378807522059" ignored="false" />
    <file path="/date.html" changelist="99461234-2958-484a-a89f-f302ab6271ce" time="1378807403511" ignored="false" />
    <file path="$PROJECT_DIR$/../../../../../orientdb-studio/app/scripts/services/database-services.js" changelist="99461234-2958-484a-a89f-f302ab6271ce" time="1381225263899" ignored="false" />
    <file path="/database-services.js" changelist="99461234-2958-484a-a89f-f302ab6271ce" time="1380296352367" ignored="false" />
    <file path="$PROJECT_DIR$/../../../../../orientdb-studio/dist/components/ace-builds/kitchen-sink/docs/xml.xml" changelist="99461234-2958-484a-a89f-f302ab6271ce" time="1378815118544" ignored="false" />
    <file path="$PROJECT_DIR$/../../../../../orientdb-studio/Gruntfile.js" changelist="99461234-2958-484a-a89f-f302ab6271ce" time="1379952861709" ignored="false" />
    <file path="/Gruntfile.js" changelist="99461234-2958-484a-a89f-f302ab6271ce" time="1379261093460" ignored="false" />
    <file path="$PROJECT_DIR$/../../../../../orientdb-studio/dist/components/angular-strap/Gruntfile.js" changelist="99461234-2958-484a-a89f-f302ab6271ce" time="1378815118544" ignored="false" />
    <file path="$PROJECT_DIR$/../../../../../orientdb-studio/app/views/database/editDocument.html" changelist="99461234-2958-484a-a89f-f302ab6271ce" time="1379000573044" ignored="false" />
    <file path="$PROJECT_DIR$/../../../../../orientdb-studio/app/components/jquery/component.json" changelist="99461234-2958-484a-a89f-f302ab6271ce" time="1378821449721" ignored="false" />
    <file path="$PROJECT_DIR$/../../../../../orientdb-studio/app/components/moment/component.json" changelist="99461234-2958-484a-a89f-f302ab6271ce" time="1378821449721" ignored="false" />
    <file path="$PROJECT_DIR$/../../../../../orientdb-studio/app/components/angularjs-bower/component.json" changelist="99461234-2958-484a-a89f-f302ab6271ce" time="1378821449721" ignored="false" />
    <file path="$PROJECT_DIR$/../../../../../orientdb-studio/app/components/bootstrap-datepicker/component.json" changelist="99461234-2958-484a-a89f-f302ab6271ce" time="1378821449721" ignored="false" />
    <file path="$PROJECT_DIR$/../../../../../orientdb-studio/app/components/bootstrap-timepicker/component.json" changelist="99461234-2958-484a-a89f-f302ab6271ce" time="1378821449721" ignored="false" />
    <file path="$PROJECT_DIR$/../../../../../orientdb-studio/app/scripts/controllers/document-controller.js" changelist="99461234-2958-484a-a89f-f302ab6271ce" time="1383077982061" ignored="false" />
    <file path="/document-controller.js" changelist="99461234-2958-484a-a89f-f302ab6271ce" time="1382960307578" ignored="false" />
    <file path="$PROJECT_DIR$/../../../../../orientdb-studio/app/scripts/controllers/graph-controller.js" changelist="99461234-2958-484a-a89f-f302ab6271ce" time="1378994520947" ignored="false" />
    <file path="/graph-controller.js" changelist="99461234-2958-484a-a89f-f302ab6271ce" time="1378994514594" ignored="false" />
    <file path="$PROJECT_DIR$/../../../../../orientdb-studio/app/scripts/controllers/schema-controller.js" changelist="99461234-2958-484a-a89f-f302ab6271ce" time="1381417163707" ignored="false" />
    <file path="/schema-controller.js" changelist="99461234-2958-484a-a89f-f302ab6271ce" time="1381415918219" ignored="false" />
    <file path="/function-controller.js" changelist="99461234-2958-484a-a89f-f302ab6271ce" time="1380277062375" ignored="false" />
    <file path="$PROJECT_DIR$/../../../../../orientdb-studio/app/scripts/util/library.js" changelist="99461234-2958-484a-a89f-f302ab6271ce" time="1378994586833" ignored="false" />
    <file path="/library.js" changelist="99461234-2958-484a-a89f-f302ab6271ce" time="1378994587354" ignored="false" />
    <file path="$PROJECT_DIR$/../../../../../orientdb-studio/app/views/modal/yesno.html" changelist="99461234-2958-484a-a89f-f302ab6271ce" time="1378827905815" ignored="false" />
    <file path="/yesno.html" changelist="99461234-2958-484a-a89f-f302ab6271ce" time="1378827905815" ignored="false" />
    <file path="$PROJECT_DIR$/../../../../../orientdb-studio/dist/scripts/util/library.js" changelist="99461234-2958-484a-a89f-f302ab6271ce" time="1378828543332" ignored="false" />
    <file path="/metrics.html" changelist="99461234-2958-484a-a89f-f302ab6271ce" time="1383587142238" ignored="false" />
    <file path="/query.html" changelist="99461234-2958-484a-a89f-f302ab6271ce" time="1382804110037" ignored="false" />
    <file path="$PROJECT_DIR$/../../../../../orientdb-studio/component.json" changelist="99461234-2958-484a-a89f-f302ab6271ce" time="1378901054338" ignored="false" />
    <file path="$PROJECT_DIR$/../../../../../orientdb-studio/app/views/database/config/allocation.html" changelist="99461234-2958-484a-a89f-f302ab6271ce" time="1378905514164" ignored="false" />
    <file path="/allocation.html" changelist="99461234-2958-484a-a89f-f302ab6271ce" time="1378905513537" ignored="false" />
    <file path="$PROJECT_DIR$/../../../../../orientdb-studio/app/scripts/controllers/configuration-controller.js" changelist="99461234-2958-484a-a89f-f302ab6271ce" time="1378917483048" ignored="false" />
    <file path="/configuration-controller.js" changelist="99461234-2958-484a-a89f-f302ab6271ce" time="1378901975713" ignored="false" />
    <file path="$PROJECT_DIR$/../../../../../orientdb-studio/app/scripts/filters/filter.js" changelist="99461234-2958-484a-a89f-f302ab6271ce" time="1378903894806" ignored="false" />
    <file path="$PROJECT_DIR$/../../../../../orientdb-studio/app/views/database/config/structure.html" changelist="99461234-2958-484a-a89f-f302ab6271ce" time="1378906572984" ignored="false" />
    <file path="$PROJECT_DIR$/../../../../../orientdb-studio/app/views/database/config/configuration.html" changelist="99461234-2958-484a-a89f-f302ab6271ce" time="1378906608232" ignored="false" />
    <file path="$PROJECT_DIR$/../../../../../orientdb-studio/app/views/vertex/addLabel.html" changelist="99461234-2958-484a-a89f-f302ab6271ce" time="1383577830683" ignored="false" />
    <file path="/addLabel.html" changelist="99461234-2958-484a-a89f-f302ab6271ce" time="1378987226812" ignored="false" />
    <file path="/editVertex.html" changelist="99461234-2958-484a-a89f-f302ab6271ce" time="1378908875025" ignored="false" />
    <file path="$PROJECT_DIR$/../../../../../orientdb-studio/app/views/database/editVertex.html" changelist="99461234-2958-484a-a89f-f302ab6271ce" time="1378990706577" ignored="false" />
    <file path="$PROJECT_DIR$/../../../../../orientdb-studio/app/views/database/schema.html" changelist="99461234-2958-484a-a89f-f302ab6271ce" time="1381329683487" ignored="false" />
    <file path="/functions.html" changelist="99461234-2958-484a-a89f-f302ab6271ce" time="1380898300407" ignored="false" />
    <file path="/app.js" changelist="99461234-2958-484a-a89f-f302ab6271ce" time="1378915596273" ignored="false" />
    <file path="$PROJECT_DIR$/../../../../../orientdb-studio/app/views/database/config/import-export.html" changelist="99461234-2958-484a-a89f-f302ab6271ce" time="1378979906760" ignored="false" />
    <file path="$PROJECT_DIR$/../../../../../orientdb-studio/app/components/angular-ui-codemirror/ui-codemirror.js" changelist="99461234-2958-484a-a89f-f302ab6271ce" time="1378978890702" ignored="false" />
    <file path="/ui-codemirror.js" changelist="99461234-2958-484a-a89f-f302ab6271ce" time="1378918446855" ignored="false" />
    <file path="/editDocument.html" changelist="99461234-2958-484a-a89f-f302ab6271ce" time="1378919723269" ignored="false" />
    <file path="$PROJECT_DIR$/../../../../../orientdb-studio/app/views/document/addLink.html" changelist="99461234-2958-484a-a89f-f302ab6271ce" time="1378987273860" ignored="false" />
    <file path="/addLink.html" changelist="99461234-2958-484a-a89f-f302ab6271ce" time="1378987271043" ignored="false" />
    <file path="$PROJECT_DIR$/../../../../../orientdb-studio/dist/scripts/services/database-services.js" changelist="99461234-2958-484a-a89f-f302ab6271ce" time="1378931762177" ignored="false" />
    <file path="$PROJECT_DIR$/app/components/bootstrap/less/button-groups.less" changelist="99461234-2958-484a-a89f-f302ab6271ce" time="1379025831244" ignored="false" />
    <file path="$PROJECT_DIR$/app/components/bootstrap/js/tests/vendor/qunit.css" changelist="99461234-2958-484a-a89f-f302ab6271ce" time="1379025831244" ignored="false" />
    <file path="/newModal.html" changelist="99461234-2958-484a-a89f-f302ab6271ce" time="1379193137627" ignored="false" />
    <file path="/editModal.html" changelist="99461234-2958-484a-a89f-f302ab6271ce" time="1379183402502" ignored="false" />
    <file path="/angularjs.nvd3.js" changelist="99461234-2958-484a-a89f-f302ab6271ce" time="1383746370502" ignored="false" />
    <file path="/import-export.html" changelist="99461234-2958-484a-a89f-f302ab6271ce" time="1378979835798" ignored="false" />
    <file path="/newDatabase.html" changelist="99461234-2958-484a-a89f-f302ab6271ce" time="1378986010895" ignored="false" />
    <file path="$PROJECT_DIR$/../../../../../orientdb-studio/app/views/database/newDatabase.html" changelist="99461234-2958-484a-a89f-f302ab6271ce" time="1378986011297" ignored="false" />
    <file path="$PROJECT_DIR$/../../../../../orientdb-studio/app/views/database/newClass.html" changelist="99461234-2958-484a-a89f-f302ab6271ce" time="1380446907182" ignored="false" />
    <file path="/newClass.html" changelist="99461234-2958-484a-a89f-f302ab6271ce" time="1380446906407" ignored="false" />
    <file path="$PROJECT_DIR$/../../../../../orientdb-studio/app/views/database/newProperty.html" changelist="99461234-2958-484a-a89f-f302ab6271ce" time="1378986742492" ignored="false" />
    <file path="/newProperty.html" changelist="99461234-2958-484a-a89f-f302ab6271ce" time="1378986742492" ignored="false" />
    <file path="/newIndex.html" changelist="99461234-2958-484a-a89f-f302ab6271ce" time="1378986807448" ignored="false" />
    <file path="$PROJECT_DIR$/../../../../../orientdb-studio/app/views/database/newIndex.html" changelist="99461234-2958-484a-a89f-f302ab6271ce" time="1380448374748" ignored="false" />
    <file path="$PROJECT_DIR$/../../../../../orientdb-studio/app/views/document/modalConnection.html" changelist="99461234-2958-484a-a89f-f302ab6271ce" time="1378987469650" ignored="false" />
    <file path="/modalConnection.html" changelist="99461234-2958-484a-a89f-f302ab6271ce" time="1378987545245" ignored="false" />
    <file path="$PROJECT_DIR$/../../../../../orientdb-studio/app/views/vertex/modalConnection.html" changelist="99461234-2958-484a-a89f-f302ab6271ce" time="1378987545904" ignored="false" />
    <file path="$PROJECT_DIR$/../../../../../orientdb-studio/app/scripts/controllers/login-controller.js" changelist="99461234-2958-484a-a89f-f302ab6271ce" time="1378994833638" ignored="false" />
    <file path="/login-controller.js" changelist="99461234-2958-484a-a89f-f302ab6271ce" time="1378994830534" ignored="false" />
    <file path="/configuration.html" changelist="99461234-2958-484a-a89f-f302ab6271ce" time="1378996140884" ignored="false" />
    <file path="$PROJECT_DIR$/../../../../../orientdb-studio/app/views/database/configuration.html" changelist="99461234-2958-484a-a89f-f302ab6271ce" time="1378996140884" ignored="false" />
    <file path="$PROJECT_DIR$/../../../../../orientdb-studio/dist/scripts/scripts.js" changelist="99461234-2958-484a-a89f-f302ab6271ce" time="1379005394347" ignored="false" />
    <file path="$PROJECT_DIR$/app/components/bootstrap/less/close.less" changelist="99461234-2958-484a-a89f-f302ab6271ce" time="1379025831244" ignored="false" />
    <file path="$PROJECT_DIR$/app/components/bootstrap/less/type.less" changelist="99461234-2958-484a-a89f-f302ab6271ce" time="1379025831244" ignored="false" />
    <file path="$PROJECT_DIR$/app/components/bootstrap/less/alerts.less" changelist="99461234-2958-484a-a89f-f302ab6271ce" time="1379025831244" ignored="false" />
    <file path="$PROJECT_DIR$/app/components/bootstrap/less/grid.less" changelist="99461234-2958-484a-a89f-f302ab6271ce" time="1379025831244" ignored="false" />
    <file path="$PROJECT_DIR$/app/components/bootstrap/less/pagination.less" changelist="99461234-2958-484a-a89f-f302ab6271ce" time="1379025831244" ignored="false" />
    <file path="$PROJECT_DIR$/app/components/bootstrap/less/modals.less" changelist="99461234-2958-484a-a89f-f302ab6271ce" time="1379025831244" ignored="false" />
    <file path="$PROJECT_DIR$/app/components/bootstrap/less/mixins.less" changelist="99461234-2958-484a-a89f-f302ab6271ce" time="1379025831244" ignored="false" />
    <file path="$PROJECT_DIR$/app/components/bootstrap/less/progress-bars.less" changelist="99461234-2958-484a-a89f-f302ab6271ce" time="1379025831244" ignored="false" />
    <file path="$PROJECT_DIR$/app/components/bootstrap/less/wells.less" changelist="99461234-2958-484a-a89f-f302ab6271ce" time="1379025831244" ignored="false" />
    <file path="$PROJECT_DIR$/app/components/bootstrap/less/popovers.less" changelist="99461234-2958-484a-a89f-f302ab6271ce" time="1379025831244" ignored="false" />
    <file path="$PROJECT_DIR$/app/components/bootstrap/less/tables.less" changelist="99461234-2958-484a-a89f-f302ab6271ce" time="1379025831244" ignored="false" />
    <file path="$PROJECT_DIR$/app/components/bootstrap/less/utilities.less" changelist="99461234-2958-484a-a89f-f302ab6271ce" time="1379025831244" ignored="false" />
    <file path="$PROJECT_DIR$/app/components/bootstrap/less/thumbnails.less" changelist="99461234-2958-484a-a89f-f302ab6271ce" time="1379025831244" ignored="false" />
    <file path="$PROJECT_DIR$/app/components/bootstrap/less/breadcrumbs.less" changelist="99461234-2958-484a-a89f-f302ab6271ce" time="1379025831244" ignored="false" />
    <file path="$PROJECT_DIR$/app/components/bootstrap/less/responsive-utilities.less" changelist="99461234-2958-484a-a89f-f302ab6271ce" time="1379025831244" ignored="false" />
    <file path="$PROJECT_DIR$/app/components/bootstrap/less/forms.less" changelist="99461234-2958-484a-a89f-f302ab6271ce" time="1379025831244" ignored="false" />
    <file path="$PROJECT_DIR$/app/components/bootstrap/less/carousel.less" changelist="99461234-2958-484a-a89f-f302ab6271ce" time="1379025831244" ignored="false" />
    <file path="$PROJECT_DIR$/app/components/bootstrap/less/buttons.less" changelist="99461234-2958-484a-a89f-f302ab6271ce" time="1379025831244" ignored="false" />
    <file path="$PROJECT_DIR$/app/components/bootstrap/less/pager.less" changelist="99461234-2958-484a-a89f-f302ab6271ce" time="1379025831244" ignored="false" />
    <file path="$PROJECT_DIR$/app/components/bootstrap/less/dropdowns.less" changelist="99461234-2958-484a-a89f-f302ab6271ce" time="1379025831244" ignored="false" />
    <file path="$PROJECT_DIR$/app/components/bootstrap/less/tooltip.less" changelist="99461234-2958-484a-a89f-f302ab6271ce" time="1379025831244" ignored="false" />
    <file path="/dashboard.html" changelist="99461234-2958-484a-a89f-f302ab6271ce" time="1383675356647" ignored="false" />
    <file path="/nav.js" changelist="99461234-2958-484a-a89f-f302ab6271ce" time="1383487929444" ignored="false" />
    <file path="/sidenav.html" changelist="99461234-2958-484a-a89f-f302ab6271ce" time="1379111373664" ignored="false" />
    <file path="/select2.js" changelist="99461234-2958-484a-a89f-f302ab6271ce" time="1379110178110" ignored="false" />
    <file path="/general.html" changelist="99461234-2958-484a-a89f-f302ab6271ce" time="1382804065172" ignored="false" />
    <file path="/map.js" changelist="99461234-2958-484a-a89f-f302ab6271ce" time="1379178647891" ignored="false" />
    <file path="/dialog.js" changelist="99461234-2958-484a-a89f-f302ab6271ce" time="1379186712384" ignored="false" />
    <file path="/baseEditModal.html" changelist="99461234-2958-484a-a89f-f302ab6271ce" time="1379197825195" ignored="false" />
    <file path="/custom.js" changelist="99461234-2958-484a-a89f-f302ab6271ce" time="1383586117523" ignored="false" />
<<<<<<< HEAD
    <file path="$PROJECT_DIR$/../../../../../orientdb-studio/app/scripts/api.js" changelist="99461234-2958-484a-a89f-f302ab6271ce" time="1381416889561" ignored="false" />
=======
    <file path="$PROJECT_DIR$/../../../../../orientdb-studio/app/scripts/api.js" changelist="99461234-2958-484a-a89f-f302ab6271ce" time="1383746993691" ignored="false" />
>>>>>>> 737fe75e
    <file path="/multiBar.js" changelist="99461234-2958-484a-a89f-f302ab6271ce" time="1379449691980" ignored="false" />
    <file path="$PROJECT_DIR$/../../../../../orientdb-studio/dist/studio/www/scripts/scripts.js" changelist="99461234-2958-484a-a89f-f302ab6271ce" time="1380448807915" ignored="false" />
    <file path="/fragment.js2" changelist="99461234-2958-484a-a89f-f302ab6271ce" time="1380889485567" ignored="false" />
    <file path="$PROJECT_DIR$/../../../../../orientbi/www/biconsole/index.html" changelist="99461234-2958-484a-a89f-f302ab6271ce" time="1379948677590" ignored="false" />
    <file path="$PROJECT_DIR$/../../../../../orientbi/www/biconsole/js/biconsole-resource-report.js" changelist="99461234-2958-484a-a89f-f302ab6271ce" time="1379948315943" ignored="false" />
    <file path="$PROJECT_DIR$/../../../../../orientbi/www/biconsole/partials/reportfolder.html" changelist="99461234-2958-484a-a89f-f302ab6271ce" time="1379948315943" ignored="false" />
    <file path="$PROJECT_DIR$/../../../../../orientbi/www/biconsole/js/biconsole-controller-reporteditor.js" changelist="99461234-2958-484a-a89f-f302ab6271ce" time="1379948315943" ignored="false" />
    <file path="$PROJECT_DIR$/../../../../../orientbi/www/biconsole/js/biconsole-controller-reporttree.js" changelist="99461234-2958-484a-a89f-f302ab6271ce" time="1379948315943" ignored="false" />
    <file path="$PROJECT_DIR$/../../../../../orientbi/www/biconsole/partials/reportlist.html" changelist="99461234-2958-484a-a89f-f302ab6271ce" time="1379948315943" ignored="false" />
    <file path="$PROJECT_DIR$/../../../../../orientbi/www/biconsole/js/biconsole-app.js" changelist="99461234-2958-484a-a89f-f302ab6271ce" time="1379948706774" ignored="false" />
    <file path="$USER_HOME$/orientbi/www/biconsole/js/services/biconsole-service-logs.js" changelist="99461234-2958-484a-a89f-f302ab6271ce" time="1380986569453" ignored="false" />
    <file path="$USER_HOME$/orientbi/www/biconsole/js/biconsole-controller-logs.js" changelist="99461234-2958-484a-a89f-f302ab6271ce" time="1380987028704" ignored="false" />
    <file path="/biconsole-controller-logs.js" changelist="99461234-2958-484a-a89f-f302ab6271ce" time="1380986974722" ignored="false" />
    <file path="$USER_HOME$/orientbi/www/biconsole/js/biconsole-app.js" changelist="99461234-2958-484a-a89f-f302ab6271ce" time="1380986025280" ignored="false" />
    <file path="/biconsole-service-logs.js" changelist="99461234-2958-484a-a89f-f302ab6271ce" time="1380207657018" ignored="false" />
    <file path="$USER_HOME$/orientbi/www/biconsole/partials/log.html" changelist="99461234-2958-484a-a89f-f302ab6271ce" time="1380986372138" ignored="false" />
    <file path="/log.html" changelist="99461234-2958-484a-a89f-f302ab6271ce" time="1380208542637" ignored="false" />
    <file path="$USER_HOME$/orientbi/www/biconsole/bower_components/spin.js/assets/main.css" changelist="99461234-2958-484a-a89f-f302ab6271ce" time="1380183518989" ignored="false" />
    <file path="$USER_HOME$/orientbi/www/biconsole/bower_components/angular-strap/vendor/bootstrap-timepicker.css" changelist="99461234-2958-484a-a89f-f302ab6271ce" time="1380039009073" ignored="false" />
    <file path="$USER_HOME$/orientbi/www/biconsole/bower_components/bootstrap-timepicker/css/bootstrap-timepicker.min.css" changelist="99461234-2958-484a-a89f-f302ab6271ce" time="1380039009073" ignored="false" />
    <file path="$USER_HOME$/orientbi/www/biconsole/css/enterprise-style.css" changelist="99461234-2958-484a-a89f-f302ab6271ce" time="1380985488681" ignored="false" />
    <file path="$USER_HOME$/orientbi/www/biconsole/bower_components/bootstrap/docs/assets/css/bootstrap.css" changelist="99461234-2958-484a-a89f-f302ab6271ce" time="1380039009073" ignored="false" />
    <file path="$USER_HOME$/orientbi/www/biconsole/bower_components/bootstrap/less/forms.less" changelist="99461234-2958-484a-a89f-f302ab6271ce" time="1380039009073" ignored="false" />
    <file path="$USER_HOME$/orientbi/www/biconsole/css/bootstrap-select.css" changelist="99461234-2958-484a-a89f-f302ab6271ce" time="1380183518989" ignored="false" />
    <file path="$USER_HOME$/orientbi/www/biconsole/header.html" changelist="99461234-2958-484a-a89f-f302ab6271ce" time="1380183518989" ignored="false" />
    <file path="$USER_HOME$/orientbi/www/biconsole/bower_components/jquery/jquery.min.js" changelist="99461234-2958-484a-a89f-f302ab6271ce" time="1380039009073" ignored="false" />
    <file path="$USER_HOME$/orientbi/www/biconsole/js/bootstrap-select.js" changelist="99461234-2958-484a-a89f-f302ab6271ce" time="1380183518989" ignored="false" />
    <file path="$USER_HOME$/orientbi/www/biconsole/bower_components/bootstrap-datepicker/js/bootstrap-datepicker.js" changelist="99461234-2958-484a-a89f-f302ab6271ce" time="1380124921377" ignored="false" />
    <file path="$USER_HOME$/orientbi/www/biconsole/bower_components/angular/angular.js" changelist="99461234-2958-484a-a89f-f302ab6271ce" time="1380039009073" ignored="false" />
    <file path="$USER_HOME$/orientbi/www/biconsole/bower_components/angular-strap/dist/angular-strap.js" changelist="99461234-2958-484a-a89f-f302ab6271ce" time="1380124921377" ignored="false" />
    <file path="$USER_HOME$/orientbi/www/biconsole/bower_components/bootstrap/js/tests/vendor/jquery.js" changelist="99461234-2958-484a-a89f-f302ab6271ce" time="1380039009073" ignored="false" />
    <file path="$USER_HOME$/orientbi/www/biconsole/bower_components/bootstrap/docs/assets/js/jquery.js" changelist="99461234-2958-484a-a89f-f302ab6271ce" time="1380039009073" ignored="false" />
    <file path="$USER_HOME$/orientbi/www/biconsole/index.html" changelist="99461234-2958-484a-a89f-f302ab6271ce" time="1380986786003" ignored="false" />
    <file path="$USER_HOME$/orientbi/www/biconsole/bower_components/font-awesome/src/assets/less/bootstrap-2.3.2/bootstrap.less" changelist="99461234-2958-484a-a89f-f302ab6271ce" time="1380039009073" ignored="false" />
    <file path="$USER_HOME$/orientbi/www/biconsole/bower.json" changelist="99461234-2958-484a-a89f-f302ab6271ce" time="1380039009073" ignored="false" />
    <file path="/enterprise-style.css" changelist="99461234-2958-484a-a89f-f302ab6271ce" time="1380097662701" ignored="false" />
    <file path="$USER_HOME$/orientbi/www/biconsole/bower_components/angular-ui-bootstrap-bower/ui-bootstrap-tpls.min.js" changelist="99461234-2958-484a-a89f-f302ab6271ce" time="1380124921377" ignored="false" />
    <file path="$USER_HOME$/orientbi/www/biconsole/bower_components/angular-ui-bootstrap-bower/ui-bootstrap.min.js" changelist="99461234-2958-484a-a89f-f302ab6271ce" time="1380124921377" ignored="false" />
    <file path="$USER_HOME$/orientbi/www/biconsole/bower_components/bootstrap-datepicker/tests/assets/qunit.js" changelist="99461234-2958-484a-a89f-f302ab6271ce" time="1380124921377" ignored="false" />
    <file path="$USER_HOME$/orientbi/www/biconsole/bower_components/bootstrap/js/tests/vendor/qunit.js" changelist="99461234-2958-484a-a89f-f302ab6271ce" time="1380124921377" ignored="false" />
    <file path="$USER_HOME$/orientbi/www/biconsole/bower_components/json3/vendor/require.js" changelist="99461234-2958-484a-a89f-f302ab6271ce" time="1380124921377" ignored="false" />
    <file path="$USER_HOME$/orientbi/www/biconsole/bower_components/font-awesome/src/assets/js/backbone.min.js" changelist="99461234-2958-484a-a89f-f302ab6271ce" time="1380124921377" ignored="false" />
    <file path="$USER_HOME$/orientbi/www/biconsole/bower_components/codemirror/mode/javascript/javascript.js" changelist="99461234-2958-484a-a89f-f302ab6271ce" time="1380124921377" ignored="false" />
    <file path="/datepicker.css" changelist="99461234-2958-484a-a89f-f302ab6271ce" time="1380210153179" ignored="false" />
    <file path="/logs.js" changelist="99461234-2958-484a-a89f-f302ab6271ce" time="1382539890849" ignored="false" />
    <file path="/workbench-service-logs.js" changelist="99461234-2958-484a-a89f-f302ab6271ce" time="1383749242452" ignored="false" />
    <file path="$PROJECT_DIR$/../../../../../orientdb-studio/app/views/database/editclass.html" changelist="99461234-2958-484a-a89f-f302ab6271ce" time="1381416802554" ignored="false" />
    <file path="/schema.html" changelist="99461234-2958-484a-a89f-f302ab6271ce" time="1380364362509" ignored="false" />
    <file path="/editclass.html" changelist="99461234-2958-484a-a89f-f302ab6271ce" time="1381416727337" ignored="false" />
    <file path="$PROJECT_DIR$/../../../../../orientdb-studio/.tmp/styles/main.css" changelist="99461234-2958-484a-a89f-f302ab6271ce" time="1380470600295" ignored="false" />
    <file path="/logjava.html" changelist="99461234-2958-484a-a89f-f302ab6271ce" time="1383669497963" ignored="false" />
    <file path="$PROJECT_DIR$/../../../../../orientdb-studio/bower.json" changelist="99461234-2958-484a-a89f-f302ab6271ce" time="1380815845714" ignored="false" />
    <file path="$PROJECT_DIR$/../../../../../orientdb-studio/app/index.htm" changelist="99461234-2958-484a-a89f-f302ab6271ce" time="1380816364393" ignored="false" />
    <file path="/index.htm" changelist="99461234-2958-484a-a89f-f302ab6271ce" time="1380816361856" ignored="false" />
    <file path="/events.html" changelist="99461234-2958-484a-a89f-f302ab6271ce" time="1382804169555" ignored="false" />
    <file path="/events.js" changelist="99461234-2958-484a-a89f-f302ab6271ce" time="1381418056809" ignored="false" />
    <file path="/logWhen.html" changelist="99461234-2958-484a-a89f-f302ab6271ce" time="1381399859439" ignored="false" />
    <file path="/logwhen.html" changelist="99461234-2958-484a-a89f-f302ab6271ce" time="1381412980384" ignored="false" />
    <file path="/httpwhat.html" changelist="99461234-2958-484a-a89f-f302ab6271ce" time="1381418711174" ignored="false" />
    <file path="/mailwhat.html" changelist="99461234-2958-484a-a89f-f302ab6271ce" time="1381417707438" ignored="false" />
    <file path="/metricswhen.html" changelist="99461234-2958-484a-a89f-f302ab6271ce" time="1381492418071" ignored="false" />
<<<<<<< HEAD
    <file path="/singleMetric.html" changelist="99461234-2958-484a-a89f-f302ab6271ce" time="1383586880346" ignored="false" />
    <file path="/metrics.js" changelist="99461234-2958-484a-a89f-f302ab6271ce" time="1383581665132" ignored="false" />
    <file path="/settings.html" changelist="99461234-2958-484a-a89f-f302ab6271ce" time="1383752559913" ignored="false" />
=======
    <file path="/singleMetric.html" changelist="99461234-2958-484a-a89f-f302ab6271ce" time="1383733392125" ignored="false" />
    <file path="/metrics.js" changelist="99461234-2958-484a-a89f-f302ab6271ce" time="1383733572595" ignored="false" />
    <file path="/settings.html" changelist="99461234-2958-484a-a89f-f302ab6271ce" time="1383731751691" ignored="false" />
>>>>>>> 737fe75e
    <file path="/db.html" changelist="99461234-2958-484a-a89f-f302ab6271ce" time="1382975276477" ignored="false" />
    <file path="/query.js" changelist="99461234-2958-484a-a89f-f302ab6271ce" time="1382697369251" ignored="false" />
    <file path="/overview.html" changelist="99461234-2958-484a-a89f-f302ab6271ce" time="1382974969911" ignored="false" />
    <file path="/nav.html" changelist="99461234-2958-484a-a89f-f302ab6271ce" time="1383488801100" ignored="false" />
    <file path="/rickSingleMetric.html" changelist="99461234-2958-484a-a89f-f302ab6271ce" time="1383069749349" ignored="false" />
    <file path="/login-service.js" changelist="99461234-2958-484a-a89f-f302ab6271ce" time="1383493530579" ignored="false" />
    <file path="/metric.html" changelist="99461234-2958-484a-a89f-f302ab6271ce" time="1383585044842" ignored="false" />
<<<<<<< HEAD
    <file path="/config.html" changelist="99461234-2958-484a-a89f-f302ab6271ce" time="1383585129409" ignored="false" />
    <file path="$PROJECT_DIR$/app/views/server/dashboard.html" changelist="99461234-2958-484a-a89f-f302ab6271ce" time="1383738541349" ignored="false" />
=======
    <file path="/config.html" changelist="99461234-2958-484a-a89f-f302ab6271ce" time="1383733631874" ignored="false" />
    <file path="$PROJECT_DIR$/../../../../../orientdb-studio/app/scripts/controllers/spinner-controller.js" changelist="99461234-2958-484a-a89f-f302ab6271ce" time="1383665057054" ignored="false" />
    <file path="$PROJECT_DIR$/../../../../../orientdb-studio/app/views/spinner.html" changelist="99461234-2958-484a-a89f-f302ab6271ce" time="1383665176990" ignored="false" />
    <file path="/spinner.html" changelist="99461234-2958-484a-a89f-f302ab6271ce" time="1383665176990" ignored="false" />
>>>>>>> 737fe75e
    <option name="TRACKING_ENABLED" value="true" />
    <option name="SHOW_DIALOG" value="false" />
    <option name="HIGHLIGHT_CONFLICTS" value="true" />
    <option name="HIGHLIGHT_NON_ACTIVE_CHANGELIST" value="false" />
    <option name="LAST_RESOLUTION" value="IGNORE" />
  </component>
  <component name="ChangesViewManager" flattened_view="true" show_ignored="false" />
  <component name="CreatePatchCommitExecutor">
    <option name="PATCH_PATH" value="" />
  </component>
  <component name="DaemonCodeAnalyzer">
    <disable_hints />
  </component>
  <component name="ExecutionTargetManager" SELECTED_TARGET="default_target" />
  <component name="FavoritesManager">
    <favorites_list name="studioee" />
  </component>
  <component name="FileEditorManager">
    <leaf>
      <file leaf-file-name="metrics.html" pinned="false" current="false" current-in-tab="false">
        <entry file="file://$PROJECT_DIR$/app/views/server/metrics.html">
          <provider selected="true" editor-type-id="text-editor">
<<<<<<< HEAD
            <state line="57" column="36" selection-start="2597" selection-end="2597" vertical-scroll-proportion="-0.65384614">
=======
            <state line="76" column="16" selection-start="3199" selection-end="3199" vertical-scroll-proportion="0.0">
>>>>>>> 737fe75e
              <folding />
            </state>
          </provider>
        </entry>
      </file>
<<<<<<< HEAD
      <file leaf-file-name="settings.html" pinned="false" current="true" current-in-tab="true">
        <entry file="file://$PROJECT_DIR$/app/views/server/settings.html">
          <provider selected="true" editor-type-id="text-editor">
            <state line="289" column="34" selection-start="9619" selection-end="9619" vertical-scroll-proportion="0.740458">
              <folding>
                <element signature="n#style#0;n#form#0;n#div#0;n#div#4;n#div#0;n#!!top" expanded="true" />
              </folding>
=======
      <file leaf-file-name="settings.js" pinned="false" current="true" current-in-tab="true">
        <entry file="file://$PROJECT_DIR$/app/scripts/controllers/settings.js">
          <provider selected="true" editor-type-id="text-editor">
            <state line="133" column="43" selection-start="4403" selection-end="4403" vertical-scroll-proportion="1.3702422">
              <folding />
>>>>>>> 737fe75e
            </state>
          </provider>
        </entry>
      </file>
<<<<<<< HEAD
      <file leaf-file-name="settings.js" pinned="false" current="false" current-in-tab="false">
        <entry file="file://$PROJECT_DIR$/app/scripts/controllers/settings.js">
          <provider selected="true" editor-type-id="text-editor">
            <state line="147" column="11" selection-start="4715" selection-end="4715" vertical-scroll-proportion="0.0">
=======
      <file leaf-file-name="angularjs.nvd3.js" pinned="false" current="false" current-in-tab="false">
        <entry file="file://$PROJECT_DIR$/app/scripts/directive/angularjs.nvd3.js">
          <provider selected="true" editor-type-id="text-editor">
            <state line="157" column="56" selection-start="4543" selection-end="4543" vertical-scroll-proportion="0.0">
>>>>>>> 737fe75e
              <folding />
            </state>
          </provider>
        </entry>
      </file>
<<<<<<< HEAD
      <file leaf-file-name="logs.js" pinned="false" current="false" current-in-tab="false">
        <entry file="file://$PROJECT_DIR$/app/scripts/controllers/logs.js">
          <provider selected="true" editor-type-id="text-editor">
            <state line="13" column="35" selection-start="659" selection-end="659" vertical-scroll-proportion="0.0">
=======
      <file leaf-file-name="metrics.html" pinned="false" current="false" current-in-tab="false">
        <entry file="file://$PROJECT_DIR$/app/views/server/metrics.html">
          <provider selected="true" editor-type-id="text-editor">
            <state line="80" column="46" selection-start="3976" selection-end="3976" vertical-scroll-proportion="-11.833333">
>>>>>>> 737fe75e
              <folding />
            </state>
          </provider>
        </entry>
      </file>
<<<<<<< HEAD
      <file leaf-file-name="workbench-service-logs.js" pinned="false" current="false" current-in-tab="false">
        <entry file="file://$PROJECT_DIR$/app/scripts/service/workbench-service-logs.js">
          <provider selected="true" editor-type-id="text-editor">
            <state line="129" column="34" selection-start="4466" selection-end="4466" vertical-scroll-proportion="-3.7735848">
=======
      <file leaf-file-name="monitor-service.js" pinned="false" current="false" current-in-tab="false">
        <entry file="file://$PROJECT_DIR$/app/scripts/service/monitor-service.js">
          <provider selected="true" editor-type-id="text-editor">
            <state line="105" column="68" selection-start="3829" selection-end="3829" vertical-scroll-proportion="-3.9411764">
>>>>>>> 737fe75e
              <folding />
            </state>
          </provider>
        </entry>
      </file>
<<<<<<< HEAD
      <file leaf-file-name="custom.js" pinned="false" current="false" current-in-tab="false">
        <entry file="file://$PROJECT_DIR$/app/scripts/directive/custom.js">
          <provider selected="true" editor-type-id="text-editor">
            <state line="201" column="26" selection-start="6509" selection-end="6509" vertical-scroll-proportion="0.0">
=======
      <file leaf-file-name="workbench-service-logs.js" pinned="false" current="false" current-in-tab="false">
        <entry file="file://$PROJECT_DIR$/app/scripts/service/workbench-service-logs.js">
          <provider selected="true" editor-type-id="text-editor">
            <state line="0" column="0" selection-start="0" selection-end="0" vertical-scroll-proportion="0.0">
>>>>>>> 737fe75e
              <folding />
            </state>
          </provider>
        </entry>
      </file>
<<<<<<< HEAD
      <file leaf-file-name="general.html" pinned="false" current="false" current-in-tab="false">
        <entry file="file://$PROJECT_DIR$/app/views/server/general.html">
          <provider selected="true" editor-type-id="text-editor">
            <state line="25" column="19" selection-start="797" selection-end="797" vertical-scroll-proportion="-10.423077">
=======
      <file leaf-file-name="odirective.js" pinned="false" current="false" current-in-tab="false">
        <entry file="file://$PROJECT_DIR$/app/scripts/service/odirective.js">
          <provider selected="true" editor-type-id="text-editor">
            <state line="37" column="0" selection-start="1065" selection-end="1065" vertical-scroll-proportion="0.0">
>>>>>>> 737fe75e
              <folding />
            </state>
          </provider>
        </entry>
      </file>
<<<<<<< HEAD
      <file leaf-file-name="logjava.html" pinned="false" current="false" current-in-tab="false">
        <entry file="file://$PROJECT_DIR$/app/views/server/logjava.html">
          <provider selected="true" editor-type-id="text-editor">
            <state line="103" column="20" selection-start="3860" selection-end="3860" vertical-scroll-proportion="-49.692307">
=======
      <file leaf-file-name="login-service.js" pinned="false" current="false" current-in-tab="false">
        <entry file="file://$PROJECT_DIR$/app/scripts/service/login-service.js">
          <provider selected="true" editor-type-id="text-editor">
            <state line="0" column="0" selection-start="0" selection-end="0" vertical-scroll-proportion="0.0">
>>>>>>> 737fe75e
              <folding />
            </state>
          </provider>
        </entry>
      </file>
      <file leaf-file-name="log.html" pinned="false" current="false" current-in-tab="false">
        <entry file="file://$PROJECT_DIR$/app/views/server/log.html">
          <provider selected="true" editor-type-id="text-editor">
<<<<<<< HEAD
            <state line="103" column="80" selection-start="3956" selection-end="3956" vertical-scroll-proportion="-65.38461">
=======
            <state line="23" column="32" selection-start="1332" selection-end="1332" vertical-scroll-proportion="-4.6">
>>>>>>> 737fe75e
              <folding />
            </state>
          </provider>
        </entry>
      </file>
<<<<<<< HEAD
      <file leaf-file-name="en.json" pinned="false" current="false" current-in-tab="false">
        <entry file="file://$PROJECT_DIR$/app/i18n/en.json">
          <provider selected="true" editor-type-id="text-editor">
            <state line="46" column="45" selection-start="1937" selection-end="1937" vertical-scroll-proportion="-3.8846154">
              <folding />
            </state>
          </provider>
        </entry>
      </file>
=======
>>>>>>> 737fe75e
    </leaf>
  </component>
  <component name="FindManager">
    <FindUsagesManager>
      <setting name="OPEN_NEW_TAB" value="false" />
    </FindUsagesManager>
  </component>
  <component name="IdeDocumentHistory">
    <option name="changedFiles">
      <list>
<<<<<<< HEAD
        <option value="$PROJECT_DIR$/app/scripts/controllers/metrics.js" />
        <option value="$PROJECT_DIR$/app/views/server/general/db.html" />
        <option value="$PROJECT_DIR$/app/views/modal/metric.html" />
        <option value="$PROJECT_DIR$/app/views/server/metric/config.html" />
        <option value="$PROJECT_DIR$/app/index.html" />
        <option value="$PROJECT_DIR$/app/views/server/metric/singleMetric.html" />
        <option value="$PROJECT_DIR$/app/views/server/metrics.html" />
        <option value="$PROJECT_DIR$/app/styles/main.css" />
        <option value="$PROJECT_DIR$/app/views/server/logjava.html" />
        <option value="$PROJECT_DIR$/app/views/server/log.html" />
        <option value="$PROJECT_DIR$/app/views/server/general.html" />
        <option value="$PROJECT_DIR$/app/scripts/directive/custom.js" />
        <option value="$PROJECT_DIR$/app/i18n/en.json" />
        <option value="$PROJECT_DIR$/app/scripts/controllers/settings.js" />
        <option value="$PROJECT_DIR$/app/scripts/service/workbench-service-logs.js" />
        <option value="$PROJECT_DIR$/app/views/server/settings.html" />
=======
        <option value="$PROJECT_DIR$/app/index.html" />
        <option value="$PROJECT_DIR$/app/scripts/controllers/server.js" />
        <option value="$PROJECT_DIR$/app/scripts/filters/filter.js" />
        <option value="$PROJECT_DIR$/app/views/server/settings.html" />
        <option value="$PROJECT_DIR$/app/styles/main.css" />
        <option value="$PROJECT_DIR$/app/scripts/controllers/monitor.js" />
        <option value="$PROJECT_DIR$/app/views/server/dashboard.html" />
        <option value="$PROJECT_DIR$/app/views/server/metric/singleMetric.html" />
        <option value="$PROJECT_DIR$/app/scripts/controllers/metrics.js" />
        <option value="$PROJECT_DIR$/app/views/server/metric/config.html" />
        <option value="$PROJECT_DIR$/app/views/server/metrics.html" />
        <option value="$PROJECT_DIR$/app/scripts/service/odirective.js" />
        <option value="$PROJECT_DIR$/app/scripts/service/cache-service.js" />
        <option value="$PROJECT_DIR$/app/scripts/service/monitor-service.js" />
        <option value="$PROJECT_DIR$/app/scripts/directive/angularjs.nvd3.js" />
        <option value="$PROJECT_DIR$/app/scripts/controllers/settings.js" />
>>>>>>> 737fe75e
      </list>
    </option>
  </component>
  <component name="ProjectFrameBounds">
    <option name="x" value="-3" />
    <option name="y" value="2" />
    <option name="width" value="1372" />
    <option name="height" value="769" />
  </component>
  <component name="ProjectLevelVcsManager" settingsEditedManually="false">
    <OptionsSetting value="true" id="Add" />
    <OptionsSetting value="true" id="Remove" />
    <OptionsSetting value="true" id="Checkout" />
    <OptionsSetting value="true" id="Update" />
    <OptionsSetting value="true" id="Status" />
    <OptionsSetting value="true" id="Edit" />
    <ConfirmationsSetting value="0" id="Add" />
    <ConfirmationsSetting value="0" id="Remove" />
  </component>
  <component name="ProjectReloadState">
    <option name="STATE" value="0" />
  </component>
  <component name="ProjectView">
    <navigator currentView="ProjectPane" proportions="" version="1" splitterProportion="0.5">
      <flattenPackages />
      <showMembers />
      <showModules />
      <showLibraryContents ProjectPane="true" />
      <hideEmptyPackages />
      <abbreviatePackageNames />
      <autoscrollToSource />
      <autoscrollFromSource />
      <sortByType />
    </navigator>
    <panes>
      <pane id="ProjectPane">
        <subPane>
          <PATH>
            <PATH_ELEMENT>
              <option name="myItemId" value="studioee" />
              <option name="myItemType" value="com.intellij.ide.projectView.impl.nodes.ProjectViewProjectNode" />
            </PATH_ELEMENT>
          </PATH>
          <PATH>
            <PATH_ELEMENT>
              <option name="myItemId" value="studioee" />
              <option name="myItemType" value="com.intellij.ide.projectView.impl.nodes.ProjectViewProjectNode" />
            </PATH_ELEMENT>
            <PATH_ELEMENT>
              <option name="myItemId" value="dashboard" />
              <option name="myItemType" value="com.intellij.ide.projectView.impl.nodes.PsiDirectoryNode" />
            </PATH_ELEMENT>
          </PATH>
          <PATH>
            <PATH_ELEMENT>
              <option name="myItemId" value="studioee" />
              <option name="myItemType" value="com.intellij.ide.projectView.impl.nodes.ProjectViewProjectNode" />
            </PATH_ELEMENT>
            <PATH_ELEMENT>
              <option name="myItemId" value="dashboard" />
              <option name="myItemType" value="com.intellij.ide.projectView.impl.nodes.PsiDirectoryNode" />
            </PATH_ELEMENT>
            <PATH_ELEMENT>
              <option name="myItemId" value="app" />
              <option name="myItemType" value="com.intellij.ide.projectView.impl.nodes.PsiDirectoryNode" />
            </PATH_ELEMENT>
          </PATH>
          <PATH>
            <PATH_ELEMENT>
              <option name="myItemId" value="studioee" />
              <option name="myItemType" value="com.intellij.ide.projectView.impl.nodes.ProjectViewProjectNode" />
            </PATH_ELEMENT>
            <PATH_ELEMENT>
              <option name="myItemId" value="dashboard" />
              <option name="myItemType" value="com.intellij.ide.projectView.impl.nodes.PsiDirectoryNode" />
            </PATH_ELEMENT>
            <PATH_ELEMENT>
              <option name="myItemId" value="app" />
              <option name="myItemType" value="com.intellij.ide.projectView.impl.nodes.PsiDirectoryNode" />
            </PATH_ELEMENT>
            <PATH_ELEMENT>
              <option name="myItemId" value="views" />
              <option name="myItemType" value="com.intellij.ide.projectView.impl.nodes.PsiDirectoryNode" />
            </PATH_ELEMENT>
          </PATH>
          <PATH>
            <PATH_ELEMENT>
              <option name="myItemId" value="studioee" />
              <option name="myItemType" value="com.intellij.ide.projectView.impl.nodes.ProjectViewProjectNode" />
            </PATH_ELEMENT>
            <PATH_ELEMENT>
              <option name="myItemId" value="dashboard" />
              <option name="myItemType" value="com.intellij.ide.projectView.impl.nodes.PsiDirectoryNode" />
            </PATH_ELEMENT>
            <PATH_ELEMENT>
              <option name="myItemId" value="app" />
              <option name="myItemType" value="com.intellij.ide.projectView.impl.nodes.PsiDirectoryNode" />
            </PATH_ELEMENT>
            <PATH_ELEMENT>
              <option name="myItemId" value="views" />
              <option name="myItemType" value="com.intellij.ide.projectView.impl.nodes.PsiDirectoryNode" />
            </PATH_ELEMENT>
            <PATH_ELEMENT>
<<<<<<< HEAD
              <option name="myItemId" value="modal" />
=======
              <option name="myItemId" value="server" />
>>>>>>> 737fe75e
              <option name="myItemType" value="com.intellij.ide.projectView.impl.nodes.PsiDirectoryNode" />
            </PATH_ELEMENT>
          </PATH>
          <PATH>
            <PATH_ELEMENT>
              <option name="myItemId" value="studioee" />
              <option name="myItemType" value="com.intellij.ide.projectView.impl.nodes.ProjectViewProjectNode" />
            </PATH_ELEMENT>
            <PATH_ELEMENT>
              <option name="myItemId" value="dashboard" />
              <option name="myItemType" value="com.intellij.ide.projectView.impl.nodes.PsiDirectoryNode" />
            </PATH_ELEMENT>
            <PATH_ELEMENT>
              <option name="myItemId" value="app" />
              <option name="myItemType" value="com.intellij.ide.projectView.impl.nodes.PsiDirectoryNode" />
            </PATH_ELEMENT>
            <PATH_ELEMENT>
              <option name="myItemId" value="scripts" />
              <option name="myItemType" value="com.intellij.ide.projectView.impl.nodes.PsiDirectoryNode" />
            </PATH_ELEMENT>
          </PATH>
          <PATH>
            <PATH_ELEMENT>
              <option name="myItemId" value="studioee" />
              <option name="myItemType" value="com.intellij.ide.projectView.impl.nodes.ProjectViewProjectNode" />
            </PATH_ELEMENT>
            <PATH_ELEMENT>
              <option name="myItemId" value="dashboard" />
              <option name="myItemType" value="com.intellij.ide.projectView.impl.nodes.PsiDirectoryNode" />
            </PATH_ELEMENT>
            <PATH_ELEMENT>
              <option name="myItemId" value="app" />
              <option name="myItemType" value="com.intellij.ide.projectView.impl.nodes.PsiDirectoryNode" />
            </PATH_ELEMENT>
            <PATH_ELEMENT>
              <option name="myItemId" value="scripts" />
              <option name="myItemType" value="com.intellij.ide.projectView.impl.nodes.PsiDirectoryNode" />
            </PATH_ELEMENT>
            <PATH_ELEMENT>
<<<<<<< HEAD
              <option name="myItemId" value="directive" />
=======
              <option name="myItemId" value="service" />
              <option name="myItemType" value="com.intellij.ide.projectView.impl.nodes.PsiDirectoryNode" />
            </PATH_ELEMENT>
          </PATH>
          <PATH>
            <PATH_ELEMENT>
              <option name="myItemId" value="studioee" />
              <option name="myItemType" value="com.intellij.ide.projectView.impl.nodes.ProjectViewProjectNode" />
            </PATH_ELEMENT>
            <PATH_ELEMENT>
              <option name="myItemId" value="dashboard" />
              <option name="myItemType" value="com.intellij.ide.projectView.impl.nodes.PsiDirectoryNode" />
            </PATH_ELEMENT>
            <PATH_ELEMENT>
              <option name="myItemId" value="app" />
              <option name="myItemType" value="com.intellij.ide.projectView.impl.nodes.PsiDirectoryNode" />
            </PATH_ELEMENT>
            <PATH_ELEMENT>
              <option name="myItemId" value="scripts" />
              <option name="myItemType" value="com.intellij.ide.projectView.impl.nodes.PsiDirectoryNode" />
            </PATH_ELEMENT>
            <PATH_ELEMENT>
              <option name="myItemId" value="filters" />
>>>>>>> 737fe75e
              <option name="myItemType" value="com.intellij.ide.projectView.impl.nodes.PsiDirectoryNode" />
            </PATH_ELEMENT>
          </PATH>
          <PATH>
            <PATH_ELEMENT>
              <option name="myItemId" value="studioee" />
              <option name="myItemType" value="com.intellij.ide.projectView.impl.nodes.ProjectViewProjectNode" />
            </PATH_ELEMENT>
            <PATH_ELEMENT>
              <option name="myItemId" value="dashboard" />
              <option name="myItemType" value="com.intellij.ide.projectView.impl.nodes.PsiDirectoryNode" />
            </PATH_ELEMENT>
            <PATH_ELEMENT>
              <option name="myItemId" value="app" />
              <option name="myItemType" value="com.intellij.ide.projectView.impl.nodes.PsiDirectoryNode" />
            </PATH_ELEMENT>
            <PATH_ELEMENT>
              <option name="myItemId" value="scripts" />
              <option name="myItemType" value="com.intellij.ide.projectView.impl.nodes.PsiDirectoryNode" />
            </PATH_ELEMENT>
            <PATH_ELEMENT>
              <option name="myItemId" value="controllers" />
              <option name="myItemType" value="com.intellij.ide.projectView.impl.nodes.PsiDirectoryNode" />
            </PATH_ELEMENT>
          </PATH>
        </subPane>
      </pane>
      <pane id="Scope" />
    </panes>
  </component>
  <component name="PropertiesComponent">
    <property name="options.splitter.main.proportions" value="0.3" />
    <property name="WebServerToolWindowFactoryState" value="false" />
    <property name="options.lastSelected" value="project.propDebugger" />
    <property name="recentsLimit" value="5" />
    <property name="last_opened_file_path" value="$USER_HOME$/ReleezWorkspace/coachtrap-app" />
    <property name="DefaultHtmlFileTemplate" value="Html5" />
    <property name="GoToClass.includeJavaFiles" value="false" />
    <property name="options.splitter.details.proportions" value="0.2" />
    <property name="options.searchVisible" value="true" />
  </component>
  <component name="PublishConfig" serverName="monitor" serverId="55f9185c-b3c8-4084-aff3-b9a79ae606cb" />
  <component name="RecentsManager">
    <key name="CopyFile.RECENT_KEYS">
      <recent name="$PROJECT_DIR$/app/views/server/metric" />
      <recent name="$PROJECT_DIR$/app/views" />
      <recent name="$PROJECT_DIR$/app/scripts/directive" />
      <recent name="$PROJECT_DIR$/app/views/eventWhat" />
      <recent name="$PROJECT_DIR$/app/views/eventWhen" />
    </key>
    <key name="MoveFile.RECENT_KEYS">
      <recent name="$PROJECT_DIR$/app/views/server" />
      <recent name="$PROJECT_DIR$/app/views/metrics" />
      <recent name="$PROJECT_DIR$/app/views/queries" />
    </key>
  </component>
  <component name="RunManager">
    <configuration default="true" type="DartUnitRunConfigurationType" factoryName="DartUnit">
      <option name="VMOptions" />
      <option name="arguments" />
      <option name="filePath" />
      <option name="scope" value="ALL" />
      <option name="testName" />
      <method />
    </configuration>
    <configuration default="true" type="JavascriptDebugSession" factoryName="Remote" singleton="true">
      <JSRemoteDebuggerConfigurationSettings>
        <option name="engineId" value="embedded" />
        <option name="fileUrl" />
      </JSRemoteDebuggerConfigurationSettings>
      <method />
    </configuration>
    <configuration default="true" type="JavascriptDebugSession" factoryName="Local" singleton="true">
      <JSDebuggerConfigurationSettings>
        <option name="engineId" value="embedded" />
        <option name="fileUrl" />
      </JSDebuggerConfigurationSettings>
      <method />
    </configuration>
    <list size="0" />
  </component>
  <component name="ShelveChangesManager" show_recycled="false" />
  <component name="SvnConfiguration" maxAnnotateRevisions="500" myUseAcceleration="nothing" myAutoUpdateAfterCommit="false" cleanupOnStartRun="false" SSL_PROTOCOLS="all">
    <option name="USER" value="" />
    <option name="PASSWORD" value="" />
    <option name="mySSHConnectionTimeout" value="30000" />
    <option name="mySSHReadTimeout" value="30000" />
    <option name="LAST_MERGED_REVISION" />
    <option name="MERGE_DRY_RUN" value="false" />
    <option name="MERGE_DIFF_USE_ANCESTRY" value="true" />
    <option name="UPDATE_LOCK_ON_DEMAND" value="false" />
    <option name="IGNORE_SPACES_IN_MERGE" value="false" />
    <option name="CHECK_NESTED_FOR_QUICK_MERGE" value="false" />
    <option name="IGNORE_SPACES_IN_ANNOTATE" value="true" />
    <option name="SHOW_MERGE_SOURCES_IN_ANNOTATE" value="true" />
    <option name="FORCE_UPDATE" value="false" />
    <option name="IGNORE_EXTERNALS" value="false" />
    <myIsUseDefaultProxy>false</myIsUseDefaultProxy>
  </component>
  <component name="TaskManager">
    <task active="true" id="Default" summary="Default task">
      <changelist id="99461234-2958-484a-a89f-f302ab6271ce" name="Default" comment="" />
      <created>1378564899579</created>
      <updated>1378564899579</updated>
    </task>
    <servers />
  </component>
  <component name="TodoView" selected-index="0">
    <todo-panel id="selected-file">
      <are-packages-shown value="false" />
      <are-modules-shown value="false" />
      <flatten-packages value="false" />
      <is-autoscroll-to-source value="false" />
    </todo-panel>
    <todo-panel id="all">
      <are-packages-shown value="false" />
      <are-modules-shown value="false" />
      <flatten-packages value="false" />
      <is-autoscroll-to-source value="false" />
    </todo-panel>
    <todo-panel id="default-changelist">
      <are-packages-shown value="false" />
      <are-modules-shown value="false" />
      <flatten-packages value="false" />
      <is-autoscroll-to-source value="false" />
    </todo-panel>
  </component>
  <component name="ToolWindowManager">
    <frame x="-3" y="2" width="1372" height="769" extended-state="6" />
    <editor active="true" />
    <layout>
      <window_info id="Changes" active="false" anchor="bottom" auto_hide="false" internal_type="DOCKED" type="DOCKED" visible="false" weight="0.33" sideWeight="0.5" order="7" side_tool="false" content_ui="tabs" />
      <window_info id="TODO" active="false" anchor="bottom" auto_hide="false" internal_type="DOCKED" type="DOCKED" visible="false" weight="0.3296" sideWeight="0.5" order="6" side_tool="false" content_ui="tabs" />
      <window_info id="Structure" active="false" anchor="left" auto_hide="false" internal_type="DOCKED" type="DOCKED" visible="false" weight="0.25" sideWeight="0.5" order="1" side_tool="false" content_ui="tabs" />
      <window_info id="Project" active="false" anchor="left" auto_hide="false" internal_type="DOCKED" type="DOCKED" visible="true" weight="0.24869695" sideWeight="0.6496" order="0" side_tool="false" content_ui="combo" />
      <window_info id="Debug" active="false" anchor="bottom" auto_hide="false" internal_type="DOCKED" type="DOCKED" visible="false" weight="0.4" sideWeight="0.5" order="3" side_tool="false" content_ui="tabs" />
      <window_info id="Favorites" active="false" anchor="left" auto_hide="false" internal_type="DOCKED" type="DOCKED" visible="false" weight="0.33" sideWeight="0.5" order="2" side_tool="true" content_ui="tabs" />
      <window_info id="Event Log" active="false" anchor="bottom" auto_hide="false" internal_type="DOCKED" type="DOCKED" visible="false" weight="0.33" sideWeight="0.5" order="7" side_tool="true" content_ui="tabs" />
      <window_info id="Run" active="false" anchor="bottom" auto_hide="false" internal_type="DOCKED" type="DOCKED" visible="false" weight="0.33" sideWeight="0.5" order="2" side_tool="false" content_ui="tabs" />
      <window_info id="Version Control" active="false" anchor="bottom" auto_hide="false" internal_type="DOCKED" type="DOCKED" visible="false" weight="0.33" sideWeight="0.5" order="7" side_tool="false" content_ui="tabs" />
      <window_info id="Cvs" active="false" anchor="bottom" auto_hide="false" internal_type="DOCKED" type="DOCKED" visible="false" weight="0.25" sideWeight="0.5" order="4" side_tool="false" content_ui="tabs" />
      <window_info id="Message" active="false" anchor="bottom" auto_hide="false" internal_type="DOCKED" type="DOCKED" visible="false" weight="0.33" sideWeight="0.5" order="0" side_tool="false" content_ui="tabs" />
      <window_info id="Ant Build" active="false" anchor="right" auto_hide="false" internal_type="DOCKED" type="DOCKED" visible="false" weight="0.25" sideWeight="0.5" order="1" side_tool="false" content_ui="tabs" />
      <window_info id="Find" active="false" anchor="bottom" auto_hide="false" internal_type="DOCKED" type="DOCKED" visible="false" weight="0.3504" sideWeight="0.5" order="1" side_tool="false" content_ui="tabs" />
      <window_info id="Commander" active="false" anchor="right" auto_hide="false" internal_type="SLIDING" type="SLIDING" visible="false" weight="0.4" sideWeight="0.5" order="0" side_tool="false" content_ui="tabs" />
      <window_info id="Hierarchy" active="false" anchor="right" auto_hide="false" internal_type="DOCKED" type="DOCKED" visible="false" weight="0.25" sideWeight="0.5" order="2" side_tool="false" content_ui="combo" />
      <window_info id="Inspection" active="false" anchor="bottom" auto_hide="false" internal_type="DOCKED" type="DOCKED" visible="false" weight="0.4" sideWeight="0.5" order="5" side_tool="false" content_ui="tabs" />
    </layout>
  </component>
  <component name="VcsContentAnnotationSettings">
    <option name="myLimit" value="2678400000" />
  </component>
  <component name="VcsManagerConfiguration">
    <option name="OFFER_MOVE_TO_ANOTHER_CHANGELIST_ON_PARTIAL_COMMIT" value="true" />
    <option name="CHECK_CODE_SMELLS_BEFORE_PROJECT_COMMIT" value="true" />
    <option name="CHECK_NEW_TODO" value="true" />
    <option name="myTodoPanelSettings">
      <value>
        <are-packages-shown value="false" />
        <are-modules-shown value="false" />
        <flatten-packages value="false" />
        <is-autoscroll-to-source value="false" />
      </value>
    </option>
    <option name="PERFORM_UPDATE_IN_BACKGROUND" value="true" />
    <option name="PERFORM_COMMIT_IN_BACKGROUND" value="true" />
    <option name="PERFORM_EDIT_IN_BACKGROUND" value="true" />
    <option name="PERFORM_CHECKOUT_IN_BACKGROUND" value="true" />
    <option name="PERFORM_ADD_REMOVE_IN_BACKGROUND" value="true" />
    <option name="PERFORM_ROLLBACK_IN_BACKGROUND" value="false" />
    <option name="CHECK_LOCALLY_CHANGED_CONFLICTS_IN_BACKGROUND" value="false" />
    <option name="CHANGED_ON_SERVER_INTERVAL" value="60" />
    <option name="SHOW_ONLY_CHANGED_IN_SELECTION_DIFF" value="true" />
    <option name="CHECK_COMMIT_MESSAGE_SPELLING" value="true" />
    <option name="DEFAULT_PATCH_EXTENSION" value="patch" />
    <option name="SHORT_DIFF_HORIZONTALLY" value="true" />
    <option name="SHORT_DIFF_EXTRA_LINES" value="2" />
    <option name="SOFT_WRAPS_IN_SHORT_DIFF" value="true" />
    <option name="INCLUDE_TEXT_INTO_PATCH" value="false" />
    <option name="INCLUDE_TEXT_INTO_SHELF" value="false" />
    <option name="SHOW_FILE_HISTORY_DETAILS" value="true" />
    <option name="SHOW_VCS_ERROR_NOTIFICATIONS" value="true" />
    <option name="SHOW_DIRTY_RECURSIVELY" value="false" />
    <option name="LIMIT_HISTORY" value="true" />
    <option name="MAXIMUM_HISTORY_ROWS" value="1000" />
    <option name="UPDATE_FILTER_SCOPE_NAME" />
    <option name="USE_COMMIT_MESSAGE_MARGIN" value="false" />
    <option name="COMMIT_MESSAGE_MARGIN_SIZE" value="72" />
    <option name="WRAP_WHEN_TYPING_REACHES_RIGHT_MARGIN" value="false" />
    <option name="FORCE_NON_EMPTY_COMMENT" value="false" />
    <option name="CLEAR_INITIAL_COMMIT_MESSAGE" value="false" />
    <option name="LAST_COMMIT_MESSAGE" />
    <option name="MAKE_NEW_CHANGELIST_ACTIVE" value="false" />
    <option name="OPTIMIZE_IMPORTS_BEFORE_PROJECT_COMMIT" value="false" />
    <option name="CHECK_FILES_UP_TO_DATE_BEFORE_COMMIT" value="false" />
    <option name="REFORMAT_BEFORE_PROJECT_COMMIT" value="false" />
    <option name="REFORMAT_BEFORE_FILE_COMMIT" value="false" />
    <option name="FILE_HISTORY_DIALOG_COMMENTS_SPLITTER_PROPORTION" value="0.8" />
    <option name="FILE_HISTORY_DIALOG_SPLITTER_PROPORTION" value="0.5" />
    <option name="ACTIVE_VCS_NAME" />
    <option name="UPDATE_GROUP_BY_PACKAGES" value="false" />
    <option name="UPDATE_GROUP_BY_CHANGELIST" value="false" />
    <option name="UPDATE_FILTER_BY_SCOPE" value="false" />
    <option name="SHOW_FILE_HISTORY_AS_TREE" value="false" />
    <option name="FILE_HISTORY_SPLITTER_PROPORTION" value="0.6" />
  </component>
  <component name="XDebuggerManager">
    <breakpoint-manager>
      <option name="time" value="3" />
    </breakpoint-manager>
  </component>
  <component name="editorHistoryManager">
<<<<<<< HEAD
    <entry file="file://$PROJECT_DIR$/app/views/server/general/db.html">
      <provider selected="true" editor-type-id="text-editor">
        <state line="32" column="54" selection-start="1057" selection-end="1057" vertical-scroll-proportion="0.0">
          <folding />
        </state>
      </provider>
    </entry>
    <entry file="file://$PROJECT_DIR$/app/views/server/metric/config.html">
      <provider selected="true" editor-type-id="text-editor">
        <state line="63" column="57" selection-start="2204" selection-end="2204" vertical-scroll-proportion="0.0">
=======
    <entry file="file://$PROJECT_DIR$/app/scripts/filters/filter.js">
      <provider selected="true" editor-type-id="text-editor">
        <state line="25" column="31" selection-start="720" selection-end="720" vertical-scroll-proportion="0.0">
>>>>>>> 737fe75e
          <folding />
        </state>
      </provider>
    </entry>
<<<<<<< HEAD
    <entry file="file://$PROJECT_DIR$/app/index.html">
      <provider selected="true" editor-type-id="text-editor">
        <state line="20" column="58" selection-start="879" selection-end="879" vertical-scroll-proportion="0.0">
=======
    <entry file="file://$PROJECT_DIR$/app/styles/main.css">
      <provider selected="true" editor-type-id="text-editor">
        <state line="176" column="10" selection-start="3418" selection-end="3418" vertical-scroll-proportion="0.0">
>>>>>>> 737fe75e
          <folding />
        </state>
      </provider>
    </entry>
<<<<<<< HEAD
    <entry file="file://$PROJECT_DIR$/app/views/modal/metric.html">
      <provider selected="true" editor-type-id="text-editor">
        <state line="5" column="36" selection-start="200" selection-end="200" vertical-scroll-proportion="0.0">
=======
    <entry file="file://$PROJECT_DIR$/app/scripts/controllers/monitor.js">
      <provider selected="true" editor-type-id="text-editor">
        <state line="45" column="9" selection-start="1596" selection-end="1596" vertical-scroll-proportion="-7.9411764">
>>>>>>> 737fe75e
          <folding />
        </state>
      </provider>
    </entry>
<<<<<<< HEAD
    <entry file="file://$PROJECT_DIR$/app/views/server/metric/singleMetric.html">
      <provider selected="true" editor-type-id="text-editor">
        <state line="45" column="64" selection-start="2448" selection-end="2448" vertical-scroll-proportion="-19.461538">
          <folding />
        </state>
      </provider>
    </entry>
    <entry file="file://$PROJECT_DIR$/app/styles/main.css">
      <provider selected="true" editor-type-id="text-editor">
        <state line="544" column="29" selection-start="10451" selection-end="10451" vertical-scroll-proportion="-4.09434">
          <folding />
        </state>
      </provider>
    </entry>
    <entry file="file://$PROJECT_DIR$/app/views/server/log.html">
      <provider selected="true" editor-type-id="text-editor">
        <state line="103" column="80" selection-start="3956" selection-end="3956" vertical-scroll-proportion="-65.38461">
=======
    <entry file="file://$PROJECT_DIR$/app/views/server/settings.html">
      <provider selected="true" editor-type-id="text-editor">
        <state line="93" column="79" selection-start="3805" selection-end="3837" vertical-scroll-proportion="-13.125">
          <folding>
            <element signature="n#style#0;n#form#0;n#div#0;n#div#4;n#div#0;n#!!top" expanded="true" />
          </folding>
        </state>
      </provider>
    </entry>
    <entry file="file://$PROJECT_DIR$/app/views/server/dashboard.html">
      <provider selected="true" editor-type-id="text-editor">
        <state line="108" column="13" selection-start="4830" selection-end="4830" vertical-scroll-proportion="-13.708333">
          <folding>
            <marker date="1383732698379" expanded="true" signature="-1:-1" placeholder="..." />
            <marker date="1383732698379" expanded="true" signature="-1:-1" placeholder="..." />
          </folding>
        </state>
      </provider>
    </entry>
    <entry file="file://$PROJECT_DIR$/app/views/server/metric/config.html">
      <provider selected="true" editor-type-id="text-editor">
        <state line="28" column="55" selection-start="1234" selection-end="1234" vertical-scroll-proportion="-8.708333">
>>>>>>> 737fe75e
          <folding />
        </state>
      </provider>
    </entry>
<<<<<<< HEAD
    <entry file="file://$PROJECT_DIR$/app/views/server/general.html">
      <provider selected="true" editor-type-id="text-editor">
        <state line="25" column="19" selection-start="797" selection-end="797" vertical-scroll-proportion="-10.423077">
=======
    <entry file="file://$PROJECT_DIR$/app/views/server/metric/singleMetric.html">
      <provider selected="true" editor-type-id="text-editor">
        <state line="23" column="32" selection-start="1332" selection-end="1332" vertical-scroll-proportion="-4.6">
>>>>>>> 737fe75e
          <folding />
        </state>
      </provider>
    </entry>
<<<<<<< HEAD
    <entry file="file://$PROJECT_DIR$/app/views/server/logjava.html">
      <provider selected="true" editor-type-id="text-editor">
        <state line="103" column="20" selection-start="3860" selection-end="3860" vertical-scroll-proportion="-49.692307">
=======
    <entry file="file://$PROJECT_DIR$/app/scripts/controllers/metrics.js">
      <provider selected="true" editor-type-id="text-editor">
        <state line="76" column="16" selection-start="3199" selection-end="3199" vertical-scroll-proportion="0.0">
>>>>>>> 737fe75e
          <folding />
        </state>
      </provider>
    </entry>
<<<<<<< HEAD
    <entry file="file://$PROJECT_DIR$/app/scripts/directive/custom.js">
      <provider selected="true" editor-type-id="text-editor">
        <state line="201" column="26" selection-start="6509" selection-end="6509" vertical-scroll-proportion="0.0">
=======
    <entry file="file://$PROJECT_DIR$/app/views/server/metrics.html">
      <provider selected="true" editor-type-id="text-editor">
        <state line="80" column="46" selection-start="3976" selection-end="3976" vertical-scroll-proportion="-11.833333">
>>>>>>> 737fe75e
          <folding />
        </state>
      </provider>
    </entry>
<<<<<<< HEAD
    <entry file="file://$PROJECT_DIR$/app/i18n/en.json">
      <provider selected="true" editor-type-id="text-editor">
        <state line="46" column="45" selection-start="1937" selection-end="1937" vertical-scroll-proportion="-3.8846154">
=======
    <entry file="file://$PROJECT_DIR$/app/scripts/service/workbench-service-logs.js">
      <provider selected="true" editor-type-id="text-editor">
        <state line="0" column="0" selection-start="0" selection-end="0" vertical-scroll-proportion="0.0">
>>>>>>> 737fe75e
          <folding />
        </state>
      </provider>
    </entry>
<<<<<<< HEAD
    <entry file="file://$PROJECT_DIR$/app/scripts/controllers/logs.js">
      <provider selected="true" editor-type-id="text-editor">
        <state line="13" column="35" selection-start="659" selection-end="659" vertical-scroll-proportion="0.0">
=======
    <entry file="file://$PROJECT_DIR$/app/scripts/service/login-service.js">
      <provider selected="true" editor-type-id="text-editor">
        <state line="0" column="0" selection-start="0" selection-end="0" vertical-scroll-proportion="0.0">
>>>>>>> 737fe75e
          <folding />
        </state>
      </provider>
    </entry>
<<<<<<< HEAD
    <entry file="file://$PROJECT_DIR$/app/scripts/controllers/settings.js">
      <provider selected="true" editor-type-id="text-editor">
        <state line="147" column="11" selection-start="4715" selection-end="4715" vertical-scroll-proportion="0.0">
=======
    <entry file="file://$PROJECT_DIR$/app/scripts/service/odirective.js">
      <provider selected="true" editor-type-id="text-editor">
        <state line="37" column="0" selection-start="1065" selection-end="1065" vertical-scroll-proportion="0.0">
>>>>>>> 737fe75e
          <folding />
        </state>
      </provider>
    </entry>
    <entry file="file://$PROJECT_DIR$/app/scripts/service/monitor-service.js">
      <provider selected="true" editor-type-id="text-editor">
<<<<<<< HEAD
        <state line="57" column="36" selection-start="2597" selection-end="2597" vertical-scroll-proportion="-0.65384614">
=======
        <state line="105" column="68" selection-start="3829" selection-end="3829" vertical-scroll-proportion="-3.9411764">
>>>>>>> 737fe75e
          <folding />
        </state>
      </provider>
    </entry>
<<<<<<< HEAD
    <entry file="file://$PROJECT_DIR$/app/scripts/service/workbench-service-logs.js">
      <provider selected="true" editor-type-id="text-editor">
        <state line="129" column="34" selection-start="4466" selection-end="4466" vertical-scroll-proportion="-3.7735848">
=======
    <entry file="file://$PROJECT_DIR$/app/scripts/directive/angularjs.nvd3.js">
      <provider selected="true" editor-type-id="text-editor">
        <state line="157" column="56" selection-start="4543" selection-end="4543" vertical-scroll-proportion="0.0">
>>>>>>> 737fe75e
          <folding />
        </state>
      </provider>
    </entry>
<<<<<<< HEAD
    <entry file="file://$PROJECT_DIR$/app/views/server/settings.html">
      <provider selected="true" editor-type-id="text-editor">
        <state line="289" column="34" selection-start="9619" selection-end="9619" vertical-scroll-proportion="0.740458">
          <folding>
            <element signature="n#style#0;n#form#0;n#div#0;n#div#4;n#div#0;n#!!top" expanded="true" />
          </folding>
=======
    <entry file="file://$PROJECT_DIR$/app/scripts/controllers/settings.js">
      <provider selected="true" editor-type-id="text-editor">
        <state line="133" column="43" selection-start="4403" selection-end="4403" vertical-scroll-proportion="1.3702422">
          <folding />
>>>>>>> 737fe75e
        </state>
      </provider>
    </entry>
  </component>
</project>
<|MERGE_RESOLUTION|>--- conflicted
+++ resolved
@@ -8,25 +8,21 @@
     <ignored path="studioee.iws" />
     <ignored path=".idea/workspace.xml" />
     <file path="/home.html" changelist="99461234-2958-484a-a89f-f302ab6271ce" time="1378941594688" ignored="false" />
-<<<<<<< HEAD
-    <file path="/main.css" changelist="99461234-2958-484a-a89f-f302ab6271ce" time="1383669568574" ignored="false" />
-=======
     <file path="/main.css" changelist="99461234-2958-484a-a89f-f302ab6271ce" time="1383732536565" ignored="false" />
->>>>>>> 737fe75e
     <file path="/index.html" changelist="99461234-2958-484a-a89f-f302ab6271ce" time="1383586321790" ignored="false" />
     <file path="$PROJECT_DIR$/../../../../../orientdb-studio/app/views/database/functions.html" changelist="99461234-2958-484a-a89f-f302ab6271ce" time="1380986941211" ignored="false" />
     <file path="$PROJECT_DIR$/../../../../../orientdb-studio/app/scripts/controllers/function-controller.js" changelist="99461234-2958-484a-a89f-f302ab6271ce" time="1380277123510" ignored="false" />
-    <file path="$PROJECT_DIR$/../../../../../orientdb-studio/app/index.html" changelist="99461234-2958-484a-a89f-f302ab6271ce" time="1380986935836" ignored="false" />
+    <file path="$PROJECT_DIR$/../../../../../orientdb-studio/app/index.html" changelist="99461234-2958-484a-a89f-f302ab6271ce" time="1383665033127" ignored="false" />
     <file path="$PROJECT_DIR$/../../../../../orientdb-studio/app/scripts/app.js" changelist="99461234-2958-484a-a89f-f302ab6271ce" time="1380816329630" ignored="false" />
     <file path="$PROJECT_DIR$/../../../../../orientdb-studio/app/views/login.html" changelist="99461234-2958-484a-a89f-f302ab6271ce" time="1378985831148" ignored="false" />
-    <file path="$PROJECT_DIR$/../../../../../orientdb-studio/app/styles/main.css" changelist="99461234-2958-484a-a89f-f302ab6271ce" time="1380985444598" ignored="false" />
+    <file path="$PROJECT_DIR$/../../../../../orientdb-studio/app/styles/main.css" changelist="99461234-2958-484a-a89f-f302ab6271ce" time="1383665448225" ignored="false" />
     <file path="$PROJECT_DIR$/../../../../../orientdb-studio/app/views/header.html" changelist="99461234-2958-484a-a89f-f302ab6271ce" time="1378997926230" ignored="false" />
     <file path="/header.html" changelist="99461234-2958-484a-a89f-f302ab6271ce" time="1379024712981" ignored="false" />
     <file path="$PROJECT_DIR$/../../../../../orientdb-studio/app/scripts/controllers/header-controller.js" changelist="99461234-2958-484a-a89f-f302ab6271ce" time="1379070375206" ignored="false" />
     <file path="/header-controller.js" changelist="99461234-2958-484a-a89f-f302ab6271ce" time="1378996333011" ignored="false" />
     <file path="$PROJECT_DIR$/../../../../../orientdb-studio/app/views/notification.html" changelist="99461234-2958-484a-a89f-f302ab6271ce" time="1378799466648" ignored="false" />
     <file path="/notification.html" changelist="99461234-2958-484a-a89f-f302ab6271ce" time="1378730866722" ignored="false" />
-    <file path="$PROJECT_DIR$/../../../../../orientdb-studio/app/scripts/controllers/database-controller.js" changelist="99461234-2958-484a-a89f-f302ab6271ce" time="1381322480105" ignored="false" />
+    <file path="$PROJECT_DIR$/../../../../../orientdb-studio/app/scripts/controllers/database-controller.js" changelist="99461234-2958-484a-a89f-f302ab6271ce" time="1383665540663" ignored="false" />
     <file path="/database-controller.js" changelist="99461234-2958-484a-a89f-f302ab6271ce" time="1381322183186" ignored="false" />
     <file path="$PROJECT_DIR$/../../../../../orientdb-studio/app/scripts/util/orientdb-hint.js" changelist="99461234-2958-484a-a89f-f302ab6271ce" time="1379341688299" ignored="false" />
     <file path="/browse.html" changelist="99461234-2958-484a-a89f-f302ab6271ce" time="1380361992786" ignored="false" />
@@ -34,27 +30,18 @@
     <file path="$PROJECT_DIR$/../../../../../orientdb-studio/app/views/widget/embeddedmap.html" changelist="99461234-2958-484a-a89f-f302ab6271ce" time="1378734347882" ignored="false" />
     <file path="$PROJECT_DIR$/../../../../../orientdb-studio/app/scripts/widgets/widget.js" changelist="99461234-2958-484a-a89f-f302ab6271ce" time="1381590412308" ignored="false" />
     <file path="/widget.js" changelist="99461234-2958-484a-a89f-f302ab6271ce" time="1379072588436" ignored="false" />
-    <file path="/en.json" changelist="99461234-2958-484a-a89f-f302ab6271ce" time="1383735490733" ignored="false" />
+    <file path="/en.json" changelist="99461234-2958-484a-a89f-f302ab6271ce" time="1383585008359" ignored="false" />
     <file path="/login.js" changelist="99461234-2958-484a-a89f-f302ab6271ce" time="1383486146191" ignored="false" />
-<<<<<<< HEAD
-    <file path="/Dummy.txt" changelist="99461234-2958-484a-a89f-f302ab6271ce" time="1383577145659" ignored="false" />
-    <file path="/monitor-service.js" changelist="99461234-2958-484a-a89f-f302ab6271ce" time="1383563255543" ignored="false" />
-=======
     <file path="/Dummy.txt" changelist="99461234-2958-484a-a89f-f302ab6271ce" time="1383664962920" ignored="false" />
     <file path="/monitor-service.js" changelist="99461234-2958-484a-a89f-f302ab6271ce" time="1383746886802" ignored="false" />
->>>>>>> 737fe75e
     <file path="/monitor.js" changelist="99461234-2958-484a-a89f-f302ab6271ce" time="1382899462779" ignored="false" />
     <file path="/login.html" changelist="99461234-2958-484a-a89f-f302ab6271ce" time="1378985701222" ignored="false" />
     <file path="/component.json" changelist="99461234-2958-484a-a89f-f302ab6271ce" time="1382373104518" ignored="false" />
     <file path="/moment-filters.js" changelist="99461234-2958-484a-a89f-f302ab6271ce" time="1378757736470" ignored="false" />
-    <file path="/filter.js" changelist="99461234-2958-484a-a89f-f302ab6271ce" time="1379185430924" ignored="false" />
+    <file path="/filter.js" changelist="99461234-2958-484a-a89f-f302ab6271ce" time="1383671336061" ignored="false" />
     <file path="/server.js" changelist="99461234-2958-484a-a89f-f302ab6271ce" time="1382976376236" ignored="false" />
     <file path="/main.html" changelist="99461234-2958-484a-a89f-f302ab6271ce" time="1379099539164" ignored="false" />
-<<<<<<< HEAD
-    <file path="/settings.js" changelist="99461234-2958-484a-a89f-f302ab6271ce" time="1383749401696" ignored="false" />
-=======
     <file path="/settings.js" changelist="99461234-2958-484a-a89f-f302ab6271ce" time="1383739196965" ignored="false" />
->>>>>>> 737fe75e
     <file path="/servers.html" changelist="99461234-2958-484a-a89f-f302ab6271ce" time="1378763564214" ignored="false" />
     <file path="/new.html" changelist="99461234-2958-484a-a89f-f302ab6271ce" time="1378763293455" ignored="false" />
     <file path="/edit.html" changelist="99461234-2958-484a-a89f-f302ab6271ce" time="1378763792878" ignored="false" />
@@ -74,10 +61,10 @@
     <file path="$PROJECT_DIR$/../../../../../orientdb-studio/app/components/angularjs-bower/component.json" changelist="99461234-2958-484a-a89f-f302ab6271ce" time="1378821449721" ignored="false" />
     <file path="$PROJECT_DIR$/../../../../../orientdb-studio/app/components/bootstrap-datepicker/component.json" changelist="99461234-2958-484a-a89f-f302ab6271ce" time="1378821449721" ignored="false" />
     <file path="$PROJECT_DIR$/../../../../../orientdb-studio/app/components/bootstrap-timepicker/component.json" changelist="99461234-2958-484a-a89f-f302ab6271ce" time="1378821449721" ignored="false" />
-    <file path="$PROJECT_DIR$/../../../../../orientdb-studio/app/scripts/controllers/document-controller.js" changelist="99461234-2958-484a-a89f-f302ab6271ce" time="1383077982061" ignored="false" />
+    <file path="$PROJECT_DIR$/../../../../../orientdb-studio/app/scripts/controllers/document-controller.js" changelist="99461234-2958-484a-a89f-f302ab6271ce" time="1383666197785" ignored="false" />
     <file path="/document-controller.js" changelist="99461234-2958-484a-a89f-f302ab6271ce" time="1382960307578" ignored="false" />
-    <file path="$PROJECT_DIR$/../../../../../orientdb-studio/app/scripts/controllers/graph-controller.js" changelist="99461234-2958-484a-a89f-f302ab6271ce" time="1378994520947" ignored="false" />
-    <file path="/graph-controller.js" changelist="99461234-2958-484a-a89f-f302ab6271ce" time="1378994514594" ignored="false" />
+    <file path="$PROJECT_DIR$/../../../../../orientdb-studio/app/scripts/controllers/graph-controller.js" changelist="99461234-2958-484a-a89f-f302ab6271ce" time="1383665698174" ignored="false" />
+    <file path="/graph-controller.js" changelist="99461234-2958-484a-a89f-f302ab6271ce" time="1383665691294" ignored="false" />
     <file path="$PROJECT_DIR$/../../../../../orientdb-studio/app/scripts/controllers/schema-controller.js" changelist="99461234-2958-484a-a89f-f302ab6271ce" time="1381417163707" ignored="false" />
     <file path="/schema-controller.js" changelist="99461234-2958-484a-a89f-f302ab6271ce" time="1381415918219" ignored="false" />
     <file path="/function-controller.js" changelist="99461234-2958-484a-a89f-f302ab6271ce" time="1380277062375" ignored="false" />
@@ -86,7 +73,7 @@
     <file path="$PROJECT_DIR$/../../../../../orientdb-studio/app/views/modal/yesno.html" changelist="99461234-2958-484a-a89f-f302ab6271ce" time="1378827905815" ignored="false" />
     <file path="/yesno.html" changelist="99461234-2958-484a-a89f-f302ab6271ce" time="1378827905815" ignored="false" />
     <file path="$PROJECT_DIR$/../../../../../orientdb-studio/dist/scripts/util/library.js" changelist="99461234-2958-484a-a89f-f302ab6271ce" time="1378828543332" ignored="false" />
-    <file path="/metrics.html" changelist="99461234-2958-484a-a89f-f302ab6271ce" time="1383587142238" ignored="false" />
+    <file path="/metrics.html" changelist="99461234-2958-484a-a89f-f302ab6271ce" time="1383671237109" ignored="false" />
     <file path="/query.html" changelist="99461234-2958-484a-a89f-f302ab6271ce" time="1382804110037" ignored="false" />
     <file path="$PROJECT_DIR$/../../../../../orientdb-studio/component.json" changelist="99461234-2958-484a-a89f-f302ab6271ce" time="1378901054338" ignored="false" />
     <file path="$PROJECT_DIR$/../../../../../orientdb-studio/app/views/database/config/allocation.html" changelist="99461234-2958-484a-a89f-f302ab6271ce" time="1378905514164" ignored="false" />
@@ -162,11 +149,7 @@
     <file path="/dialog.js" changelist="99461234-2958-484a-a89f-f302ab6271ce" time="1379186712384" ignored="false" />
     <file path="/baseEditModal.html" changelist="99461234-2958-484a-a89f-f302ab6271ce" time="1379197825195" ignored="false" />
     <file path="/custom.js" changelist="99461234-2958-484a-a89f-f302ab6271ce" time="1383586117523" ignored="false" />
-<<<<<<< HEAD
-    <file path="$PROJECT_DIR$/../../../../../orientdb-studio/app/scripts/api.js" changelist="99461234-2958-484a-a89f-f302ab6271ce" time="1381416889561" ignored="false" />
-=======
     <file path="$PROJECT_DIR$/../../../../../orientdb-studio/app/scripts/api.js" changelist="99461234-2958-484a-a89f-f302ab6271ce" time="1383746993691" ignored="false" />
->>>>>>> 737fe75e
     <file path="/multiBar.js" changelist="99461234-2958-484a-a89f-f302ab6271ce" time="1379449691980" ignored="false" />
     <file path="$PROJECT_DIR$/../../../../../orientdb-studio/dist/studio/www/scripts/scripts.js" changelist="99461234-2958-484a-a89f-f302ab6271ce" time="1380448807915" ignored="false" />
     <file path="/fragment.js2" changelist="99461234-2958-484a-a89f-f302ab6271ce" time="1380889485567" ignored="false" />
@@ -212,12 +195,12 @@
     <file path="$USER_HOME$/orientbi/www/biconsole/bower_components/codemirror/mode/javascript/javascript.js" changelist="99461234-2958-484a-a89f-f302ab6271ce" time="1380124921377" ignored="false" />
     <file path="/datepicker.css" changelist="99461234-2958-484a-a89f-f302ab6271ce" time="1380210153179" ignored="false" />
     <file path="/logs.js" changelist="99461234-2958-484a-a89f-f302ab6271ce" time="1382539890849" ignored="false" />
-    <file path="/workbench-service-logs.js" changelist="99461234-2958-484a-a89f-f302ab6271ce" time="1383749242452" ignored="false" />
+    <file path="/workbench-service-logs.js" changelist="99461234-2958-484a-a89f-f302ab6271ce" time="1381407578985" ignored="false" />
     <file path="$PROJECT_DIR$/../../../../../orientdb-studio/app/views/database/editclass.html" changelist="99461234-2958-484a-a89f-f302ab6271ce" time="1381416802554" ignored="false" />
     <file path="/schema.html" changelist="99461234-2958-484a-a89f-f302ab6271ce" time="1380364362509" ignored="false" />
     <file path="/editclass.html" changelist="99461234-2958-484a-a89f-f302ab6271ce" time="1381416727337" ignored="false" />
     <file path="$PROJECT_DIR$/../../../../../orientdb-studio/.tmp/styles/main.css" changelist="99461234-2958-484a-a89f-f302ab6271ce" time="1380470600295" ignored="false" />
-    <file path="/logjava.html" changelist="99461234-2958-484a-a89f-f302ab6271ce" time="1383669497963" ignored="false" />
+    <file path="/logjava.html" changelist="99461234-2958-484a-a89f-f302ab6271ce" time="1382804037476" ignored="false" />
     <file path="$PROJECT_DIR$/../../../../../orientdb-studio/bower.json" changelist="99461234-2958-484a-a89f-f302ab6271ce" time="1380815845714" ignored="false" />
     <file path="$PROJECT_DIR$/../../../../../orientdb-studio/app/index.htm" changelist="99461234-2958-484a-a89f-f302ab6271ce" time="1380816364393" ignored="false" />
     <file path="/index.htm" changelist="99461234-2958-484a-a89f-f302ab6271ce" time="1380816361856" ignored="false" />
@@ -228,15 +211,9 @@
     <file path="/httpwhat.html" changelist="99461234-2958-484a-a89f-f302ab6271ce" time="1381418711174" ignored="false" />
     <file path="/mailwhat.html" changelist="99461234-2958-484a-a89f-f302ab6271ce" time="1381417707438" ignored="false" />
     <file path="/metricswhen.html" changelist="99461234-2958-484a-a89f-f302ab6271ce" time="1381492418071" ignored="false" />
-<<<<<<< HEAD
-    <file path="/singleMetric.html" changelist="99461234-2958-484a-a89f-f302ab6271ce" time="1383586880346" ignored="false" />
-    <file path="/metrics.js" changelist="99461234-2958-484a-a89f-f302ab6271ce" time="1383581665132" ignored="false" />
-    <file path="/settings.html" changelist="99461234-2958-484a-a89f-f302ab6271ce" time="1383752559913" ignored="false" />
-=======
     <file path="/singleMetric.html" changelist="99461234-2958-484a-a89f-f302ab6271ce" time="1383733392125" ignored="false" />
     <file path="/metrics.js" changelist="99461234-2958-484a-a89f-f302ab6271ce" time="1383733572595" ignored="false" />
     <file path="/settings.html" changelist="99461234-2958-484a-a89f-f302ab6271ce" time="1383731751691" ignored="false" />
->>>>>>> 737fe75e
     <file path="/db.html" changelist="99461234-2958-484a-a89f-f302ab6271ce" time="1382975276477" ignored="false" />
     <file path="/query.js" changelist="99461234-2958-484a-a89f-f302ab6271ce" time="1382697369251" ignored="false" />
     <file path="/overview.html" changelist="99461234-2958-484a-a89f-f302ab6271ce" time="1382974969911" ignored="false" />
@@ -244,15 +221,10 @@
     <file path="/rickSingleMetric.html" changelist="99461234-2958-484a-a89f-f302ab6271ce" time="1383069749349" ignored="false" />
     <file path="/login-service.js" changelist="99461234-2958-484a-a89f-f302ab6271ce" time="1383493530579" ignored="false" />
     <file path="/metric.html" changelist="99461234-2958-484a-a89f-f302ab6271ce" time="1383585044842" ignored="false" />
-<<<<<<< HEAD
-    <file path="/config.html" changelist="99461234-2958-484a-a89f-f302ab6271ce" time="1383585129409" ignored="false" />
-    <file path="$PROJECT_DIR$/app/views/server/dashboard.html" changelist="99461234-2958-484a-a89f-f302ab6271ce" time="1383738541349" ignored="false" />
-=======
     <file path="/config.html" changelist="99461234-2958-484a-a89f-f302ab6271ce" time="1383733631874" ignored="false" />
     <file path="$PROJECT_DIR$/../../../../../orientdb-studio/app/scripts/controllers/spinner-controller.js" changelist="99461234-2958-484a-a89f-f302ab6271ce" time="1383665057054" ignored="false" />
     <file path="$PROJECT_DIR$/../../../../../orientdb-studio/app/views/spinner.html" changelist="99461234-2958-484a-a89f-f302ab6271ce" time="1383665176990" ignored="false" />
     <file path="/spinner.html" changelist="99461234-2958-484a-a89f-f302ab6271ce" time="1383665176990" ignored="false" />
->>>>>>> 737fe75e
     <option name="TRACKING_ENABLED" value="true" />
     <option name="SHOW_DIALOG" value="false" />
     <option name="HIGHLIGHT_CONFLICTS" value="true" />
@@ -272,159 +244,87 @@
   </component>
   <component name="FileEditorManager">
     <leaf>
-      <file leaf-file-name="metrics.html" pinned="false" current="false" current-in-tab="false">
-        <entry file="file://$PROJECT_DIR$/app/views/server/metrics.html">
+      <file leaf-file-name="metrics.js" pinned="false" current="false" current-in-tab="false">
+        <entry file="file://$PROJECT_DIR$/app/scripts/controllers/metrics.js">
           <provider selected="true" editor-type-id="text-editor">
-<<<<<<< HEAD
-            <state line="57" column="36" selection-start="2597" selection-end="2597" vertical-scroll-proportion="-0.65384614">
-=======
             <state line="76" column="16" selection-start="3199" selection-end="3199" vertical-scroll-proportion="0.0">
->>>>>>> 737fe75e
               <folding />
             </state>
           </provider>
         </entry>
       </file>
-<<<<<<< HEAD
-      <file leaf-file-name="settings.html" pinned="false" current="true" current-in-tab="true">
-        <entry file="file://$PROJECT_DIR$/app/views/server/settings.html">
-          <provider selected="true" editor-type-id="text-editor">
-            <state line="289" column="34" selection-start="9619" selection-end="9619" vertical-scroll-proportion="0.740458">
-              <folding>
-                <element signature="n#style#0;n#form#0;n#div#0;n#div#4;n#div#0;n#!!top" expanded="true" />
-              </folding>
-=======
       <file leaf-file-name="settings.js" pinned="false" current="true" current-in-tab="true">
         <entry file="file://$PROJECT_DIR$/app/scripts/controllers/settings.js">
           <provider selected="true" editor-type-id="text-editor">
             <state line="133" column="43" selection-start="4403" selection-end="4403" vertical-scroll-proportion="1.3702422">
               <folding />
->>>>>>> 737fe75e
             </state>
           </provider>
         </entry>
       </file>
-<<<<<<< HEAD
-      <file leaf-file-name="settings.js" pinned="false" current="false" current-in-tab="false">
-        <entry file="file://$PROJECT_DIR$/app/scripts/controllers/settings.js">
-          <provider selected="true" editor-type-id="text-editor">
-            <state line="147" column="11" selection-start="4715" selection-end="4715" vertical-scroll-proportion="0.0">
-=======
       <file leaf-file-name="angularjs.nvd3.js" pinned="false" current="false" current-in-tab="false">
         <entry file="file://$PROJECT_DIR$/app/scripts/directive/angularjs.nvd3.js">
           <provider selected="true" editor-type-id="text-editor">
             <state line="157" column="56" selection-start="4543" selection-end="4543" vertical-scroll-proportion="0.0">
->>>>>>> 737fe75e
               <folding />
             </state>
           </provider>
         </entry>
       </file>
-<<<<<<< HEAD
-      <file leaf-file-name="logs.js" pinned="false" current="false" current-in-tab="false">
-        <entry file="file://$PROJECT_DIR$/app/scripts/controllers/logs.js">
-          <provider selected="true" editor-type-id="text-editor">
-            <state line="13" column="35" selection-start="659" selection-end="659" vertical-scroll-proportion="0.0">
-=======
       <file leaf-file-name="metrics.html" pinned="false" current="false" current-in-tab="false">
         <entry file="file://$PROJECT_DIR$/app/views/server/metrics.html">
           <provider selected="true" editor-type-id="text-editor">
             <state line="80" column="46" selection-start="3976" selection-end="3976" vertical-scroll-proportion="-11.833333">
->>>>>>> 737fe75e
               <folding />
             </state>
           </provider>
         </entry>
       </file>
-<<<<<<< HEAD
-      <file leaf-file-name="workbench-service-logs.js" pinned="false" current="false" current-in-tab="false">
-        <entry file="file://$PROJECT_DIR$/app/scripts/service/workbench-service-logs.js">
-          <provider selected="true" editor-type-id="text-editor">
-            <state line="129" column="34" selection-start="4466" selection-end="4466" vertical-scroll-proportion="-3.7735848">
-=======
       <file leaf-file-name="monitor-service.js" pinned="false" current="false" current-in-tab="false">
         <entry file="file://$PROJECT_DIR$/app/scripts/service/monitor-service.js">
           <provider selected="true" editor-type-id="text-editor">
             <state line="105" column="68" selection-start="3829" selection-end="3829" vertical-scroll-proportion="-3.9411764">
->>>>>>> 737fe75e
               <folding />
             </state>
           </provider>
         </entry>
       </file>
-<<<<<<< HEAD
-      <file leaf-file-name="custom.js" pinned="false" current="false" current-in-tab="false">
-        <entry file="file://$PROJECT_DIR$/app/scripts/directive/custom.js">
-          <provider selected="true" editor-type-id="text-editor">
-            <state line="201" column="26" selection-start="6509" selection-end="6509" vertical-scroll-proportion="0.0">
-=======
       <file leaf-file-name="workbench-service-logs.js" pinned="false" current="false" current-in-tab="false">
         <entry file="file://$PROJECT_DIR$/app/scripts/service/workbench-service-logs.js">
           <provider selected="true" editor-type-id="text-editor">
             <state line="0" column="0" selection-start="0" selection-end="0" vertical-scroll-proportion="0.0">
->>>>>>> 737fe75e
               <folding />
             </state>
           </provider>
         </entry>
       </file>
-<<<<<<< HEAD
-      <file leaf-file-name="general.html" pinned="false" current="false" current-in-tab="false">
-        <entry file="file://$PROJECT_DIR$/app/views/server/general.html">
-          <provider selected="true" editor-type-id="text-editor">
-            <state line="25" column="19" selection-start="797" selection-end="797" vertical-scroll-proportion="-10.423077">
-=======
       <file leaf-file-name="odirective.js" pinned="false" current="false" current-in-tab="false">
         <entry file="file://$PROJECT_DIR$/app/scripts/service/odirective.js">
           <provider selected="true" editor-type-id="text-editor">
             <state line="37" column="0" selection-start="1065" selection-end="1065" vertical-scroll-proportion="0.0">
->>>>>>> 737fe75e
               <folding />
             </state>
           </provider>
         </entry>
       </file>
-<<<<<<< HEAD
-      <file leaf-file-name="logjava.html" pinned="false" current="false" current-in-tab="false">
-        <entry file="file://$PROJECT_DIR$/app/views/server/logjava.html">
-          <provider selected="true" editor-type-id="text-editor">
-            <state line="103" column="20" selection-start="3860" selection-end="3860" vertical-scroll-proportion="-49.692307">
-=======
       <file leaf-file-name="login-service.js" pinned="false" current="false" current-in-tab="false">
         <entry file="file://$PROJECT_DIR$/app/scripts/service/login-service.js">
           <provider selected="true" editor-type-id="text-editor">
             <state line="0" column="0" selection-start="0" selection-end="0" vertical-scroll-proportion="0.0">
->>>>>>> 737fe75e
               <folding />
             </state>
           </provider>
         </entry>
       </file>
-      <file leaf-file-name="log.html" pinned="false" current="false" current-in-tab="false">
-        <entry file="file://$PROJECT_DIR$/app/views/server/log.html">
+      <file leaf-file-name="singleMetric.html" pinned="false" current="false" current-in-tab="false">
+        <entry file="file://$PROJECT_DIR$/app/views/server/metric/singleMetric.html">
           <provider selected="true" editor-type-id="text-editor">
-<<<<<<< HEAD
-            <state line="103" column="80" selection-start="3956" selection-end="3956" vertical-scroll-proportion="-65.38461">
-=======
             <state line="23" column="32" selection-start="1332" selection-end="1332" vertical-scroll-proportion="-4.6">
->>>>>>> 737fe75e
               <folding />
             </state>
           </provider>
         </entry>
       </file>
-<<<<<<< HEAD
-      <file leaf-file-name="en.json" pinned="false" current="false" current-in-tab="false">
-        <entry file="file://$PROJECT_DIR$/app/i18n/en.json">
-          <provider selected="true" editor-type-id="text-editor">
-            <state line="46" column="45" selection-start="1937" selection-end="1937" vertical-scroll-proportion="-3.8846154">
-              <folding />
-            </state>
-          </provider>
-        </entry>
-      </file>
-=======
->>>>>>> 737fe75e
     </leaf>
   </component>
   <component name="FindManager">
@@ -435,24 +335,6 @@
   <component name="IdeDocumentHistory">
     <option name="changedFiles">
       <list>
-<<<<<<< HEAD
-        <option value="$PROJECT_DIR$/app/scripts/controllers/metrics.js" />
-        <option value="$PROJECT_DIR$/app/views/server/general/db.html" />
-        <option value="$PROJECT_DIR$/app/views/modal/metric.html" />
-        <option value="$PROJECT_DIR$/app/views/server/metric/config.html" />
-        <option value="$PROJECT_DIR$/app/index.html" />
-        <option value="$PROJECT_DIR$/app/views/server/metric/singleMetric.html" />
-        <option value="$PROJECT_DIR$/app/views/server/metrics.html" />
-        <option value="$PROJECT_DIR$/app/styles/main.css" />
-        <option value="$PROJECT_DIR$/app/views/server/logjava.html" />
-        <option value="$PROJECT_DIR$/app/views/server/log.html" />
-        <option value="$PROJECT_DIR$/app/views/server/general.html" />
-        <option value="$PROJECT_DIR$/app/scripts/directive/custom.js" />
-        <option value="$PROJECT_DIR$/app/i18n/en.json" />
-        <option value="$PROJECT_DIR$/app/scripts/controllers/settings.js" />
-        <option value="$PROJECT_DIR$/app/scripts/service/workbench-service-logs.js" />
-        <option value="$PROJECT_DIR$/app/views/server/settings.html" />
-=======
         <option value="$PROJECT_DIR$/app/index.html" />
         <option value="$PROJECT_DIR$/app/scripts/controllers/server.js" />
         <option value="$PROJECT_DIR$/app/scripts/filters/filter.js" />
@@ -469,15 +351,14 @@
         <option value="$PROJECT_DIR$/app/scripts/service/monitor-service.js" />
         <option value="$PROJECT_DIR$/app/scripts/directive/angularjs.nvd3.js" />
         <option value="$PROJECT_DIR$/app/scripts/controllers/settings.js" />
->>>>>>> 737fe75e
       </list>
     </option>
   </component>
   <component name="ProjectFrameBounds">
-    <option name="x" value="-3" />
-    <option name="y" value="2" />
-    <option name="width" value="1372" />
-    <option name="height" value="769" />
+    <option name="x" value="-1367" />
+    <option name="y" value="-771" />
+    <option name="width" value="1368" />
+    <option name="height" value="772" />
   </component>
   <component name="ProjectLevelVcsManager" settingsEditedManually="false">
     <OptionsSetting value="true" id="Add" />
@@ -573,11 +454,7 @@
               <option name="myItemType" value="com.intellij.ide.projectView.impl.nodes.PsiDirectoryNode" />
             </PATH_ELEMENT>
             <PATH_ELEMENT>
-<<<<<<< HEAD
-              <option name="myItemId" value="modal" />
-=======
               <option name="myItemId" value="server" />
->>>>>>> 737fe75e
               <option name="myItemType" value="com.intellij.ide.projectView.impl.nodes.PsiDirectoryNode" />
             </PATH_ELEMENT>
           </PATH>
@@ -617,9 +494,6 @@
               <option name="myItemType" value="com.intellij.ide.projectView.impl.nodes.PsiDirectoryNode" />
             </PATH_ELEMENT>
             <PATH_ELEMENT>
-<<<<<<< HEAD
-              <option name="myItemId" value="directive" />
-=======
               <option name="myItemId" value="service" />
               <option name="myItemType" value="com.intellij.ide.projectView.impl.nodes.PsiDirectoryNode" />
             </PATH_ELEMENT>
@@ -643,7 +517,6 @@
             </PATH_ELEMENT>
             <PATH_ELEMENT>
               <option name="myItemId" value="filters" />
->>>>>>> 737fe75e
               <option name="myItemType" value="com.intellij.ide.projectView.impl.nodes.PsiDirectoryNode" />
             </PATH_ELEMENT>
           </PATH>
@@ -661,11 +534,7 @@
               <option name="myItemType" value="com.intellij.ide.projectView.impl.nodes.PsiDirectoryNode" />
             </PATH_ELEMENT>
             <PATH_ELEMENT>
-              <option name="myItemId" value="scripts" />
-              <option name="myItemType" value="com.intellij.ide.projectView.impl.nodes.PsiDirectoryNode" />
-            </PATH_ELEMENT>
-            <PATH_ELEMENT>
-              <option name="myItemId" value="controllers" />
+              <option name="myItemId" value="img" />
               <option name="myItemType" value="com.intellij.ide.projectView.impl.nodes.PsiDirectoryNode" />
             </PATH_ELEMENT>
           </PATH>
@@ -685,7 +554,13 @@
     <property name="options.splitter.details.proportions" value="0.2" />
     <property name="options.searchVisible" value="true" />
   </component>
-  <component name="PublishConfig" serverName="monitor" serverId="55f9185c-b3c8-4084-aff3-b9a79ae606cb" />
+  <component name="PublishConfig" serverName="monitor" serverId="55f9185c-b3c8-4084-aff3-b9a79ae606cb">
+    <servers>
+      <server id="55f9185c-b3c8-4084-aff3-b9a79ae606cb">
+        <serverdata />
+      </server>
+    </servers>
+  </component>
   <component name="RecentsManager">
     <key name="CopyFile.RECENT_KEYS">
       <recent name="$PROJECT_DIR$/app/views/server/metric" />
@@ -772,7 +647,7 @@
     </todo-panel>
   </component>
   <component name="ToolWindowManager">
-    <frame x="-3" y="2" width="1372" height="769" extended-state="6" />
+    <frame x="-1367" y="-771" width="1368" height="772" extended-state="6" />
     <editor active="true" />
     <layout>
       <window_info id="Changes" active="false" anchor="bottom" auto_hide="false" internal_type="DOCKED" type="DOCKED" visible="false" weight="0.33" sideWeight="0.5" order="7" side_tool="false" content_ui="tabs" />
@@ -856,71 +731,27 @@
     </breakpoint-manager>
   </component>
   <component name="editorHistoryManager">
-<<<<<<< HEAD
-    <entry file="file://$PROJECT_DIR$/app/views/server/general/db.html">
-      <provider selected="true" editor-type-id="text-editor">
-        <state line="32" column="54" selection-start="1057" selection-end="1057" vertical-scroll-proportion="0.0">
-          <folding />
-        </state>
-      </provider>
-    </entry>
-    <entry file="file://$PROJECT_DIR$/app/views/server/metric/config.html">
-      <provider selected="true" editor-type-id="text-editor">
-        <state line="63" column="57" selection-start="2204" selection-end="2204" vertical-scroll-proportion="0.0">
-=======
     <entry file="file://$PROJECT_DIR$/app/scripts/filters/filter.js">
       <provider selected="true" editor-type-id="text-editor">
         <state line="25" column="31" selection-start="720" selection-end="720" vertical-scroll-proportion="0.0">
->>>>>>> 737fe75e
-          <folding />
-        </state>
-      </provider>
-    </entry>
-<<<<<<< HEAD
-    <entry file="file://$PROJECT_DIR$/app/index.html">
-      <provider selected="true" editor-type-id="text-editor">
-        <state line="20" column="58" selection-start="879" selection-end="879" vertical-scroll-proportion="0.0">
-=======
+          <folding />
+        </state>
+      </provider>
+    </entry>
     <entry file="file://$PROJECT_DIR$/app/styles/main.css">
       <provider selected="true" editor-type-id="text-editor">
         <state line="176" column="10" selection-start="3418" selection-end="3418" vertical-scroll-proportion="0.0">
->>>>>>> 737fe75e
-          <folding />
-        </state>
-      </provider>
-    </entry>
-<<<<<<< HEAD
-    <entry file="file://$PROJECT_DIR$/app/views/modal/metric.html">
-      <provider selected="true" editor-type-id="text-editor">
-        <state line="5" column="36" selection-start="200" selection-end="200" vertical-scroll-proportion="0.0">
-=======
+          <folding />
+        </state>
+      </provider>
+    </entry>
     <entry file="file://$PROJECT_DIR$/app/scripts/controllers/monitor.js">
       <provider selected="true" editor-type-id="text-editor">
         <state line="45" column="9" selection-start="1596" selection-end="1596" vertical-scroll-proportion="-7.9411764">
->>>>>>> 737fe75e
-          <folding />
-        </state>
-      </provider>
-    </entry>
-<<<<<<< HEAD
-    <entry file="file://$PROJECT_DIR$/app/views/server/metric/singleMetric.html">
-      <provider selected="true" editor-type-id="text-editor">
-        <state line="45" column="64" selection-start="2448" selection-end="2448" vertical-scroll-proportion="-19.461538">
-          <folding />
-        </state>
-      </provider>
-    </entry>
-    <entry file="file://$PROJECT_DIR$/app/styles/main.css">
-      <provider selected="true" editor-type-id="text-editor">
-        <state line="544" column="29" selection-start="10451" selection-end="10451" vertical-scroll-proportion="-4.09434">
-          <folding />
-        </state>
-      </provider>
-    </entry>
-    <entry file="file://$PROJECT_DIR$/app/views/server/log.html">
-      <provider selected="true" editor-type-id="text-editor">
-        <state line="103" column="80" selection-start="3956" selection-end="3956" vertical-scroll-proportion="-65.38461">
-=======
+          <folding />
+        </state>
+      </provider>
+    </entry>
     <entry file="file://$PROJECT_DIR$/app/views/server/settings.html">
       <provider selected="true" editor-type-id="text-editor">
         <state line="93" column="79" selection-start="3805" selection-end="3837" vertical-scroll-proportion="-13.125">
@@ -943,126 +774,70 @@
     <entry file="file://$PROJECT_DIR$/app/views/server/metric/config.html">
       <provider selected="true" editor-type-id="text-editor">
         <state line="28" column="55" selection-start="1234" selection-end="1234" vertical-scroll-proportion="-8.708333">
->>>>>>> 737fe75e
-          <folding />
-        </state>
-      </provider>
-    </entry>
-<<<<<<< HEAD
-    <entry file="file://$PROJECT_DIR$/app/views/server/general.html">
-      <provider selected="true" editor-type-id="text-editor">
-        <state line="25" column="19" selection-start="797" selection-end="797" vertical-scroll-proportion="-10.423077">
-=======
+          <folding />
+        </state>
+      </provider>
+    </entry>
     <entry file="file://$PROJECT_DIR$/app/views/server/metric/singleMetric.html">
       <provider selected="true" editor-type-id="text-editor">
         <state line="23" column="32" selection-start="1332" selection-end="1332" vertical-scroll-proportion="-4.6">
->>>>>>> 737fe75e
-          <folding />
-        </state>
-      </provider>
-    </entry>
-<<<<<<< HEAD
-    <entry file="file://$PROJECT_DIR$/app/views/server/logjava.html">
-      <provider selected="true" editor-type-id="text-editor">
-        <state line="103" column="20" selection-start="3860" selection-end="3860" vertical-scroll-proportion="-49.692307">
-=======
+          <folding />
+        </state>
+      </provider>
+    </entry>
     <entry file="file://$PROJECT_DIR$/app/scripts/controllers/metrics.js">
       <provider selected="true" editor-type-id="text-editor">
         <state line="76" column="16" selection-start="3199" selection-end="3199" vertical-scroll-proportion="0.0">
->>>>>>> 737fe75e
-          <folding />
-        </state>
-      </provider>
-    </entry>
-<<<<<<< HEAD
-    <entry file="file://$PROJECT_DIR$/app/scripts/directive/custom.js">
-      <provider selected="true" editor-type-id="text-editor">
-        <state line="201" column="26" selection-start="6509" selection-end="6509" vertical-scroll-proportion="0.0">
-=======
+          <folding />
+        </state>
+      </provider>
+    </entry>
     <entry file="file://$PROJECT_DIR$/app/views/server/metrics.html">
       <provider selected="true" editor-type-id="text-editor">
         <state line="80" column="46" selection-start="3976" selection-end="3976" vertical-scroll-proportion="-11.833333">
->>>>>>> 737fe75e
-          <folding />
-        </state>
-      </provider>
-    </entry>
-<<<<<<< HEAD
-    <entry file="file://$PROJECT_DIR$/app/i18n/en.json">
-      <provider selected="true" editor-type-id="text-editor">
-        <state line="46" column="45" selection-start="1937" selection-end="1937" vertical-scroll-proportion="-3.8846154">
-=======
+          <folding />
+        </state>
+      </provider>
+    </entry>
     <entry file="file://$PROJECT_DIR$/app/scripts/service/workbench-service-logs.js">
       <provider selected="true" editor-type-id="text-editor">
         <state line="0" column="0" selection-start="0" selection-end="0" vertical-scroll-proportion="0.0">
->>>>>>> 737fe75e
-          <folding />
-        </state>
-      </provider>
-    </entry>
-<<<<<<< HEAD
-    <entry file="file://$PROJECT_DIR$/app/scripts/controllers/logs.js">
-      <provider selected="true" editor-type-id="text-editor">
-        <state line="13" column="35" selection-start="659" selection-end="659" vertical-scroll-proportion="0.0">
-=======
+          <folding />
+        </state>
+      </provider>
+    </entry>
     <entry file="file://$PROJECT_DIR$/app/scripts/service/login-service.js">
       <provider selected="true" editor-type-id="text-editor">
         <state line="0" column="0" selection-start="0" selection-end="0" vertical-scroll-proportion="0.0">
->>>>>>> 737fe75e
-          <folding />
-        </state>
-      </provider>
-    </entry>
-<<<<<<< HEAD
+          <folding />
+        </state>
+      </provider>
+    </entry>
+    <entry file="file://$PROJECT_DIR$/app/scripts/service/odirective.js">
+      <provider selected="true" editor-type-id="text-editor">
+        <state line="37" column="0" selection-start="1065" selection-end="1065" vertical-scroll-proportion="0.0">
+          <folding />
+        </state>
+      </provider>
+    </entry>
+    <entry file="file://$PROJECT_DIR$/app/scripts/service/monitor-service.js">
+      <provider selected="true" editor-type-id="text-editor">
+        <state line="105" column="68" selection-start="3829" selection-end="3829" vertical-scroll-proportion="-3.9411764">
+          <folding />
+        </state>
+      </provider>
+    </entry>
+    <entry file="file://$PROJECT_DIR$/app/scripts/directive/angularjs.nvd3.js">
+      <provider selected="true" editor-type-id="text-editor">
+        <state line="157" column="56" selection-start="4543" selection-end="4543" vertical-scroll-proportion="0.0">
+          <folding />
+        </state>
+      </provider>
+    </entry>
     <entry file="file://$PROJECT_DIR$/app/scripts/controllers/settings.js">
       <provider selected="true" editor-type-id="text-editor">
-        <state line="147" column="11" selection-start="4715" selection-end="4715" vertical-scroll-proportion="0.0">
-=======
-    <entry file="file://$PROJECT_DIR$/app/scripts/service/odirective.js">
-      <provider selected="true" editor-type-id="text-editor">
-        <state line="37" column="0" selection-start="1065" selection-end="1065" vertical-scroll-proportion="0.0">
->>>>>>> 737fe75e
-          <folding />
-        </state>
-      </provider>
-    </entry>
-    <entry file="file://$PROJECT_DIR$/app/scripts/service/monitor-service.js">
-      <provider selected="true" editor-type-id="text-editor">
-<<<<<<< HEAD
-        <state line="57" column="36" selection-start="2597" selection-end="2597" vertical-scroll-proportion="-0.65384614">
-=======
-        <state line="105" column="68" selection-start="3829" selection-end="3829" vertical-scroll-proportion="-3.9411764">
->>>>>>> 737fe75e
-          <folding />
-        </state>
-      </provider>
-    </entry>
-<<<<<<< HEAD
-    <entry file="file://$PROJECT_DIR$/app/scripts/service/workbench-service-logs.js">
-      <provider selected="true" editor-type-id="text-editor">
-        <state line="129" column="34" selection-start="4466" selection-end="4466" vertical-scroll-proportion="-3.7735848">
-=======
-    <entry file="file://$PROJECT_DIR$/app/scripts/directive/angularjs.nvd3.js">
-      <provider selected="true" editor-type-id="text-editor">
-        <state line="157" column="56" selection-start="4543" selection-end="4543" vertical-scroll-proportion="0.0">
->>>>>>> 737fe75e
-          <folding />
-        </state>
-      </provider>
-    </entry>
-<<<<<<< HEAD
-    <entry file="file://$PROJECT_DIR$/app/views/server/settings.html">
-      <provider selected="true" editor-type-id="text-editor">
-        <state line="289" column="34" selection-start="9619" selection-end="9619" vertical-scroll-proportion="0.740458">
-          <folding>
-            <element signature="n#style#0;n#form#0;n#div#0;n#div#4;n#div#0;n#!!top" expanded="true" />
-          </folding>
-=======
-    <entry file="file://$PROJECT_DIR$/app/scripts/controllers/settings.js">
-      <provider selected="true" editor-type-id="text-editor">
         <state line="133" column="43" selection-start="4403" selection-end="4403" vertical-scroll-proportion="1.3702422">
           <folding />
->>>>>>> 737fe75e
         </state>
       </provider>
     </entry>
