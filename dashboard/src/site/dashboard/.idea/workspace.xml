<?xml version="1.0" encoding="UTF-8"?>
<project version="4">
  <component name="BookmarkManager">
    <bookmark url="file://$PROJECT_DIR$/app/scripts/directive/angularjs.nvd3.js" line="162" mnemonic="7" />
  </component>
  <component name="ChangeListManager">
    <list default="true" id="99461234-2958-484a-a89f-f302ab6271ce" name="Default" comment="" />
    <ignored path="studioee.iws" />
    <ignored path=".idea/workspace.xml" />
    <file path="/home.html" changelist="99461234-2958-484a-a89f-f302ab6271ce" time="1378941594688" ignored="false" />
    <file path="/main.css" changelist="99461234-2958-484a-a89f-f302ab6271ce" time="1384516251836" ignored="false" />
    <file path="/index.html" changelist="99461234-2958-484a-a89f-f302ab6271ce" time="1384516553248" ignored="false" />
    <file path="$PROJECT_DIR$/../../../../../orientdb-studio/app/views/database/functions.html" changelist="99461234-2958-484a-a89f-f302ab6271ce" time="1380986941211" ignored="false" />
    <file path="$PROJECT_DIR$/../../../../../orientdb-studio/app/scripts/controllers/function-controller.js" changelist="99461234-2958-484a-a89f-f302ab6271ce" time="1380277123510" ignored="false" />
    <file path="$PROJECT_DIR$/../../../../../orientdb-studio/app/index.html" changelist="99461234-2958-484a-a89f-f302ab6271ce" time="1384021662250" ignored="false" />
    <file path="$PROJECT_DIR$/../../../../../orientdb-studio/app/scripts/app.js" changelist="99461234-2958-484a-a89f-f302ab6271ce" time="1380816329630" ignored="false" />
    <file path="$PROJECT_DIR$/../../../../../orientdb-studio/app/views/login.html" changelist="99461234-2958-484a-a89f-f302ab6271ce" time="1378985831148" ignored="false" />
    <file path="$PROJECT_DIR$/../../../../../orientdb-studio/app/styles/main.css" changelist="99461234-2958-484a-a89f-f302ab6271ce" time="1383665448225" ignored="false" />
    <file path="$PROJECT_DIR$/../../../../../orientdb-studio/app/views/header.html" changelist="99461234-2958-484a-a89f-f302ab6271ce" time="1378997926230" ignored="false" />
    <file path="/header.html" changelist="99461234-2958-484a-a89f-f302ab6271ce" time="1379024712981" ignored="false" />
    <file path="$PROJECT_DIR$/../../../../../orientdb-studio/app/scripts/controllers/header-controller.js" changelist="99461234-2958-484a-a89f-f302ab6271ce" time="1379070375206" ignored="false" />
    <file path="/header-controller.js" changelist="99461234-2958-484a-a89f-f302ab6271ce" time="1378996333011" ignored="false" />
    <file path="$PROJECT_DIR$/../../../../../orientdb-studio/app/views/notification.html" changelist="99461234-2958-484a-a89f-f302ab6271ce" time="1378799466648" ignored="false" />
    <file path="/notification.html" changelist="99461234-2958-484a-a89f-f302ab6271ce" time="1378730866722" ignored="false" />
    <file path="$PROJECT_DIR$/../../../../../orientdb-studio/app/scripts/controllers/database-controller.js" changelist="99461234-2958-484a-a89f-f302ab6271ce" time="1383665540663" ignored="false" />
    <file path="/database-controller.js" changelist="99461234-2958-484a-a89f-f302ab6271ce" time="1381322183186" ignored="false" />
    <file path="$PROJECT_DIR$/../../../../../orientdb-studio/app/scripts/util/orientdb-hint.js" changelist="99461234-2958-484a-a89f-f302ab6271ce" time="1379341688299" ignored="false" />
    <file path="/browse.html" changelist="99461234-2958-484a-a89f-f302ab6271ce" time="1380361992786" ignored="false" />
    <file path="$PROJECT_DIR$/../../../../../orientdb-studio/app/views/database/browse.html" changelist="99461234-2958-484a-a89f-f302ab6271ce" time="1380362062916" ignored="false" />
    <file path="$PROJECT_DIR$/../../../../../orientdb-studio/app/views/widget/embeddedmap.html" changelist="99461234-2958-484a-a89f-f302ab6271ce" time="1378734347882" ignored="false" />
    <file path="$PROJECT_DIR$/../../../../../orientdb-studio/app/scripts/widgets/widget.js" changelist="99461234-2958-484a-a89f-f302ab6271ce" time="1381590412308" ignored="false" />
    <file path="/widget.js" changelist="99461234-2958-484a-a89f-f302ab6271ce" time="1379072588436" ignored="false" />
    <file path="/en.json" changelist="99461234-2958-484a-a89f-f302ab6271ce" time="1384530085659" ignored="false" />
    <file path="/login.js" changelist="99461234-2958-484a-a89f-f302ab6271ce" time="1383486146191" ignored="false" />
    <file path="/Dummy.txt" changelist="99461234-2958-484a-a89f-f302ab6271ce" time="1384265319079" ignored="false" />
    <file path="/monitor-service.js" changelist="99461234-2958-484a-a89f-f302ab6271ce" time="1384335278706" ignored="false" />
    <file path="/monitor.js" changelist="99461234-2958-484a-a89f-f302ab6271ce" time="1382899462779" ignored="false" />
    <file path="/login.html" changelist="99461234-2958-484a-a89f-f302ab6271ce" time="1378985701222" ignored="false" />
    <file path="/component.json" changelist="99461234-2958-484a-a89f-f302ab6271ce" time="1382373104518" ignored="false" />
    <file path="/moment-filters.js" changelist="99461234-2958-484a-a89f-f302ab6271ce" time="1378757736470" ignored="false" />
    <file path="/filter.js" changelist="99461234-2958-484a-a89f-f302ab6271ce" time="1383671336061" ignored="false" />
    <file path="/server.js" changelist="99461234-2958-484a-a89f-f302ab6271ce" time="1384269158120" ignored="false" />
    <file path="/main.html" changelist="99461234-2958-484a-a89f-f302ab6271ce" time="1379099539164" ignored="false" />
    <file path="/settings.js" changelist="99461234-2958-484a-a89f-f302ab6271ce" time="1384530206959" ignored="false" />
    <file path="/servers.html" changelist="99461234-2958-484a-a89f-f302ab6271ce" time="1378763564214" ignored="false" />
    <file path="/new.html" changelist="99461234-2958-484a-a89f-f302ab6271ce" time="1378763293455" ignored="false" />
    <file path="/edit.html" changelist="99461234-2958-484a-a89f-f302ab6271ce" time="1378763792878" ignored="false" />
    <file path="/form.html" changelist="99461234-2958-484a-a89f-f302ab6271ce" time="1379072541930" ignored="false" />
    <file path="$PROJECT_DIR$/../../../../../orientdb-studio/app/views/widget/form.html" changelist="99461234-2958-484a-a89f-f302ab6271ce" time="1379072541930" ignored="false" />
    <file path="$PROJECT_DIR$/../../../../../orientdb-studio/app/views/widget/date.html" changelist="99461234-2958-484a-a89f-f302ab6271ce" time="1378807522059" ignored="false" />
    <file path="/date.html" changelist="99461234-2958-484a-a89f-f302ab6271ce" time="1378807403511" ignored="false" />
    <file path="$PROJECT_DIR$/../../../../../orientdb-studio/app/scripts/services/database-services.js" changelist="99461234-2958-484a-a89f-f302ab6271ce" time="1381225263899" ignored="false" />
    <file path="/database-services.js" changelist="99461234-2958-484a-a89f-f302ab6271ce" time="1380296352367" ignored="false" />
    <file path="$PROJECT_DIR$/../../../../../orientdb-studio/dist/components/ace-builds/kitchen-sink/docs/xml.xml" changelist="99461234-2958-484a-a89f-f302ab6271ce" time="1378815118544" ignored="false" />
    <file path="$PROJECT_DIR$/../../../../../orientdb-studio/Gruntfile.js" changelist="99461234-2958-484a-a89f-f302ab6271ce" time="1384118971410" ignored="false" />
    <file path="/Gruntfile.js" changelist="99461234-2958-484a-a89f-f302ab6271ce" time="1379261093460" ignored="false" />
    <file path="$PROJECT_DIR$/../../../../../orientdb-studio/dist/components/angular-strap/Gruntfile.js" changelist="99461234-2958-484a-a89f-f302ab6271ce" time="1378815118544" ignored="false" />
    <file path="$PROJECT_DIR$/../../../../../orientdb-studio/app/views/database/editDocument.html" changelist="99461234-2958-484a-a89f-f302ab6271ce" time="1379000573044" ignored="false" />
    <file path="$PROJECT_DIR$/../../../../../orientdb-studio/app/components/jquery/component.json" changelist="99461234-2958-484a-a89f-f302ab6271ce" time="1378821449721" ignored="false" />
    <file path="$PROJECT_DIR$/../../../../../orientdb-studio/app/components/moment/component.json" changelist="99461234-2958-484a-a89f-f302ab6271ce" time="1378821449721" ignored="false" />
    <file path="$PROJECT_DIR$/../../../../../orientdb-studio/app/components/angularjs-bower/component.json" changelist="99461234-2958-484a-a89f-f302ab6271ce" time="1378821449721" ignored="false" />
    <file path="$PROJECT_DIR$/../../../../../orientdb-studio/app/components/bootstrap-datepicker/component.json" changelist="99461234-2958-484a-a89f-f302ab6271ce" time="1378821449721" ignored="false" />
    <file path="$PROJECT_DIR$/../../../../../orientdb-studio/app/components/bootstrap-timepicker/component.json" changelist="99461234-2958-484a-a89f-f302ab6271ce" time="1378821449721" ignored="false" />
    <file path="$PROJECT_DIR$/../../../../../orientdb-studio/app/scripts/controllers/document-controller.js" changelist="99461234-2958-484a-a89f-f302ab6271ce" time="1383666197785" ignored="false" />
    <file path="/document-controller.js" changelist="99461234-2958-484a-a89f-f302ab6271ce" time="1382960307578" ignored="false" />
    <file path="$PROJECT_DIR$/../../../../../orientdb-studio/app/scripts/controllers/graph-controller.js" changelist="99461234-2958-484a-a89f-f302ab6271ce" time="1383665698174" ignored="false" />
    <file path="/graph-controller.js" changelist="99461234-2958-484a-a89f-f302ab6271ce" time="1383665691294" ignored="false" />
    <file path="$PROJECT_DIR$/../../../../../orientdb-studio/app/scripts/controllers/schema-controller.js" changelist="99461234-2958-484a-a89f-f302ab6271ce" time="1384443195453" ignored="false" />
    <file path="/schema-controller.js" changelist="99461234-2958-484a-a89f-f302ab6271ce" time="1381415918219" ignored="false" />
    <file path="/function-controller.js" changelist="99461234-2958-484a-a89f-f302ab6271ce" time="1380277062375" ignored="false" />
    <file path="$PROJECT_DIR$/../../../../../orientdb-studio/app/scripts/util/library.js" changelist="99461234-2958-484a-a89f-f302ab6271ce" time="1378994586833" ignored="false" />
    <file path="/library.js" changelist="99461234-2958-484a-a89f-f302ab6271ce" time="1378994587354" ignored="false" />
    <file path="$PROJECT_DIR$/../../../../../orientdb-studio/app/views/modal/yesno.html" changelist="99461234-2958-484a-a89f-f302ab6271ce" time="1378827905815" ignored="false" />
    <file path="/yesno.html" changelist="99461234-2958-484a-a89f-f302ab6271ce" time="1378827905815" ignored="false" />
    <file path="$PROJECT_DIR$/../../../../../orientdb-studio/dist/scripts/util/library.js" changelist="99461234-2958-484a-a89f-f302ab6271ce" time="1378828543332" ignored="false" />
    <file path="/metrics.html" changelist="99461234-2958-484a-a89f-f302ab6271ce" time="1384340727474" ignored="false" />
    <file path="/query.html" changelist="99461234-2958-484a-a89f-f302ab6271ce" time="1382804110037" ignored="false" />
    <file path="$PROJECT_DIR$/../../../../../orientdb-studio/component.json" changelist="99461234-2958-484a-a89f-f302ab6271ce" time="1378901054338" ignored="false" />
    <file path="$PROJECT_DIR$/../../../../../orientdb-studio/app/views/database/config/allocation.html" changelist="99461234-2958-484a-a89f-f302ab6271ce" time="1378905514164" ignored="false" />
    <file path="/allocation.html" changelist="99461234-2958-484a-a89f-f302ab6271ce" time="1378905513537" ignored="false" />
    <file path="$PROJECT_DIR$/../../../../../orientdb-studio/app/scripts/controllers/configuration-controller.js" changelist="99461234-2958-484a-a89f-f302ab6271ce" time="1378917483048" ignored="false" />
    <file path="/configuration-controller.js" changelist="99461234-2958-484a-a89f-f302ab6271ce" time="1378901975713" ignored="false" />
    <file path="$PROJECT_DIR$/../../../../../orientdb-studio/app/scripts/filters/filter.js" changelist="99461234-2958-484a-a89f-f302ab6271ce" time="1378903894806" ignored="false" />
    <file path="$PROJECT_DIR$/../../../../../orientdb-studio/app/views/database/config/structure.html" changelist="99461234-2958-484a-a89f-f302ab6271ce" time="1378906572984" ignored="false" />
    <file path="$PROJECT_DIR$/../../../../../orientdb-studio/app/views/database/config/configuration.html" changelist="99461234-2958-484a-a89f-f302ab6271ce" time="1378906608232" ignored="false" />
    <file path="$PROJECT_DIR$/../../../../../orientdb-studio/app/views/vertex/addLabel.html" changelist="99461234-2958-484a-a89f-f302ab6271ce" time="1383577830683" ignored="false" />
    <file path="/addLabel.html" changelist="99461234-2958-484a-a89f-f302ab6271ce" time="1378987226812" ignored="false" />
    <file path="/editVertex.html" changelist="99461234-2958-484a-a89f-f302ab6271ce" time="1378908875025" ignored="false" />
    <file path="$PROJECT_DIR$/../../../../../orientdb-studio/app/views/database/editVertex.html" changelist="99461234-2958-484a-a89f-f302ab6271ce" time="1378990706577" ignored="false" />
    <file path="$PROJECT_DIR$/../../../../../orientdb-studio/app/views/database/schema.html" changelist="99461234-2958-484a-a89f-f302ab6271ce" time="1384163379920" ignored="false" />
    <file path="/functions.html" changelist="99461234-2958-484a-a89f-f302ab6271ce" time="1380898300407" ignored="false" />
    <file path="/app.js" changelist="99461234-2958-484a-a89f-f302ab6271ce" time="1384343084026" ignored="false" />
    <file path="$PROJECT_DIR$/../../../../../orientdb-studio/app/views/database/config/import-export.html" changelist="99461234-2958-484a-a89f-f302ab6271ce" time="1378979906760" ignored="false" />
    <file path="$PROJECT_DIR$/../../../../../orientdb-studio/app/components/angular-ui-codemirror/ui-codemirror.js" changelist="99461234-2958-484a-a89f-f302ab6271ce" time="1378978890702" ignored="false" />
    <file path="/ui-codemirror.js" changelist="99461234-2958-484a-a89f-f302ab6271ce" time="1378918446855" ignored="false" />
    <file path="/editDocument.html" changelist="99461234-2958-484a-a89f-f302ab6271ce" time="1378919723269" ignored="false" />
    <file path="$PROJECT_DIR$/../../../../../orientdb-studio/app/views/document/addLink.html" changelist="99461234-2958-484a-a89f-f302ab6271ce" time="1378987273860" ignored="false" />
    <file path="/addLink.html" changelist="99461234-2958-484a-a89f-f302ab6271ce" time="1378987271043" ignored="false" />
    <file path="$PROJECT_DIR$/../../../../../orientdb-studio/dist/scripts/services/database-services.js" changelist="99461234-2958-484a-a89f-f302ab6271ce" time="1378931762177" ignored="false" />
    <file path="$PROJECT_DIR$/app/components/bootstrap/less/button-groups.less" changelist="99461234-2958-484a-a89f-f302ab6271ce" time="1379025831244" ignored="false" />
    <file path="/newModal.html" changelist="99461234-2958-484a-a89f-f302ab6271ce" time="1379193137627" ignored="false" />
    <file path="/editModal.html" changelist="99461234-2958-484a-a89f-f302ab6271ce" time="1379183402502" ignored="false" />
    <file path="/angularjs.nvd3.js" changelist="99461234-2958-484a-a89f-f302ab6271ce" time="1383746370502" ignored="false" />
    <file path="/import-export.html" changelist="99461234-2958-484a-a89f-f302ab6271ce" time="1378979835798" ignored="false" />
    <file path="/newDatabase.html" changelist="99461234-2958-484a-a89f-f302ab6271ce" time="1378986010895" ignored="false" />
    <file path="$PROJECT_DIR$/../../../../../orientdb-studio/app/views/database/newDatabase.html" changelist="99461234-2958-484a-a89f-f302ab6271ce" time="1378986011297" ignored="false" />
    <file path="$PROJECT_DIR$/../../../../../orientdb-studio/app/views/database/newClass.html" changelist="99461234-2958-484a-a89f-f302ab6271ce" time="1380446907182" ignored="false" />
    <file path="/newClass.html" changelist="99461234-2958-484a-a89f-f302ab6271ce" time="1380446906407" ignored="false" />
    <file path="$PROJECT_DIR$/../../../../../orientdb-studio/app/views/database/newProperty.html" changelist="99461234-2958-484a-a89f-f302ab6271ce" time="1378986742492" ignored="false" />
    <file path="/newProperty.html" changelist="99461234-2958-484a-a89f-f302ab6271ce" time="1378986742492" ignored="false" />
    <file path="/newIndex.html" changelist="99461234-2958-484a-a89f-f302ab6271ce" time="1378986807448" ignored="false" />
    <file path="$PROJECT_DIR$/../../../../../orientdb-studio/app/views/database/newIndex.html" changelist="99461234-2958-484a-a89f-f302ab6271ce" time="1380448374748" ignored="false" />
    <file path="$PROJECT_DIR$/../../../../../orientdb-studio/app/views/document/modalConnection.html" changelist="99461234-2958-484a-a89f-f302ab6271ce" time="1378987469650" ignored="false" />
    <file path="/modalConnection.html" changelist="99461234-2958-484a-a89f-f302ab6271ce" time="1378987545245" ignored="false" />
    <file path="$PROJECT_DIR$/../../../../../orientdb-studio/app/views/vertex/modalConnection.html" changelist="99461234-2958-484a-a89f-f302ab6271ce" time="1378987545904" ignored="false" />
    <file path="$PROJECT_DIR$/../../../../../orientdb-studio/app/scripts/controllers/login-controller.js" changelist="99461234-2958-484a-a89f-f302ab6271ce" time="1378994833638" ignored="false" />
    <file path="/login-controller.js" changelist="99461234-2958-484a-a89f-f302ab6271ce" time="1378994830534" ignored="false" />
    <file path="/configuration.html" changelist="99461234-2958-484a-a89f-f302ab6271ce" time="1384439416381" ignored="false" />
    <file path="$PROJECT_DIR$/../../../../../orientdb-studio/app/views/database/configuration.html" changelist="99461234-2958-484a-a89f-f302ab6271ce" time="1378996140884" ignored="false" />
    <file path="$PROJECT_DIR$/../../../../../orientdb-studio/dist/scripts/scripts.js" changelist="99461234-2958-484a-a89f-f302ab6271ce" time="1379005394347" ignored="false" />
    <file path="$PROJECT_DIR$/app/components/bootstrap/less/close.less" changelist="99461234-2958-484a-a89f-f302ab6271ce" time="1379025831244" ignored="false" />
    <file path="$PROJECT_DIR$/app/components/bootstrap/less/type.less" changelist="99461234-2958-484a-a89f-f302ab6271ce" time="1379025831244" ignored="false" />
    <file path="$PROJECT_DIR$/app/components/bootstrap/less/alerts.less" changelist="99461234-2958-484a-a89f-f302ab6271ce" time="1379025831244" ignored="false" />
    <file path="$PROJECT_DIR$/app/components/bootstrap/less/grid.less" changelist="99461234-2958-484a-a89f-f302ab6271ce" time="1379025831244" ignored="false" />
    <file path="$PROJECT_DIR$/app/components/bootstrap/less/pagination.less" changelist="99461234-2958-484a-a89f-f302ab6271ce" time="1379025831244" ignored="false" />
    <file path="$PROJECT_DIR$/app/components/bootstrap/less/modals.less" changelist="99461234-2958-484a-a89f-f302ab6271ce" time="1379025831244" ignored="false" />
    <file path="$PROJECT_DIR$/app/components/bootstrap/less/mixins.less" changelist="99461234-2958-484a-a89f-f302ab6271ce" time="1379025831244" ignored="false" />
    <file path="$PROJECT_DIR$/app/components/bootstrap/less/progress-bars.less" changelist="99461234-2958-484a-a89f-f302ab6271ce" time="1379025831244" ignored="false" />
    <file path="$PROJECT_DIR$/app/components/bootstrap/less/wells.less" changelist="99461234-2958-484a-a89f-f302ab6271ce" time="1379025831244" ignored="false" />
    <file path="$PROJECT_DIR$/app/components/bootstrap/less/popovers.less" changelist="99461234-2958-484a-a89f-f302ab6271ce" time="1379025831244" ignored="false" />
    <file path="$PROJECT_DIR$/app/components/bootstrap/less/tables.less" changelist="99461234-2958-484a-a89f-f302ab6271ce" time="1379025831244" ignored="false" />
    <file path="$PROJECT_DIR$/app/components/bootstrap/less/utilities.less" changelist="99461234-2958-484a-a89f-f302ab6271ce" time="1379025831244" ignored="false" />
    <file path="$PROJECT_DIR$/app/components/bootstrap/less/thumbnails.less" changelist="99461234-2958-484a-a89f-f302ab6271ce" time="1379025831244" ignored="false" />
    <file path="$PROJECT_DIR$/app/components/bootstrap/less/breadcrumbs.less" changelist="99461234-2958-484a-a89f-f302ab6271ce" time="1379025831244" ignored="false" />
    <file path="$PROJECT_DIR$/app/components/bootstrap/less/responsive-utilities.less" changelist="99461234-2958-484a-a89f-f302ab6271ce" time="1379025831244" ignored="false" />
    <file path="$PROJECT_DIR$/app/components/bootstrap/less/forms.less" changelist="99461234-2958-484a-a89f-f302ab6271ce" time="1379025831244" ignored="false" />
    <file path="$PROJECT_DIR$/app/components/bootstrap/less/carousel.less" changelist="99461234-2958-484a-a89f-f302ab6271ce" time="1379025831244" ignored="false" />
    <file path="$PROJECT_DIR$/app/components/bootstrap/less/buttons.less" changelist="99461234-2958-484a-a89f-f302ab6271ce" time="1379025831244" ignored="false" />
    <file path="$PROJECT_DIR$/app/components/bootstrap/less/pager.less" changelist="99461234-2958-484a-a89f-f302ab6271ce" time="1379025831244" ignored="false" />
    <file path="$PROJECT_DIR$/app/components/bootstrap/less/dropdowns.less" changelist="99461234-2958-484a-a89f-f302ab6271ce" time="1379025831244" ignored="false" />
    <file path="$PROJECT_DIR$/app/components/bootstrap/less/tooltip.less" changelist="99461234-2958-484a-a89f-f302ab6271ce" time="1379025831244" ignored="false" />
    <file path="/dashboard.html" changelist="99461234-2958-484a-a89f-f302ab6271ce" time="1384530063904" ignored="false" />
    <file path="/nav.js" changelist="99461234-2958-484a-a89f-f302ab6271ce" time="1384335242473" ignored="false" />
    <file path="/sidenav.html" changelist="99461234-2958-484a-a89f-f302ab6271ce" time="1379111373664" ignored="false" />
    <file path="/select2.js" changelist="99461234-2958-484a-a89f-f302ab6271ce" time="1379110178110" ignored="false" />
    <file path="/general.html" changelist="99461234-2958-484a-a89f-f302ab6271ce" time="1384530363717" ignored="false" />
    <file path="/map.js" changelist="99461234-2958-484a-a89f-f302ab6271ce" time="1379178647891" ignored="false" />
    <file path="/dialog.js" changelist="99461234-2958-484a-a89f-f302ab6271ce" time="1379186712384" ignored="false" />
    <file path="/baseEditModal.html" changelist="99461234-2958-484a-a89f-f302ab6271ce" time="1379197825195" ignored="false" />
    <file path="/custom.js" changelist="99461234-2958-484a-a89f-f302ab6271ce" time="1383586117523" ignored="false" />
    <file path="$PROJECT_DIR$/../../../../../orientdb-studio/app/scripts/api.js" changelist="99461234-2958-484a-a89f-f302ab6271ce" time="1384437254147" ignored="false" />
    <file path="/multiBar.js" changelist="99461234-2958-484a-a89f-f302ab6271ce" time="1379449691980" ignored="false" />
    <file path="$PROJECT_DIR$/../../../../../orientdb-studio/dist/studio/www/scripts/scripts.js" changelist="99461234-2958-484a-a89f-f302ab6271ce" time="1380448807915" ignored="false" />
    <file path="/fragment.js2" changelist="99461234-2958-484a-a89f-f302ab6271ce" time="1380889485567" ignored="false" />
    <file path="$PROJECT_DIR$/../../../../../orientbi/www/biconsole/index.html" changelist="99461234-2958-484a-a89f-f302ab6271ce" time="1379948677590" ignored="false" />
    <file path="$PROJECT_DIR$/../../../../../orientbi/www/biconsole/js/biconsole-resource-report.js" changelist="99461234-2958-484a-a89f-f302ab6271ce" time="1379948315943" ignored="false" />
    <file path="$PROJECT_DIR$/../../../../../orientbi/www/biconsole/partials/reportfolder.html" changelist="99461234-2958-484a-a89f-f302ab6271ce" time="1379948315943" ignored="false" />
    <file path="$PROJECT_DIR$/../../../../../orientbi/www/biconsole/js/biconsole-controller-reporteditor.js" changelist="99461234-2958-484a-a89f-f302ab6271ce" time="1379948315943" ignored="false" />
    <file path="$PROJECT_DIR$/../../../../../orientbi/www/biconsole/js/biconsole-controller-reporttree.js" changelist="99461234-2958-484a-a89f-f302ab6271ce" time="1379948315943" ignored="false" />
    <file path="$PROJECT_DIR$/../../../../../orientbi/www/biconsole/partials/reportlist.html" changelist="99461234-2958-484a-a89f-f302ab6271ce" time="1379948315943" ignored="false" />
    <file path="$PROJECT_DIR$/../../../../../orientbi/www/biconsole/js/biconsole-app.js" changelist="99461234-2958-484a-a89f-f302ab6271ce" time="1379948706774" ignored="false" />
    <file path="$USER_HOME$/orientbi/www/biconsole/js/services/biconsole-service-logs.js" changelist="99461234-2958-484a-a89f-f302ab6271ce" time="1380986569453" ignored="false" />
    <file path="$USER_HOME$/orientbi/www/biconsole/js/biconsole-controller-logs.js" changelist="99461234-2958-484a-a89f-f302ab6271ce" time="1380987028704" ignored="false" />
    <file path="/biconsole-controller-logs.js" changelist="99461234-2958-484a-a89f-f302ab6271ce" time="1380986974722" ignored="false" />
    <file path="$USER_HOME$/orientbi/www/biconsole/js/biconsole-app.js" changelist="99461234-2958-484a-a89f-f302ab6271ce" time="1380986025280" ignored="false" />
    <file path="/biconsole-service-logs.js" changelist="99461234-2958-484a-a89f-f302ab6271ce" time="1380207657018" ignored="false" />
    <file path="$USER_HOME$/orientbi/www/biconsole/partials/log.html" changelist="99461234-2958-484a-a89f-f302ab6271ce" time="1380986372138" ignored="false" />
    <file path="/log.html" changelist="99461234-2958-484a-a89f-f302ab6271ce" time="1380208542637" ignored="false" />
    <file path="$USER_HOME$/orientbi/www/biconsole/bower_components/spin.js/assets/main.css" changelist="99461234-2958-484a-a89f-f302ab6271ce" time="1380183518989" ignored="false" />
    <file path="$USER_HOME$/orientbi/www/biconsole/bower_components/angular-strap/vendor/bootstrap-timepicker.css" changelist="99461234-2958-484a-a89f-f302ab6271ce" time="1380039009073" ignored="false" />
    <file path="$USER_HOME$/orientbi/www/biconsole/bower_components/bootstrap-timepicker/css/bootstrap-timepicker.min.css" changelist="99461234-2958-484a-a89f-f302ab6271ce" time="1380039009073" ignored="false" />
    <file path="$USER_HOME$/orientbi/www/biconsole/css/enterprise-style.css" changelist="99461234-2958-484a-a89f-f302ab6271ce" time="1380985488681" ignored="false" />
    <file path="$USER_HOME$/orientbi/www/biconsole/bower_components/bootstrap/docs/assets/css/bootstrap.css" changelist="99461234-2958-484a-a89f-f302ab6271ce" time="1380039009073" ignored="false" />
    <file path="$USER_HOME$/orientbi/www/biconsole/bower_components/bootstrap/less/forms.less" changelist="99461234-2958-484a-a89f-f302ab6271ce" time="1380039009073" ignored="false" />
    <file path="$USER_HOME$/orientbi/www/biconsole/css/bootstrap-select.css" changelist="99461234-2958-484a-a89f-f302ab6271ce" time="1380183518989" ignored="false" />
    <file path="$USER_HOME$/orientbi/www/biconsole/header.html" changelist="99461234-2958-484a-a89f-f302ab6271ce" time="1380183518989" ignored="false" />
    <file path="$USER_HOME$/orientbi/www/biconsole/bower_components/jquery/jquery.min.js" changelist="99461234-2958-484a-a89f-f302ab6271ce" time="1380039009073" ignored="false" />
    <file path="$USER_HOME$/orientbi/www/biconsole/js/bootstrap-select.js" changelist="99461234-2958-484a-a89f-f302ab6271ce" time="1380183518989" ignored="false" />
    <file path="$USER_HOME$/orientbi/www/biconsole/bower_components/bootstrap-datepicker/js/bootstrap-datepicker.js" changelist="99461234-2958-484a-a89f-f302ab6271ce" time="1380124921377" ignored="false" />
    <file path="$USER_HOME$/orientbi/www/biconsole/bower_components/angular/angular.js" changelist="99461234-2958-484a-a89f-f302ab6271ce" time="1380039009073" ignored="false" />
    <file path="$USER_HOME$/orientbi/www/biconsole/bower_components/angular-strap/dist/angular-strap.js" changelist="99461234-2958-484a-a89f-f302ab6271ce" time="1380124921377" ignored="false" />
    <file path="$USER_HOME$/orientbi/www/biconsole/bower_components/bootstrap/js/tests/vendor/jquery.js" changelist="99461234-2958-484a-a89f-f302ab6271ce" time="1380039009073" ignored="false" />
    <file path="$USER_HOME$/orientbi/www/biconsole/bower_components/bootstrap/docs/assets/js/jquery.js" changelist="99461234-2958-484a-a89f-f302ab6271ce" time="1380039009073" ignored="false" />
    <file path="$USER_HOME$/orientbi/www/biconsole/index.html" changelist="99461234-2958-484a-a89f-f302ab6271ce" time="1380986786003" ignored="false" />
    <file path="$USER_HOME$/orientbi/www/biconsole/bower_components/font-awesome/src/assets/less/bootstrap-2.3.2/bootstrap.less" changelist="99461234-2958-484a-a89f-f302ab6271ce" time="1380039009073" ignored="false" />
    <file path="$USER_HOME$/orientbi/www/biconsole/bower.json" changelist="99461234-2958-484a-a89f-f302ab6271ce" time="1380039009073" ignored="false" />
    <file path="/enterprise-style.css" changelist="99461234-2958-484a-a89f-f302ab6271ce" time="1380097662701" ignored="false" />
    <file path="$USER_HOME$/orientbi/www/biconsole/bower_components/angular-ui-bootstrap-bower/ui-bootstrap-tpls.min.js" changelist="99461234-2958-484a-a89f-f302ab6271ce" time="1380124921377" ignored="false" />
    <file path="$USER_HOME$/orientbi/www/biconsole/bower_components/angular-ui-bootstrap-bower/ui-bootstrap.min.js" changelist="99461234-2958-484a-a89f-f302ab6271ce" time="1380124921377" ignored="false" />
    <file path="$USER_HOME$/orientbi/www/biconsole/bower_components/bootstrap-datepicker/tests/assets/qunit.js" changelist="99461234-2958-484a-a89f-f302ab6271ce" time="1380124921377" ignored="false" />
    <file path="$USER_HOME$/orientbi/www/biconsole/bower_components/bootstrap/js/tests/vendor/qunit.js" changelist="99461234-2958-484a-a89f-f302ab6271ce" time="1380124921377" ignored="false" />
    <file path="$USER_HOME$/orientbi/www/biconsole/bower_components/json3/vendor/require.js" changelist="99461234-2958-484a-a89f-f302ab6271ce" time="1380124921377" ignored="false" />
    <file path="$USER_HOME$/orientbi/www/biconsole/bower_components/font-awesome/src/assets/js/backbone.min.js" changelist="99461234-2958-484a-a89f-f302ab6271ce" time="1380124921377" ignored="false" />
    <file path="$USER_HOME$/orientbi/www/biconsole/bower_components/codemirror/mode/javascript/javascript.js" changelist="99461234-2958-484a-a89f-f302ab6271ce" time="1380124921377" ignored="false" />
    <file path="/datepicker.css" changelist="99461234-2958-484a-a89f-f302ab6271ce" time="1380210153179" ignored="false" />
    <file path="/logs.js" changelist="99461234-2958-484a-a89f-f302ab6271ce" time="1384443570571" ignored="false" />
    <file path="/workbench-service-logs.js" changelist="99461234-2958-484a-a89f-f302ab6271ce" time="1383858603882" ignored="false" />
    <file path="$PROJECT_DIR$/../../../../../orientdb-studio/app/views/database/editclass.html" changelist="99461234-2958-484a-a89f-f302ab6271ce" time="1381416802554" ignored="false" />
    <file path="/schema.html" changelist="99461234-2958-484a-a89f-f302ab6271ce" time="1380364362509" ignored="false" />
    <file path="/editclass.html" changelist="99461234-2958-484a-a89f-f302ab6271ce" time="1381416727337" ignored="false" />
    <file path="$PROJECT_DIR$/../../../../../orientdb-studio/.tmp/styles/main.css" changelist="99461234-2958-484a-a89f-f302ab6271ce" time="1380470600295" ignored="false" />
    <file path="/logjava.html" changelist="99461234-2958-484a-a89f-f302ab6271ce" time="1383850725632" ignored="false" />
    <file path="$PROJECT_DIR$/../../../../../orientdb-studio/bower.json" changelist="99461234-2958-484a-a89f-f302ab6271ce" time="1380815845714" ignored="false" />
    <file path="$PROJECT_DIR$/../../../../../orientdb-studio/app/index.htm" changelist="99461234-2958-484a-a89f-f302ab6271ce" time="1380816364393" ignored="false" />
    <file path="/index.htm" changelist="99461234-2958-484a-a89f-f302ab6271ce" time="1380816361856" ignored="false" />
    <file path="/events.html" changelist="99461234-2958-484a-a89f-f302ab6271ce" time="1384441120327" ignored="false" />
    <file path="/events.js" changelist="99461234-2958-484a-a89f-f302ab6271ce" time="1384451670535" ignored="false" />
    <file path="/logWhen.html" changelist="99461234-2958-484a-a89f-f302ab6271ce" time="1381399859439" ignored="false" />
    <file path="/logwhen.html" changelist="99461234-2958-484a-a89f-f302ab6271ce" time="1381412980384" ignored="false" />
    <file path="/httpwhat.html" changelist="99461234-2958-484a-a89f-f302ab6271ce" time="1383847599330" ignored="false" />
    <file path="/mailwhat.html" changelist="99461234-2958-484a-a89f-f302ab6271ce" time="1384195804800" ignored="false" />
    <file path="/metricswhen.html" changelist="99461234-2958-484a-a89f-f302ab6271ce" time="1381492418071" ignored="false" />
    <file path="/singleMetric.html" changelist="99461234-2958-484a-a89f-f302ab6271ce" time="1384439404322" ignored="false" />
    <file path="/metrics.js" changelist="99461234-2958-484a-a89f-f302ab6271ce" time="1384341866872" ignored="false" />
    <file path="/settings.html" changelist="99461234-2958-484a-a89f-f302ab6271ce" time="1384193610820" ignored="false" />
    <file path="/db.html" changelist="99461234-2958-484a-a89f-f302ab6271ce" time="1384439842848" ignored="false" />
    <file path="/query.js" changelist="99461234-2958-484a-a89f-f302ab6271ce" time="1384336587745" ignored="false" />
    <file path="/overview.html" changelist="99461234-2958-484a-a89f-f302ab6271ce" time="1382974969911" ignored="false" />
    <file path="/nav.html" changelist="99461234-2958-484a-a89f-f302ab6271ce" time="1384335656835" ignored="false" />
    <file path="/rickSingleMetric.html" changelist="99461234-2958-484a-a89f-f302ab6271ce" time="1383069749349" ignored="false" />
    <file path="/login-service.js" changelist="99461234-2958-484a-a89f-f302ab6271ce" time="1384335605385" ignored="false" />
    <file path="/metric.html" changelist="99461234-2958-484a-a89f-f302ab6271ce" time="1383585044842" ignored="false" />
    <file path="/config.html" changelist="99461234-2958-484a-a89f-f302ab6271ce" time="1384339484209" ignored="false" />
    <file path="$PROJECT_DIR$/../../../../../orientdb-studio/app/scripts/controllers/spinner-controller.js" changelist="99461234-2958-484a-a89f-f302ab6271ce" time="1383665057054" ignored="false" />
    <file path="$PROJECT_DIR$/../../../../../orientdb-studio/app/views/spinner.html" changelist="99461234-2958-484a-a89f-f302ab6271ce" time="1383665176990" ignored="false" />
    <file path="/spinner.html" changelist="99461234-2958-484a-a89f-f302ab6271ce" time="1383665176990" ignored="false" />
    <file path="/messages.html" changelist="99461234-2958-484a-a89f-f302ab6271ce" time="1384515477919" ignored="false" />
    <file path="/header.js" changelist="99461234-2958-484a-a89f-f302ab6271ce" time="1384334520228" ignored="false" />
    <file path="/messages-controller.js" changelist="99461234-2958-484a-a89f-f302ab6271ce" time="1384203293796" ignored="false" />
    <file path="/message-service.js" changelist="99461234-2958-484a-a89f-f302ab6271ce" time="1384200739943" ignored="false" />
    <file path="/maillegend.html" changelist="99461234-2958-484a-a89f-f302ab6271ce" time="1384447312774" ignored="false" />
<<<<<<< HEAD
    <file path="/userguide.txt" changelist="99461234-2958-484a-a89f-f302ab6271ce" time="1384634710104" ignored="false" />
=======
    <file path="/userguide.txt" changelist="99461234-2958-484a-a89f-f302ab6271ce" time="1384356156210" ignored="false" />
>>>>>>> aa29a88e
    <file path="/userguide.html" changelist="99461234-2958-484a-a89f-f302ab6271ce" time="1384356764445" ignored="false" />
    <file path="/gettingstarted.html" changelist="99461234-2958-484a-a89f-f302ab6271ce" time="1384360070633" ignored="false" />
    <file path="/gettingstarted.txt" changelist="99461234-2958-484a-a89f-f302ab6271ce" time="1384366666161" ignored="false" />
    <option name="TRACKING_ENABLED" value="true" />
    <option name="SHOW_DIALOG" value="false" />
    <option name="HIGHLIGHT_CONFLICTS" value="true" />
    <option name="HIGHLIGHT_NON_ACTIVE_CHANGELIST" value="false" />
    <option name="LAST_RESOLUTION" value="IGNORE" />
  </component>
  <component name="ChangesViewManager" flattened_view="true" show_ignored="false" />
  <component name="CreatePatchCommitExecutor">
    <option name="PATCH_PATH" value="" />
  </component>
  <component name="DaemonCodeAnalyzer">
    <disable_hints />
  </component>
  <component name="ExecutionTargetManager" SELECTED_TARGET="default_target" />
  <component name="FavoritesManager">
    <favorites_list name="studioee" />
  </component>
  <component name="FileEditorManager">
    <leaf>
<<<<<<< HEAD
      <file leaf-file-name="userguide.txt" pinned="false" current="true" current-in-tab="true">
        <entry file="file://$PROJECT_DIR$/app/asciidoc-8.6.9/userguide.txt">
          <provider selected="true" editor-type-id="text-editor">
            <state line="318" column="32" selection-start="7753" selection-end="7753" vertical-scroll-proportion="0.8026534">
              <folding />
=======
      <file leaf-file-name="messages.html" pinned="false" current="false" current-in-tab="false">
        <entry file="file://$PROJECT_DIR$/app/views/server/messages.html">
          <provider selected="true" editor-type-id="text-editor">
            <state line="36" column="32" selection-start="1358" selection-end="1358" vertical-scroll-proportion="-7.5416665">
              <folding>
                <element signature="n#style#0;n#table#0;n#div#2;n#div#0;n#!!top" expanded="true" />
                <element signature="n#style#0;n#span#0;n#td#0;n#tr#0;n#tbody#0;n#table#0;n#div#2;n#div#0;n#!!top" expanded="true" />
                <element signature="n#style#0;n#div#0;n#div#2;n#div#0;n#!!top" expanded="true" />
              </folding>
>>>>>>> aa29a88e
            </state>
          </provider>
        </entry>
      </file>
<<<<<<< HEAD
      <file leaf-file-name="notification.png" pinned="false" current="false" current-in-tab="false">
        <entry file="file://$PROJECT_DIR$/app/asciidoc-8.6.9/notification.png">
          <provider selected="true" editor-type-id="images">
            <state />
          </provider>
        </entry>
      </file>
      <file leaf-file-name="events.png" pinned="false" current="false" current-in-tab="false">
        <entry file="file://$PROJECT_DIR$/app/asciidoc-8.6.9/events.png">
          <provider selected="true" editor-type-id="images">
            <state />
          </provider>
        </entry>
      </file>
      <file leaf-file-name="dashboard_setting_2.png" pinned="false" current="false" current-in-tab="false">
        <entry file="file://$PROJECT_DIR$/app/asciidoc-8.6.9/dashboard_setting_2.png">
          <provider selected="true" editor-type-id="images">
            <state />
          </provider>
        </entry>
      </file>
      <file leaf-file-name="mailalert.png" pinned="false" current="false" current-in-tab="false">
        <entry file="file://$PROJECT_DIR$/app/asciidoc-8.6.9/mailalert.png">
          <provider selected="true" editor-type-id="images">
            <state />
          </provider>
        </entry>
      </file>
      <file leaf-file-name="events.js" pinned="false" current="false" current-in-tab="false">
        <entry file="file://$PROJECT_DIR$/app/scripts/controllers/events.js">
          <provider selected="true" editor-type-id="text-editor">
            <state line="74" column="31" selection-start="2940" selection-end="2940" vertical-scroll-proportion="0.0">
=======
      <file leaf-file-name="index.html" pinned="false" current="false" current-in-tab="false">
        <entry file="file://$PROJECT_DIR$/app/index.html">
          <provider selected="true" editor-type-id="text-editor">
            <state line="20" column="62" selection-start="883" selection-end="883" vertical-scroll-proportion="-12.5">
              <folding>
                <marker date="1384516555626" expanded="true" signature="1704:1941" placeholder="..." />
                <marker date="1384516555626" expanded="true" signature="1773:1807" placeholder="..." />
              </folding>
            </state>
          </provider>
        </entry>
      </file>
      <file leaf-file-name="dashboard.html" pinned="false" current="false" current-in-tab="false">
        <entry file="file://$PROJECT_DIR$/app/views/server/dashboard.html">
          <provider selected="true" editor-type-id="text-editor">
            <state line="46" column="71" selection-start="2139" selection-end="2139" vertical-scroll-proportion="-10.0">
              <folding>
                <marker date="1384530209414" expanded="true" signature="40:277" placeholder="..." />
                <marker date="1384530209414" expanded="true" signature="109:143" placeholder="..." />
              </folding>
            </state>
          </provider>
        </entry>
      </file>
      <file leaf-file-name="Gruntfile.js" pinned="false" current="true" current-in-tab="true">
        <entry file="file://$PROJECT_DIR$/Gruntfile.js">
          <provider selected="true" editor-type-id="text-editor">
            <state line="255" column="46" selection-start="6192" selection-end="6192" vertical-scroll-proportion="0.5449827">
              <folding />
            </state>
          </provider>
        </entry>
      </file>
      <file leaf-file-name="newModal.html" pinned="false" current="false" current-in-tab="false">
        <entry file="file://$PROJECT_DIR$/app/views/settings/newModal.html">
          <provider selected="true" editor-type-id="text-editor">
            <state line="0" column="0" selection-start="0" selection-end="0" vertical-scroll-proportion="-0.0">
              <folding />
            </state>
          </provider>
        </entry>
      </file>
      <file leaf-file-name="server.js" pinned="false" current="false" current-in-tab="false">
        <entry file="file://$PROJECT_DIR$/app/scripts/controllers/server.js">
          <provider selected="true" editor-type-id="text-editor">
            <state line="0" column="0" selection-start="0" selection-end="0" vertical-scroll-proportion="0.0">
>>>>>>> aa29a88e
              <folding />
            </state>
          </provider>
        </entry>
      </file>
<<<<<<< HEAD
      <file leaf-file-name="events.html" pinned="false" current="false" current-in-tab="false">
        <entry file="file://$PROJECT_DIR$/app/views/server/events.html">
          <provider selected="true" editor-type-id="text-editor">
            <state line="0" column="0" selection-start="0" selection-end="0" vertical-scroll-proportion="0.0">
=======
      <file leaf-file-name="general.html" pinned="false" current="false" current-in-tab="false">
        <entry file="file://$PROJECT_DIR$/app/views/server/general.html">
          <provider selected="true" editor-type-id="text-editor">
            <state line="41" column="29" selection-start="1542" selection-end="1542" vertical-scroll-proportion="-25.625">
>>>>>>> aa29a88e
              <folding />
            </state>
          </provider>
        </entry>
      </file>
<<<<<<< HEAD
      <file leaf-file-name="logs.js" pinned="false" current="false" current-in-tab="false">
        <entry file="file://$PROJECT_DIR$/app/scripts/controllers/logs.js">
          <provider selected="true" editor-type-id="text-editor">
            <state line="207" column="49" selection-start="7370" selection-end="7370" vertical-scroll-proportion="0.0">
=======
      <file leaf-file-name="settings.js" pinned="false" current="false" current-in-tab="false">
        <entry file="file://$PROJECT_DIR$/app/scripts/controllers/settings.js">
          <provider selected="true" editor-type-id="text-editor">
            <state line="24" column="39" selection-start="758" selection-end="758" vertical-scroll-proportion="0.0">
>>>>>>> aa29a88e
              <folding />
            </state>
          </provider>
        </entry>
      </file>
      <file leaf-file-name="en.json" pinned="false" current="false" current-in-tab="false">
        <entry file="file://$PROJECT_DIR$/app/i18n/en.json">
          <provider selected="true" editor-type-id="text-editor">
<<<<<<< HEAD
            <state line="10" column="79" selection-start="399" selection-end="434" vertical-scroll-proportion="0.0">
=======
            <state line="19" column="11" selection-start="913" selection-end="913" vertical-scroll-proportion="-11.875">
>>>>>>> aa29a88e
              <folding />
            </state>
          </provider>
        </entry>
      </file>
      <file leaf-file-name="main.css" pinned="false" current="false" current-in-tab="false">
        <entry file="file://$PROJECT_DIR$/app/styles/main.css">
          <provider selected="true" editor-type-id="text-editor">
            <state line="1051" column="21" selection-start="20380" selection-end="20380" vertical-scroll-proportion="0.0">
              <folding />
            </state>
          </provider>
        </entry>
      </file>
    </leaf>
  </component>
  <component name="FindManager">
    <FindUsagesManager>
      <setting name="OPEN_NEW_TAB" value="false" />
    </FindUsagesManager>
  </component>
  <component name="IdeDocumentHistory">
    <option name="changedFiles">
      <list>
        <option value="$PROJECT_DIR$/app/views/server/general/configuration.html" />
        <option value="$PROJECT_DIR$/app/views/server/metric/singleMetric.html" />
        <option value="$PROJECT_DIR$/app/views/server/general/db.html" />
        <option value="$PROJECT_DIR$/app/views/server/events.html" />
        <option value="$PROJECT_DIR$/app/views/server/maillegend.html" />
        <option value="$PROJECT_DIR$/app/views/eventWhat/functionwhat.html" />
<<<<<<< HEAD
        <option value="$PROJECT_DIR$/app/asciidoc-8.6.9/stylesheets/asciidoc.css" />
        <option value="$PROJECT_DIR$/app/views/server/general/db.html" />
        <option value="$PROJECT_DIR$/app/scripts/controllers/settings.js" />
        <option value="$PROJECT_DIR$/app/views/server/log.html" />
        <option value="$PROJECT_DIR$/app/views/server/logjava.html" />
        <option value="$PROJECT_DIR$/app/scripts/controllers/logs.js" />
        <option value="$PROJECT_DIR$/app/scripts/controllers/events.js" />
        <option value="$PROJECT_DIR$/app/asciidoc-8.6.9/userguide.txt" />
=======
        <option value="$PROJECT_DIR$/app/scripts/controllers/events.js" />
        <option value="$PROJECT_DIR$/app/scripts/controllers/logs.js" />
        <option value="$PROJECT_DIR$/app/styles/main.css" />
        <option value="$PROJECT_DIR$/app/views/server/messages.html" />
        <option value="$PROJECT_DIR$/app/index.html" />
        <option value="$PROJECT_DIR$/app/i18n/en.json" />
        <option value="$PROJECT_DIR$/app/views/server/dashboard.html" />
        <option value="$PROJECT_DIR$/app/scripts/controllers/settings.js" />
        <option value="$PROJECT_DIR$/app/views/server/general.html" />
        <option value="$PROJECT_DIR$/Gruntfile.js" />
>>>>>>> aa29a88e
      </list>
    </option>
  </component>
  <component name="ProjectFrameBounds">
    <option name="x" value="-1367" />
    <option name="y" value="-771" />
    <option name="width" value="1368" />
    <option name="height" value="772" />
  </component>
  <component name="ProjectLevelVcsManager" settingsEditedManually="false">
    <OptionsSetting value="true" id="Add" />
    <OptionsSetting value="true" id="Remove" />
    <OptionsSetting value="true" id="Checkout" />
    <OptionsSetting value="true" id="Update" />
    <OptionsSetting value="true" id="Status" />
    <OptionsSetting value="true" id="Edit" />
    <ConfirmationsSetting value="0" id="Add" />
    <ConfirmationsSetting value="0" id="Remove" />
  </component>
  <component name="ProjectReloadState">
    <option name="STATE" value="0" />
  </component>
  <component name="ProjectView">
    <navigator currentView="ProjectPane" proportions="" version="1" splitterProportion="0.5">
      <flattenPackages />
      <showMembers />
      <showModules />
      <showLibraryContents ProjectPane="true" />
      <hideEmptyPackages />
      <abbreviatePackageNames />
      <autoscrollToSource />
      <autoscrollFromSource />
      <sortByType />
    </navigator>
    <panes>
      <pane id="Scope" />
      <pane id="ProjectPane">
        <subPane>
          <PATH>
            <PATH_ELEMENT>
              <option name="myItemId" value="studioee" />
              <option name="myItemType" value="com.intellij.ide.projectView.impl.nodes.ProjectViewProjectNode" />
            </PATH_ELEMENT>
          </PATH>
          <PATH>
            <PATH_ELEMENT>
              <option name="myItemId" value="studioee" />
              <option name="myItemType" value="com.intellij.ide.projectView.impl.nodes.ProjectViewProjectNode" />
            </PATH_ELEMENT>
            <PATH_ELEMENT>
              <option name="myItemId" value="dashboard" />
              <option name="myItemType" value="com.intellij.ide.projectView.impl.nodes.PsiDirectoryNode" />
            </PATH_ELEMENT>
          </PATH>
          <PATH>
            <PATH_ELEMENT>
              <option name="myItemId" value="studioee" />
              <option name="myItemType" value="com.intellij.ide.projectView.impl.nodes.ProjectViewProjectNode" />
            </PATH_ELEMENT>
            <PATH_ELEMENT>
              <option name="myItemId" value="dashboard" />
              <option name="myItemType" value="com.intellij.ide.projectView.impl.nodes.PsiDirectoryNode" />
            </PATH_ELEMENT>
            <PATH_ELEMENT>
              <option name="myItemId" value="app" />
              <option name="myItemType" value="com.intellij.ide.projectView.impl.nodes.PsiDirectoryNode" />
            </PATH_ELEMENT>
          </PATH>
          <PATH>
            <PATH_ELEMENT>
              <option name="myItemId" value="studioee" />
              <option name="myItemType" value="com.intellij.ide.projectView.impl.nodes.ProjectViewProjectNode" />
            </PATH_ELEMENT>
            <PATH_ELEMENT>
              <option name="myItemId" value="dashboard" />
              <option name="myItemType" value="com.intellij.ide.projectView.impl.nodes.PsiDirectoryNode" />
            </PATH_ELEMENT>
            <PATH_ELEMENT>
              <option name="myItemId" value="app" />
              <option name="myItemType" value="com.intellij.ide.projectView.impl.nodes.PsiDirectoryNode" />
            </PATH_ELEMENT>
            <PATH_ELEMENT>
              <option name="myItemId" value="views" />
              <option name="myItemType" value="com.intellij.ide.projectView.impl.nodes.PsiDirectoryNode" />
            </PATH_ELEMENT>
          </PATH>
          <PATH>
            <PATH_ELEMENT>
              <option name="myItemId" value="studioee" />
              <option name="myItemType" value="com.intellij.ide.projectView.impl.nodes.ProjectViewProjectNode" />
            </PATH_ELEMENT>
            <PATH_ELEMENT>
              <option name="myItemId" value="dashboard" />
              <option name="myItemType" value="com.intellij.ide.projectView.impl.nodes.PsiDirectoryNode" />
            </PATH_ELEMENT>
            <PATH_ELEMENT>
              <option name="myItemId" value="app" />
              <option name="myItemType" value="com.intellij.ide.projectView.impl.nodes.PsiDirectoryNode" />
            </PATH_ELEMENT>
            <PATH_ELEMENT>
              <option name="myItemId" value="views" />
              <option name="myItemType" value="com.intellij.ide.projectView.impl.nodes.PsiDirectoryNode" />
            </PATH_ELEMENT>
            <PATH_ELEMENT>
              <option name="myItemId" value="settings" />
              <option name="myItemType" value="com.intellij.ide.projectView.impl.nodes.PsiDirectoryNode" />
            </PATH_ELEMENT>
          </PATH>
        </subPane>
      </pane>
    </panes>
  </component>
  <component name="PropertiesComponent">
    <property name="options.splitter.main.proportions" value="0.3" />
    <property name="WebServerToolWindowFactoryState" value="false" />
    <property name="options.lastSelected" value="project.propDebugger" />
    <property name="recentsLimit" value="5" />
    <property name="last_opened_file_path" value="$USER_HOME$/ReleezWorkspace/coachtrap-app" />
    <property name="DefaultHtmlFileTemplate" value="Html5" />
    <property name="GoToClass.includeJavaFiles" value="false" />
    <property name="options.splitter.details.proportions" value="0.2" />
    <property name="options.searchVisible" value="true" />
  </component>
  <component name="PublishConfig" serverName="monitor" serverId="55f9185c-b3c8-4084-aff3-b9a79ae606cb">
    <servers>
      <server id="55f9185c-b3c8-4084-aff3-b9a79ae606cb">
        <serverdata />
      </server>
    </servers>
  </component>
  <component name="RecentsManager">
    <key name="CopyFile.RECENT_KEYS">
      <recent name="$PROJECT_DIR$/app" />
      <recent name="$PROJECT_DIR$/app/img" />
      <recent name="$PROJECT_DIR$/app/views/server" />
      <recent name="$PROJECT_DIR$/app/scripts/controllers" />
      <recent name="$PROJECT_DIR$/app/scripts/service" />
    </key>
    <key name="MoveFile.RECENT_KEYS">
      <recent name="$PROJECT_DIR$/app/asciidoc-8.6.9" />
      <recent name="$PROJECT_DIR$/app/views/server" />
      <recent name="$PROJECT_DIR$/app/views/metrics" />
      <recent name="$PROJECT_DIR$/app/views/queries" />
    </key>
  </component>
  <component name="RunManager">
    <configuration default="true" type="DartUnitRunConfigurationType" factoryName="DartUnit">
      <option name="VMOptions" />
      <option name="arguments" />
      <option name="filePath" />
      <option name="scope" value="ALL" />
      <option name="testName" />
      <method />
    </configuration>
    <configuration default="true" type="JavascriptDebugSession" factoryName="Remote" singleton="true">
      <JSRemoteDebuggerConfigurationSettings>
        <option name="engineId" value="embedded" />
        <option name="fileUrl" />
      </JSRemoteDebuggerConfigurationSettings>
      <method />
    </configuration>
    <configuration default="true" type="JavascriptDebugSession" factoryName="Local" singleton="true">
      <JSDebuggerConfigurationSettings>
        <option name="engineId" value="embedded" />
        <option name="fileUrl" />
      </JSDebuggerConfigurationSettings>
      <method />
    </configuration>
    <list size="0" />
  </component>
  <component name="ShelveChangesManager" show_recycled="false" />
  <component name="SvnConfiguration" maxAnnotateRevisions="500" myUseAcceleration="nothing" myAutoUpdateAfterCommit="false" cleanupOnStartRun="false" SSL_PROTOCOLS="all">
    <option name="USER" value="" />
    <option name="PASSWORD" value="" />
    <option name="mySSHConnectionTimeout" value="30000" />
    <option name="mySSHReadTimeout" value="30000" />
    <option name="LAST_MERGED_REVISION" />
    <option name="MERGE_DRY_RUN" value="false" />
    <option name="MERGE_DIFF_USE_ANCESTRY" value="true" />
    <option name="UPDATE_LOCK_ON_DEMAND" value="false" />
    <option name="IGNORE_SPACES_IN_MERGE" value="false" />
    <option name="CHECK_NESTED_FOR_QUICK_MERGE" value="false" />
    <option name="IGNORE_SPACES_IN_ANNOTATE" value="true" />
    <option name="SHOW_MERGE_SOURCES_IN_ANNOTATE" value="true" />
    <option name="FORCE_UPDATE" value="false" />
    <option name="IGNORE_EXTERNALS" value="false" />
    <myIsUseDefaultProxy>false</myIsUseDefaultProxy>
  </component>
  <component name="TaskManager">
    <task active="true" id="Default" summary="Default task">
      <changelist id="99461234-2958-484a-a89f-f302ab6271ce" name="Default" comment="" />
      <created>1378564899579</created>
      <updated>1378564899579</updated>
    </task>
    <servers />
  </component>
  <component name="TodoView" selected-index="0">
    <todo-panel id="selected-file">
      <are-packages-shown value="false" />
      <are-modules-shown value="false" />
      <flatten-packages value="false" />
      <is-autoscroll-to-source value="false" />
    </todo-panel>
    <todo-panel id="all">
      <are-packages-shown value="false" />
      <are-modules-shown value="false" />
      <flatten-packages value="false" />
      <is-autoscroll-to-source value="false" />
    </todo-panel>
    <todo-panel id="default-changelist">
      <are-packages-shown value="false" />
      <are-modules-shown value="false" />
      <flatten-packages value="false" />
      <is-autoscroll-to-source value="false" />
    </todo-panel>
  </component>
  <component name="ToolWindowManager">
    <frame x="-1367" y="-771" width="1368" height="772" extended-state="6" />
    <editor active="true" />
    <layout>
      <window_info id="Changes" active="false" anchor="bottom" auto_hide="false" internal_type="DOCKED" type="DOCKED" visible="false" weight="0.33" sideWeight="0.5" order="7" side_tool="false" content_ui="tabs" />
      <window_info id="TODO" active="false" anchor="bottom" auto_hide="false" internal_type="DOCKED" type="DOCKED" visible="false" weight="0.3296" sideWeight="0.5" order="6" side_tool="false" content_ui="tabs" />
      <window_info id="Structure" active="false" anchor="left" auto_hide="false" internal_type="DOCKED" type="DOCKED" visible="false" weight="0.24944155" sideWeight="0.5" order="1" side_tool="false" content_ui="tabs" />
<<<<<<< HEAD
      <window_info id="Project" active="false" anchor="left" auto_hide="false" internal_type="DOCKED" type="DOCKED" visible="true" weight="0.14072971" sideWeight="0.6496" order="0" side_tool="false" content_ui="combo" />
=======
      <window_info id="Project" active="false" anchor="left" auto_hide="false" internal_type="DOCKED" type="DOCKED" visible="true" weight="0.24869695" sideWeight="0.6496" order="0" side_tool="false" content_ui="combo" />
>>>>>>> aa29a88e
      <window_info id="Debug" active="false" anchor="bottom" auto_hide="false" internal_type="DOCKED" type="DOCKED" visible="false" weight="0.4" sideWeight="0.5" order="3" side_tool="false" content_ui="tabs" />
      <window_info id="Favorites" active="false" anchor="left" auto_hide="false" internal_type="DOCKED" type="DOCKED" visible="false" weight="0.33" sideWeight="0.5" order="2" side_tool="true" content_ui="tabs" />
      <window_info id="Event Log" active="false" anchor="bottom" auto_hide="false" internal_type="DOCKED" type="DOCKED" visible="false" weight="0.33" sideWeight="0.5" order="7" side_tool="true" content_ui="tabs" />
      <window_info id="Run" active="false" anchor="bottom" auto_hide="false" internal_type="DOCKED" type="DOCKED" visible="false" weight="0.33" sideWeight="0.5" order="2" side_tool="false" content_ui="tabs" />
      <window_info id="Version Control" active="false" anchor="bottom" auto_hide="false" internal_type="DOCKED" type="DOCKED" visible="false" weight="0.33" sideWeight="0.5" order="7" side_tool="false" content_ui="tabs" />
      <window_info id="Cvs" active="false" anchor="bottom" auto_hide="false" internal_type="DOCKED" type="DOCKED" visible="false" weight="0.25" sideWeight="0.5" order="4" side_tool="false" content_ui="tabs" />
      <window_info id="Message" active="false" anchor="bottom" auto_hide="false" internal_type="DOCKED" type="DOCKED" visible="false" weight="0.33" sideWeight="0.5" order="0" side_tool="false" content_ui="tabs" />
      <window_info id="Ant Build" active="false" anchor="right" auto_hide="false" internal_type="DOCKED" type="DOCKED" visible="false" weight="0.25" sideWeight="0.5" order="1" side_tool="false" content_ui="tabs" />
      <window_info id="Find" active="false" anchor="bottom" auto_hide="false" internal_type="DOCKED" type="DOCKED" visible="false" weight="0.3504" sideWeight="0.5" order="1" side_tool="false" content_ui="tabs" />
      <window_info id="Commander" active="false" anchor="right" auto_hide="false" internal_type="SLIDING" type="SLIDING" visible="false" weight="0.4" sideWeight="0.5" order="0" side_tool="false" content_ui="tabs" />
      <window_info id="Hierarchy" active="false" anchor="right" auto_hide="false" internal_type="DOCKED" type="DOCKED" visible="false" weight="0.25" sideWeight="0.5" order="2" side_tool="false" content_ui="combo" />
      <window_info id="Inspection" active="false" anchor="bottom" auto_hide="false" internal_type="DOCKED" type="DOCKED" visible="false" weight="0.4" sideWeight="0.5" order="5" side_tool="false" content_ui="tabs" />
    </layout>
  </component>
  <component name="VcsContentAnnotationSettings">
    <option name="myLimit" value="2678400000" />
  </component>
  <component name="VcsManagerConfiguration">
    <option name="OFFER_MOVE_TO_ANOTHER_CHANGELIST_ON_PARTIAL_COMMIT" value="true" />
    <option name="CHECK_CODE_SMELLS_BEFORE_PROJECT_COMMIT" value="true" />
    <option name="CHECK_NEW_TODO" value="true" />
    <option name="myTodoPanelSettings">
      <value>
        <are-packages-shown value="false" />
        <are-modules-shown value="false" />
        <flatten-packages value="false" />
        <is-autoscroll-to-source value="false" />
      </value>
    </option>
    <option name="PERFORM_UPDATE_IN_BACKGROUND" value="true" />
    <option name="PERFORM_COMMIT_IN_BACKGROUND" value="true" />
    <option name="PERFORM_EDIT_IN_BACKGROUND" value="true" />
    <option name="PERFORM_CHECKOUT_IN_BACKGROUND" value="true" />
    <option name="PERFORM_ADD_REMOVE_IN_BACKGROUND" value="true" />
    <option name="PERFORM_ROLLBACK_IN_BACKGROUND" value="false" />
    <option name="CHECK_LOCALLY_CHANGED_CONFLICTS_IN_BACKGROUND" value="false" />
    <option name="CHANGED_ON_SERVER_INTERVAL" value="60" />
    <option name="SHOW_ONLY_CHANGED_IN_SELECTION_DIFF" value="true" />
    <option name="CHECK_COMMIT_MESSAGE_SPELLING" value="true" />
    <option name="DEFAULT_PATCH_EXTENSION" value="patch" />
    <option name="SHORT_DIFF_HORIZONTALLY" value="true" />
    <option name="SHORT_DIFF_EXTRA_LINES" value="2" />
    <option name="SOFT_WRAPS_IN_SHORT_DIFF" value="true" />
    <option name="INCLUDE_TEXT_INTO_PATCH" value="false" />
    <option name="INCLUDE_TEXT_INTO_SHELF" value="false" />
    <option name="SHOW_FILE_HISTORY_DETAILS" value="true" />
    <option name="SHOW_VCS_ERROR_NOTIFICATIONS" value="true" />
    <option name="SHOW_DIRTY_RECURSIVELY" value="false" />
    <option name="LIMIT_HISTORY" value="true" />
    <option name="MAXIMUM_HISTORY_ROWS" value="1000" />
    <option name="UPDATE_FILTER_SCOPE_NAME" />
    <option name="USE_COMMIT_MESSAGE_MARGIN" value="false" />
    <option name="COMMIT_MESSAGE_MARGIN_SIZE" value="72" />
    <option name="WRAP_WHEN_TYPING_REACHES_RIGHT_MARGIN" value="false" />
    <option name="FORCE_NON_EMPTY_COMMENT" value="false" />
    <option name="CLEAR_INITIAL_COMMIT_MESSAGE" value="false" />
    <option name="LAST_COMMIT_MESSAGE" />
    <option name="MAKE_NEW_CHANGELIST_ACTIVE" value="false" />
    <option name="OPTIMIZE_IMPORTS_BEFORE_PROJECT_COMMIT" value="false" />
    <option name="CHECK_FILES_UP_TO_DATE_BEFORE_COMMIT" value="false" />
    <option name="REFORMAT_BEFORE_PROJECT_COMMIT" value="false" />
    <option name="REFORMAT_BEFORE_FILE_COMMIT" value="false" />
    <option name="FILE_HISTORY_DIALOG_COMMENTS_SPLITTER_PROPORTION" value="0.8" />
    <option name="FILE_HISTORY_DIALOG_SPLITTER_PROPORTION" value="0.5" />
    <option name="ACTIVE_VCS_NAME" />
    <option name="UPDATE_GROUP_BY_PACKAGES" value="false" />
    <option name="UPDATE_GROUP_BY_CHANGELIST" value="false" />
    <option name="UPDATE_FILTER_BY_SCOPE" value="false" />
    <option name="SHOW_FILE_HISTORY_AS_TREE" value="false" />
    <option name="FILE_HISTORY_SPLITTER_PROPORTION" value="0.6" />
  </component>
  <component name="XDebuggerManager">
    <breakpoint-manager>
      <option name="time" value="3" />
    </breakpoint-manager>
  </component>
  <component name="editorHistoryManager">
<<<<<<< HEAD
    <entry file="file://$PROJECT_DIR$/app/views/server/general/db.html">
      <provider selected="true" editor-type-id="text-editor">
        <state line="24" column="102" selection-start="940" selection-end="940" vertical-scroll-proportion="0.0" />
=======
    <entry file="file://$PROJECT_DIR$/app/views/server/maillegend.html">
      <provider selected="true" editor-type-id="text-editor">
        <state line="34" column="49" selection-start="1240" selection-end="1240" vertical-scroll-proportion="0.0">
          <folding />
        </state>
      </provider>
    </entry>
    <entry file="file://$PROJECT_DIR$/app/views/eventWhat/functionwhat.html">
      <provider selected="true" editor-type-id="text-editor">
        <state line="41" column="70" selection-start="1736" selection-end="1736" vertical-scroll-proportion="0.0">
          <folding />
        </state>
      </provider>
    </entry>
    <entry file="file://$PROJECT_DIR$/app/scripts/controllers/events.js">
      <provider selected="true" editor-type-id="text-editor">
        <state line="151" column="33" selection-start="6153" selection-end="6153" vertical-scroll-proportion="0.0">
          <folding />
        </state>
      </provider>
    </entry>
    <entry file="file://$PROJECT_DIR$/app/scripts/service/monitor-service.js">
      <provider selected="true" editor-type-id="text-editor">
        <state line="249" column="13" selection-start="8601" selection-end="8601" vertical-scroll-proportion="0.0">
          <folding />
        </state>
      </provider>
    </entry>
    <entry file="file://$PROJECT_DIR$/app/views/server/logjava.html">
      <provider selected="true" editor-type-id="text-editor">
        <state line="0" column="0" selection-start="0" selection-end="0" vertical-scroll-proportion="0.0">
          <folding />
        </state>
>>>>>>> aa29a88e
      </provider>
    </entry>
    <entry file="file://$PROJECT_DIR$/app/scripts/controllers/logs.js">
      <provider selected="true" editor-type-id="text-editor">
<<<<<<< HEAD
        <state line="0" column="0" selection-start="0" selection-end="0" vertical-scroll-proportion="0.0" />
=======
        <state line="140" column="45" selection-start="5049" selection-end="5049" vertical-scroll-proportion="0.0">
          <folding />
        </state>
>>>>>>> aa29a88e
      </provider>
    </entry>
    <entry file="file://$PROJECT_DIR$/app/styles/main.css">
      <provider selected="true" editor-type-id="text-editor">
<<<<<<< HEAD
        <state line="50" column="60" selection-start="2370" selection-end="2370" vertical-scroll-proportion="0.0" />
=======
        <state line="1051" column="21" selection-start="20380" selection-end="20380" vertical-scroll-proportion="0.0">
          <folding />
        </state>
>>>>>>> aa29a88e
      </provider>
    </entry>
    <entry file="file://$PROJECT_DIR$/app/views/server/messages.html">
      <provider selected="true" editor-type-id="text-editor">
<<<<<<< HEAD
        <state line="65" column="68" selection-start="2518" selection-end="2518" vertical-scroll-proportion="0.0" />
=======
        <state line="36" column="32" selection-start="1358" selection-end="1358" vertical-scroll-proportion="-7.5416665">
          <folding>
            <element signature="n#style#0;n#table#0;n#div#2;n#div#0;n#!!top" expanded="true" />
            <element signature="n#style#0;n#span#0;n#td#0;n#tr#0;n#tbody#0;n#table#0;n#div#2;n#div#0;n#!!top" expanded="true" />
            <element signature="n#style#0;n#div#0;n#div#2;n#div#0;n#!!top" expanded="true" />
          </folding>
        </state>
>>>>>>> aa29a88e
      </provider>
    </entry>
    <entry file="file://$PROJECT_DIR$/app/index.html">
      <provider selected="true" editor-type-id="text-editor">
<<<<<<< HEAD
        <state line="190" column="13" selection-start="6806" selection-end="6806" vertical-scroll-proportion="0.0" />
=======
        <state line="20" column="62" selection-start="883" selection-end="883" vertical-scroll-proportion="-12.5">
          <folding>
            <marker date="1384516555626" expanded="true" signature="1704:1941" placeholder="..." />
            <marker date="1384516555626" expanded="true" signature="1773:1807" placeholder="..." />
          </folding>
        </state>
>>>>>>> aa29a88e
      </provider>
    </entry>
    <entry file="file://$PROJECT_DIR$/app/i18n/en.json">
      <provider selected="true" editor-type-id="text-editor">
<<<<<<< HEAD
        <state line="131" column="46" selection-start="5228" selection-end="5228" vertical-scroll-proportion="0.0" />
=======
        <state line="19" column="11" selection-start="913" selection-end="913" vertical-scroll-proportion="-11.875">
          <folding />
        </state>
>>>>>>> aa29a88e
      </provider>
    </entry>
    <entry file="file://$PROJECT_DIR$/app/views/server/dashboard.html">
      <provider selected="true" editor-type-id="text-editor">
<<<<<<< HEAD
        <state line="207" column="49" selection-start="7370" selection-end="7370" vertical-scroll-proportion="0.0">
=======
        <state line="46" column="71" selection-start="2139" selection-end="2139" vertical-scroll-proportion="-10.0">
          <folding>
            <marker date="1384530209414" expanded="true" signature="40:277" placeholder="..." />
            <marker date="1384530209414" expanded="true" signature="109:143" placeholder="..." />
          </folding>
        </state>
      </provider>
    </entry>
    <entry file="file://$PROJECT_DIR$/app/views/settings/newModal.html">
      <provider selected="true" editor-type-id="text-editor">
        <state line="0" column="0" selection-start="0" selection-end="0" vertical-scroll-proportion="0.0">
>>>>>>> aa29a88e
          <folding />
        </state>
      </provider>
    </entry>
    <entry file="file://$PROJECT_DIR$/app/scripts/controllers/settings.js">
      <provider selected="true" editor-type-id="text-editor">
<<<<<<< HEAD
        <state line="10" column="79" selection-start="399" selection-end="434" vertical-scroll-proportion="0.0">
=======
        <state line="24" column="39" selection-start="758" selection-end="758" vertical-scroll-proportion="0.0">
>>>>>>> aa29a88e
          <folding />
        </state>
      </provider>
    </entry>
    <entry file="file://$PROJECT_DIR$/app/scripts/controllers/server.js">
      <provider selected="true" editor-type-id="text-editor">
        <state line="0" column="0" selection-start="0" selection-end="0" vertical-scroll-proportion="0.0">
          <folding />
        </state>
      </provider>
    </entry>
    <entry file="file://$PROJECT_DIR$/app/views/server/general.html">
      <provider selected="true" editor-type-id="text-editor">
        <state line="41" column="29" selection-start="1542" selection-end="1542" vertical-scroll-proportion="-25.625">
          <folding />
        </state>
      </provider>
    </entry>
    <entry file="file://$PROJECT_DIR$/Gruntfile.js">
      <provider selected="true" editor-type-id="text-editor">
<<<<<<< HEAD
        <state line="74" column="31" selection-start="2940" selection-end="2940" vertical-scroll-proportion="0.0">
          <folding />
        </state>
      </provider>
    </entry>
    <entry file="file://$PROJECT_DIR$/app/asciidoc-8.6.9/mailalert.png">
      <provider selected="true" editor-type-id="images">
        <state />
      </provider>
    </entry>
    <entry file="file://$PROJECT_DIR$/app/asciidoc-8.6.9/dashboard_setting_2.png">
      <provider selected="true" editor-type-id="images">
        <state />
      </provider>
    </entry>
    <entry file="file://$PROJECT_DIR$/app/asciidoc-8.6.9/events.png">
      <provider selected="true" editor-type-id="images">
        <state />
      </provider>
    </entry>
    <entry file="file://$PROJECT_DIR$/app/asciidoc-8.6.9/notification.png">
      <provider selected="true" editor-type-id="images">
        <state />
      </provider>
    </entry>
    <entry file="file://$PROJECT_DIR$/app/asciidoc-8.6.9/userguide.txt">
      <provider selected="true" editor-type-id="text-editor">
        <state line="318" column="32" selection-start="7753" selection-end="7753" vertical-scroll-proportion="0.8026534">
=======
        <state line="255" column="46" selection-start="6192" selection-end="6192" vertical-scroll-proportion="0.5449827">
>>>>>>> aa29a88e
          <folding />
        </state>
      </provider>
    </entry>
  </component>
</project>
<|MERGE_RESOLUTION|>--- conflicted
+++ resolved
@@ -229,11 +229,7 @@
     <file path="/messages-controller.js" changelist="99461234-2958-484a-a89f-f302ab6271ce" time="1384203293796" ignored="false" />
     <file path="/message-service.js" changelist="99461234-2958-484a-a89f-f302ab6271ce" time="1384200739943" ignored="false" />
     <file path="/maillegend.html" changelist="99461234-2958-484a-a89f-f302ab6271ce" time="1384447312774" ignored="false" />
-<<<<<<< HEAD
-    <file path="/userguide.txt" changelist="99461234-2958-484a-a89f-f302ab6271ce" time="1384634710104" ignored="false" />
-=======
     <file path="/userguide.txt" changelist="99461234-2958-484a-a89f-f302ab6271ce" time="1384356156210" ignored="false" />
->>>>>>> aa29a88e
     <file path="/userguide.html" changelist="99461234-2958-484a-a89f-f302ab6271ce" time="1384356764445" ignored="false" />
     <file path="/gettingstarted.html" changelist="99461234-2958-484a-a89f-f302ab6271ce" time="1384360070633" ignored="false" />
     <file path="/gettingstarted.txt" changelist="99461234-2958-484a-a89f-f302ab6271ce" time="1384366666161" ignored="false" />
@@ -256,13 +252,6 @@
   </component>
   <component name="FileEditorManager">
     <leaf>
-<<<<<<< HEAD
-      <file leaf-file-name="userguide.txt" pinned="false" current="true" current-in-tab="true">
-        <entry file="file://$PROJECT_DIR$/app/asciidoc-8.6.9/userguide.txt">
-          <provider selected="true" editor-type-id="text-editor">
-            <state line="318" column="32" selection-start="7753" selection-end="7753" vertical-scroll-proportion="0.8026534">
-              <folding />
-=======
       <file leaf-file-name="messages.html" pinned="false" current="false" current-in-tab="false">
         <entry file="file://$PROJECT_DIR$/app/views/server/messages.html">
           <provider selected="true" editor-type-id="text-editor">
@@ -272,45 +261,10 @@
                 <element signature="n#style#0;n#span#0;n#td#0;n#tr#0;n#tbody#0;n#table#0;n#div#2;n#div#0;n#!!top" expanded="true" />
                 <element signature="n#style#0;n#div#0;n#div#2;n#div#0;n#!!top" expanded="true" />
               </folding>
->>>>>>> aa29a88e
-            </state>
-          </provider>
-        </entry>
-      </file>
-<<<<<<< HEAD
-      <file leaf-file-name="notification.png" pinned="false" current="false" current-in-tab="false">
-        <entry file="file://$PROJECT_DIR$/app/asciidoc-8.6.9/notification.png">
-          <provider selected="true" editor-type-id="images">
-            <state />
-          </provider>
-        </entry>
-      </file>
-      <file leaf-file-name="events.png" pinned="false" current="false" current-in-tab="false">
-        <entry file="file://$PROJECT_DIR$/app/asciidoc-8.6.9/events.png">
-          <provider selected="true" editor-type-id="images">
-            <state />
-          </provider>
-        </entry>
-      </file>
-      <file leaf-file-name="dashboard_setting_2.png" pinned="false" current="false" current-in-tab="false">
-        <entry file="file://$PROJECT_DIR$/app/asciidoc-8.6.9/dashboard_setting_2.png">
-          <provider selected="true" editor-type-id="images">
-            <state />
-          </provider>
-        </entry>
-      </file>
-      <file leaf-file-name="mailalert.png" pinned="false" current="false" current-in-tab="false">
-        <entry file="file://$PROJECT_DIR$/app/asciidoc-8.6.9/mailalert.png">
-          <provider selected="true" editor-type-id="images">
-            <state />
-          </provider>
-        </entry>
-      </file>
-      <file leaf-file-name="events.js" pinned="false" current="false" current-in-tab="false">
-        <entry file="file://$PROJECT_DIR$/app/scripts/controllers/events.js">
-          <provider selected="true" editor-type-id="text-editor">
-            <state line="74" column="31" selection-start="2940" selection-end="2940" vertical-scroll-proportion="0.0">
-=======
+            </state>
+          </provider>
+        </entry>
+      </file>
       <file leaf-file-name="index.html" pinned="false" current="false" current-in-tab="false">
         <entry file="file://$PROJECT_DIR$/app/index.html">
           <provider selected="true" editor-type-id="text-editor">
@@ -357,39 +311,24 @@
         <entry file="file://$PROJECT_DIR$/app/scripts/controllers/server.js">
           <provider selected="true" editor-type-id="text-editor">
             <state line="0" column="0" selection-start="0" selection-end="0" vertical-scroll-proportion="0.0">
->>>>>>> aa29a88e
               <folding />
             </state>
           </provider>
         </entry>
       </file>
-<<<<<<< HEAD
-      <file leaf-file-name="events.html" pinned="false" current="false" current-in-tab="false">
-        <entry file="file://$PROJECT_DIR$/app/views/server/events.html">
-          <provider selected="true" editor-type-id="text-editor">
-            <state line="0" column="0" selection-start="0" selection-end="0" vertical-scroll-proportion="0.0">
-=======
       <file leaf-file-name="general.html" pinned="false" current="false" current-in-tab="false">
         <entry file="file://$PROJECT_DIR$/app/views/server/general.html">
           <provider selected="true" editor-type-id="text-editor">
             <state line="41" column="29" selection-start="1542" selection-end="1542" vertical-scroll-proportion="-25.625">
->>>>>>> aa29a88e
               <folding />
             </state>
           </provider>
         </entry>
       </file>
-<<<<<<< HEAD
-      <file leaf-file-name="logs.js" pinned="false" current="false" current-in-tab="false">
-        <entry file="file://$PROJECT_DIR$/app/scripts/controllers/logs.js">
-          <provider selected="true" editor-type-id="text-editor">
-            <state line="207" column="49" selection-start="7370" selection-end="7370" vertical-scroll-proportion="0.0">
-=======
       <file leaf-file-name="settings.js" pinned="false" current="false" current-in-tab="false">
         <entry file="file://$PROJECT_DIR$/app/scripts/controllers/settings.js">
           <provider selected="true" editor-type-id="text-editor">
             <state line="24" column="39" selection-start="758" selection-end="758" vertical-scroll-proportion="0.0">
->>>>>>> aa29a88e
               <folding />
             </state>
           </provider>
@@ -398,11 +337,7 @@
       <file leaf-file-name="en.json" pinned="false" current="false" current-in-tab="false">
         <entry file="file://$PROJECT_DIR$/app/i18n/en.json">
           <provider selected="true" editor-type-id="text-editor">
-<<<<<<< HEAD
-            <state line="10" column="79" selection-start="399" selection-end="434" vertical-scroll-proportion="0.0">
-=======
             <state line="19" column="11" selection-start="913" selection-end="913" vertical-scroll-proportion="-11.875">
->>>>>>> aa29a88e
               <folding />
             </state>
           </provider>
@@ -433,16 +368,6 @@
         <option value="$PROJECT_DIR$/app/views/server/events.html" />
         <option value="$PROJECT_DIR$/app/views/server/maillegend.html" />
         <option value="$PROJECT_DIR$/app/views/eventWhat/functionwhat.html" />
-<<<<<<< HEAD
-        <option value="$PROJECT_DIR$/app/asciidoc-8.6.9/stylesheets/asciidoc.css" />
-        <option value="$PROJECT_DIR$/app/views/server/general/db.html" />
-        <option value="$PROJECT_DIR$/app/scripts/controllers/settings.js" />
-        <option value="$PROJECT_DIR$/app/views/server/log.html" />
-        <option value="$PROJECT_DIR$/app/views/server/logjava.html" />
-        <option value="$PROJECT_DIR$/app/scripts/controllers/logs.js" />
-        <option value="$PROJECT_DIR$/app/scripts/controllers/events.js" />
-        <option value="$PROJECT_DIR$/app/asciidoc-8.6.9/userguide.txt" />
-=======
         <option value="$PROJECT_DIR$/app/scripts/controllers/events.js" />
         <option value="$PROJECT_DIR$/app/scripts/controllers/logs.js" />
         <option value="$PROJECT_DIR$/app/styles/main.css" />
@@ -453,7 +378,6 @@
         <option value="$PROJECT_DIR$/app/scripts/controllers/settings.js" />
         <option value="$PROJECT_DIR$/app/views/server/general.html" />
         <option value="$PROJECT_DIR$/Gruntfile.js" />
->>>>>>> aa29a88e
       </list>
     </option>
   </component>
@@ -489,7 +413,6 @@
       <sortByType />
     </navigator>
     <panes>
-      <pane id="Scope" />
       <pane id="ProjectPane">
         <subPane>
           <PATH>
@@ -564,6 +487,7 @@
           </PATH>
         </subPane>
       </pane>
+      <pane id="Scope" />
     </panes>
   </component>
   <component name="PropertiesComponent">
@@ -586,11 +510,11 @@
   </component>
   <component name="RecentsManager">
     <key name="CopyFile.RECENT_KEYS">
-      <recent name="$PROJECT_DIR$/app" />
       <recent name="$PROJECT_DIR$/app/img" />
       <recent name="$PROJECT_DIR$/app/views/server" />
       <recent name="$PROJECT_DIR$/app/scripts/controllers" />
       <recent name="$PROJECT_DIR$/app/scripts/service" />
+      <recent name="$PROJECT_DIR$/app/views/server/metric" />
     </key>
     <key name="MoveFile.RECENT_KEYS">
       <recent name="$PROJECT_DIR$/app/asciidoc-8.6.9" />
@@ -677,11 +601,7 @@
       <window_info id="Changes" active="false" anchor="bottom" auto_hide="false" internal_type="DOCKED" type="DOCKED" visible="false" weight="0.33" sideWeight="0.5" order="7" side_tool="false" content_ui="tabs" />
       <window_info id="TODO" active="false" anchor="bottom" auto_hide="false" internal_type="DOCKED" type="DOCKED" visible="false" weight="0.3296" sideWeight="0.5" order="6" side_tool="false" content_ui="tabs" />
       <window_info id="Structure" active="false" anchor="left" auto_hide="false" internal_type="DOCKED" type="DOCKED" visible="false" weight="0.24944155" sideWeight="0.5" order="1" side_tool="false" content_ui="tabs" />
-<<<<<<< HEAD
-      <window_info id="Project" active="false" anchor="left" auto_hide="false" internal_type="DOCKED" type="DOCKED" visible="true" weight="0.14072971" sideWeight="0.6496" order="0" side_tool="false" content_ui="combo" />
-=======
       <window_info id="Project" active="false" anchor="left" auto_hide="false" internal_type="DOCKED" type="DOCKED" visible="true" weight="0.24869695" sideWeight="0.6496" order="0" side_tool="false" content_ui="combo" />
->>>>>>> aa29a88e
       <window_info id="Debug" active="false" anchor="bottom" auto_hide="false" internal_type="DOCKED" type="DOCKED" visible="false" weight="0.4" sideWeight="0.5" order="3" side_tool="false" content_ui="tabs" />
       <window_info id="Favorites" active="false" anchor="left" auto_hide="false" internal_type="DOCKED" type="DOCKED" visible="false" weight="0.33" sideWeight="0.5" order="2" side_tool="true" content_ui="tabs" />
       <window_info id="Event Log" active="false" anchor="bottom" auto_hide="false" internal_type="DOCKED" type="DOCKED" visible="false" weight="0.33" sideWeight="0.5" order="7" side_tool="true" content_ui="tabs" />
@@ -759,11 +679,6 @@
     </breakpoint-manager>
   </component>
   <component name="editorHistoryManager">
-<<<<<<< HEAD
-    <entry file="file://$PROJECT_DIR$/app/views/server/general/db.html">
-      <provider selected="true" editor-type-id="text-editor">
-        <state line="24" column="102" selection-start="940" selection-end="940" vertical-scroll-proportion="0.0" />
-=======
     <entry file="file://$PROJECT_DIR$/app/views/server/maillegend.html">
       <provider selected="true" editor-type-id="text-editor">
         <state line="34" column="49" selection-start="1240" selection-end="1240" vertical-scroll-proportion="0.0">
@@ -797,36 +712,24 @@
         <state line="0" column="0" selection-start="0" selection-end="0" vertical-scroll-proportion="0.0">
           <folding />
         </state>
->>>>>>> aa29a88e
       </provider>
     </entry>
     <entry file="file://$PROJECT_DIR$/app/scripts/controllers/logs.js">
       <provider selected="true" editor-type-id="text-editor">
-<<<<<<< HEAD
-        <state line="0" column="0" selection-start="0" selection-end="0" vertical-scroll-proportion="0.0" />
-=======
         <state line="140" column="45" selection-start="5049" selection-end="5049" vertical-scroll-proportion="0.0">
           <folding />
         </state>
->>>>>>> aa29a88e
       </provider>
     </entry>
     <entry file="file://$PROJECT_DIR$/app/styles/main.css">
       <provider selected="true" editor-type-id="text-editor">
-<<<<<<< HEAD
-        <state line="50" column="60" selection-start="2370" selection-end="2370" vertical-scroll-proportion="0.0" />
-=======
         <state line="1051" column="21" selection-start="20380" selection-end="20380" vertical-scroll-proportion="0.0">
           <folding />
         </state>
->>>>>>> aa29a88e
       </provider>
     </entry>
     <entry file="file://$PROJECT_DIR$/app/views/server/messages.html">
       <provider selected="true" editor-type-id="text-editor">
-<<<<<<< HEAD
-        <state line="65" column="68" selection-start="2518" selection-end="2518" vertical-scroll-proportion="0.0" />
-=======
         <state line="36" column="32" selection-start="1358" selection-end="1358" vertical-scroll-proportion="-7.5416665">
           <folding>
             <element signature="n#style#0;n#table#0;n#div#2;n#div#0;n#!!top" expanded="true" />
@@ -834,39 +737,27 @@
             <element signature="n#style#0;n#div#0;n#div#2;n#div#0;n#!!top" expanded="true" />
           </folding>
         </state>
->>>>>>> aa29a88e
       </provider>
     </entry>
     <entry file="file://$PROJECT_DIR$/app/index.html">
       <provider selected="true" editor-type-id="text-editor">
-<<<<<<< HEAD
-        <state line="190" column="13" selection-start="6806" selection-end="6806" vertical-scroll-proportion="0.0" />
-=======
         <state line="20" column="62" selection-start="883" selection-end="883" vertical-scroll-proportion="-12.5">
           <folding>
             <marker date="1384516555626" expanded="true" signature="1704:1941" placeholder="..." />
             <marker date="1384516555626" expanded="true" signature="1773:1807" placeholder="..." />
           </folding>
         </state>
->>>>>>> aa29a88e
       </provider>
     </entry>
     <entry file="file://$PROJECT_DIR$/app/i18n/en.json">
       <provider selected="true" editor-type-id="text-editor">
-<<<<<<< HEAD
-        <state line="131" column="46" selection-start="5228" selection-end="5228" vertical-scroll-proportion="0.0" />
-=======
         <state line="19" column="11" selection-start="913" selection-end="913" vertical-scroll-proportion="-11.875">
           <folding />
         </state>
->>>>>>> aa29a88e
       </provider>
     </entry>
     <entry file="file://$PROJECT_DIR$/app/views/server/dashboard.html">
       <provider selected="true" editor-type-id="text-editor">
-<<<<<<< HEAD
-        <state line="207" column="49" selection-start="7370" selection-end="7370" vertical-scroll-proportion="0.0">
-=======
         <state line="46" column="71" selection-start="2139" selection-end="2139" vertical-scroll-proportion="-10.0">
           <folding>
             <marker date="1384530209414" expanded="true" signature="40:277" placeholder="..." />
@@ -878,18 +769,13 @@
     <entry file="file://$PROJECT_DIR$/app/views/settings/newModal.html">
       <provider selected="true" editor-type-id="text-editor">
         <state line="0" column="0" selection-start="0" selection-end="0" vertical-scroll-proportion="0.0">
->>>>>>> aa29a88e
           <folding />
         </state>
       </provider>
     </entry>
     <entry file="file://$PROJECT_DIR$/app/scripts/controllers/settings.js">
       <provider selected="true" editor-type-id="text-editor">
-<<<<<<< HEAD
-        <state line="10" column="79" selection-start="399" selection-end="434" vertical-scroll-proportion="0.0">
-=======
         <state line="24" column="39" selection-start="758" selection-end="758" vertical-scroll-proportion="0.0">
->>>>>>> aa29a88e
           <folding />
         </state>
       </provider>
@@ -910,38 +796,7 @@
     </entry>
     <entry file="file://$PROJECT_DIR$/Gruntfile.js">
       <provider selected="true" editor-type-id="text-editor">
-<<<<<<< HEAD
-        <state line="74" column="31" selection-start="2940" selection-end="2940" vertical-scroll-proportion="0.0">
-          <folding />
-        </state>
-      </provider>
-    </entry>
-    <entry file="file://$PROJECT_DIR$/app/asciidoc-8.6.9/mailalert.png">
-      <provider selected="true" editor-type-id="images">
-        <state />
-      </provider>
-    </entry>
-    <entry file="file://$PROJECT_DIR$/app/asciidoc-8.6.9/dashboard_setting_2.png">
-      <provider selected="true" editor-type-id="images">
-        <state />
-      </provider>
-    </entry>
-    <entry file="file://$PROJECT_DIR$/app/asciidoc-8.6.9/events.png">
-      <provider selected="true" editor-type-id="images">
-        <state />
-      </provider>
-    </entry>
-    <entry file="file://$PROJECT_DIR$/app/asciidoc-8.6.9/notification.png">
-      <provider selected="true" editor-type-id="images">
-        <state />
-      </provider>
-    </entry>
-    <entry file="file://$PROJECT_DIR$/app/asciidoc-8.6.9/userguide.txt">
-      <provider selected="true" editor-type-id="text-editor">
-        <state line="318" column="32" selection-start="7753" selection-end="7753" vertical-scroll-proportion="0.8026534">
-=======
         <state line="255" column="46" selection-start="6192" selection-end="6192" vertical-scroll-proportion="0.5449827">
->>>>>>> aa29a88e
           <folding />
         </state>
       </provider>
