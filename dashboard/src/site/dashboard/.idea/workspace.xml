--- conflicted
+++ resolved
@@ -1,23 +1,16 @@
 <?xml version="1.0" encoding="UTF-8"?>
 <project version="4">
-  <component name="BookmarkManager">
-    <bookmark url="file://$PROJECT_DIR$/app/scripts/directive/angularjs.nvd3.js" line="68" mnemonic="7" />
-  </component>
   <component name="ChangeListManager">
     <list default="true" id="99461234-2958-484a-a89f-f302ab6271ce" name="Default" comment="" />
     <ignored path="studioee.iws" />
     <ignored path=".idea/workspace.xml" />
     <file path="/home.html" changelist="99461234-2958-484a-a89f-f302ab6271ce" time="1378941594688" ignored="false" />
-<<<<<<< HEAD
     <file path="/main.css" changelist="99461234-2958-484a-a89f-f302ab6271ce" time="1380276439726" ignored="false" />
-=======
-    <file path="/main.css" changelist="99461234-2958-484a-a89f-f302ab6271ce" time="1380665331479" ignored="false" />
->>>>>>> 6e17ed71
     <file path="/index.html" changelist="99461234-2958-484a-a89f-f302ab6271ce" time="1380209642386" ignored="false" />
     <file path="$PROJECT_DIR$/../../../../../orientdb-studio/app/views/database/functions.html" changelist="99461234-2958-484a-a89f-f302ab6271ce" time="1378986969312" ignored="false" />
     <file path="$PROJECT_DIR$/../../../../../orientdb-studio/app/scripts/controllers/function-controller.js" changelist="99461234-2958-484a-a89f-f302ab6271ce" time="1380277123510" ignored="false" />
     <file path="$PROJECT_DIR$/../../../../../orientdb-studio/app/index.html" changelist="99461234-2958-484a-a89f-f302ab6271ce" time="1380117768014" ignored="false" />
-    <file path="$PROJECT_DIR$/../../../../../orientdb-studio/app/scripts/app.js" changelist="99461234-2958-484a-a89f-f302ab6271ce" time="1378996046169" ignored="false" />
+    <file path="$PROJECT_DIR$/../../../../../orientdb-studio/app/scripts/app.js" changelist="99461234-2958-484a-a89f-f302ab6271ce" time="1380816329630" ignored="false" />
     <file path="$PROJECT_DIR$/../../../../../orientdb-studio/app/views/login.html" changelist="99461234-2958-484a-a89f-f302ab6271ce" time="1378985831148" ignored="false" />
     <file path="$PROJECT_DIR$/../../../../../orientdb-studio/app/styles/main.css" changelist="99461234-2958-484a-a89f-f302ab6271ce" time="1378995696968" ignored="false" />
     <file path="$PROJECT_DIR$/../../../../../orientdb-studio/app/views/header.html" changelist="99461234-2958-484a-a89f-f302ab6271ce" time="1378997926230" ignored="false" />
@@ -34,7 +27,7 @@
     <file path="$PROJECT_DIR$/../../../../../orientdb-studio/app/views/widget/embeddedmap.html" changelist="99461234-2958-484a-a89f-f302ab6271ce" time="1378734347882" ignored="false" />
     <file path="$PROJECT_DIR$/../../../../../orientdb-studio/app/scripts/widgets/widget.js" changelist="99461234-2958-484a-a89f-f302ab6271ce" time="1379072617022" ignored="false" />
     <file path="/widget.js" changelist="99461234-2958-484a-a89f-f302ab6271ce" time="1379072588436" ignored="false" />
-    <file path="/en.json" changelist="99461234-2958-484a-a89f-f302ab6271ce" time="1379532113655" ignored="false" />
+    <file path="/en.json" changelist="99461234-2958-484a-a89f-f302ab6271ce" time="1380724495026" ignored="false" />
     <file path="/login.js" changelist="99461234-2958-484a-a89f-f302ab6271ce" time="1378744447308" ignored="false" />
     <file path="/Dummy.txt" changelist="99461234-2958-484a-a89f-f302ab6271ce" time="1379950578164" ignored="false" />
     <file path="/monitor-service.js" changelist="99461234-2958-484a-a89f-f302ab6271ce" time="1379950079898" ignored="false" />
@@ -43,7 +36,7 @@
     <file path="/component.json" changelist="99461234-2958-484a-a89f-f302ab6271ce" time="1379270651163" ignored="false" />
     <file path="/moment-filters.js" changelist="99461234-2958-484a-a89f-f302ab6271ce" time="1378757736470" ignored="false" />
     <file path="/filter.js" changelist="99461234-2958-484a-a89f-f302ab6271ce" time="1379185430924" ignored="false" />
-    <file path="/server.js" changelist="99461234-2958-484a-a89f-f302ab6271ce" time="1380664910324" ignored="false" />
+    <file path="/server.js" changelist="99461234-2958-484a-a89f-f302ab6271ce" time="1379954600259" ignored="false" />
     <file path="/main.html" changelist="99461234-2958-484a-a89f-f302ab6271ce" time="1379099539164" ignored="false" />
     <file path="/settings.js" changelist="99461234-2958-484a-a89f-f302ab6271ce" time="1379198123975" ignored="false" />
     <file path="/servers.html" changelist="99461234-2958-484a-a89f-f302ab6271ce" time="1378763564214" ignored="false" />
@@ -53,7 +46,7 @@
     <file path="$PROJECT_DIR$/../../../../../orientdb-studio/app/views/widget/form.html" changelist="99461234-2958-484a-a89f-f302ab6271ce" time="1379072541930" ignored="false" />
     <file path="$PROJECT_DIR$/../../../../../orientdb-studio/app/views/widget/date.html" changelist="99461234-2958-484a-a89f-f302ab6271ce" time="1378807522059" ignored="false" />
     <file path="/date.html" changelist="99461234-2958-484a-a89f-f302ab6271ce" time="1378807403511" ignored="false" />
-    <file path="$PROJECT_DIR$/../../../../../orientdb-studio/app/scripts/services/database-services.js" changelist="99461234-2958-484a-a89f-f302ab6271ce" time="1380363307820" ignored="false" />
+    <file path="$PROJECT_DIR$/../../../../../orientdb-studio/app/scripts/services/database-services.js" changelist="99461234-2958-484a-a89f-f302ab6271ce" time="1380896065593" ignored="false" />
     <file path="/database-services.js" changelist="99461234-2958-484a-a89f-f302ab6271ce" time="1380296352367" ignored="false" />
     <file path="$PROJECT_DIR$/../../../../../orientdb-studio/dist/components/ace-builds/kitchen-sink/docs/xml.xml" changelist="99461234-2958-484a-a89f-f302ab6271ce" time="1378815118544" ignored="false" />
     <file path="$PROJECT_DIR$/../../../../../orientdb-studio/Gruntfile.js" changelist="99461234-2958-484a-a89f-f302ab6271ce" time="1379952861709" ignored="false" />
@@ -77,7 +70,7 @@
     <file path="$PROJECT_DIR$/../../../../../orientdb-studio/app/views/modal/yesno.html" changelist="99461234-2958-484a-a89f-f302ab6271ce" time="1378827905815" ignored="false" />
     <file path="/yesno.html" changelist="99461234-2958-484a-a89f-f302ab6271ce" time="1378827905815" ignored="false" />
     <file path="$PROJECT_DIR$/../../../../../orientdb-studio/dist/scripts/util/library.js" changelist="99461234-2958-484a-a89f-f302ab6271ce" time="1378828543332" ignored="false" />
-    <file path="/metrics.html" changelist="99461234-2958-484a-a89f-f302ab6271ce" time="1380665415110" ignored="false" />
+    <file path="/metrics.html" changelist="99461234-2958-484a-a89f-f302ab6271ce" time="1379954679478" ignored="false" />
     <file path="/query.html" changelist="99461234-2958-484a-a89f-f302ab6271ce" time="1379253601254" ignored="false" />
     <file path="$PROJECT_DIR$/../../../../../orientdb-studio/component.json" changelist="99461234-2958-484a-a89f-f302ab6271ce" time="1378901054338" ignored="false" />
     <file path="$PROJECT_DIR$/../../../../../orientdb-studio/app/views/database/config/allocation.html" changelist="99461234-2958-484a-a89f-f302ab6271ce" time="1378905514164" ignored="false" />
@@ -105,7 +98,7 @@
     <file path="$PROJECT_DIR$/app/components/bootstrap/js/tests/vendor/qunit.css" changelist="99461234-2958-484a-a89f-f302ab6271ce" time="1379025831244" ignored="false" />
     <file path="/newModal.html" changelist="99461234-2958-484a-a89f-f302ab6271ce" time="1379193137627" ignored="false" />
     <file path="/editModal.html" changelist="99461234-2958-484a-a89f-f302ab6271ce" time="1379183402502" ignored="false" />
-    <file path="/angularjs.nvd3.js" changelist="99461234-2958-484a-a89f-f302ab6271ce" time="1380665747549" ignored="false" />
+    <file path="/angularjs.nvd3.js" changelist="99461234-2958-484a-a89f-f302ab6271ce" time="1379532281018" ignored="false" />
     <file path="/import-export.html" changelist="99461234-2958-484a-a89f-f302ab6271ce" time="1378979835798" ignored="false" />
     <file path="/newDatabase.html" changelist="99461234-2958-484a-a89f-f302ab6271ce" time="1378986010895" ignored="false" />
     <file path="$PROJECT_DIR$/../../../../../orientdb-studio/app/views/database/newDatabase.html" changelist="99461234-2958-484a-a89f-f302ab6271ce" time="1378986011297" ignored="false" />
@@ -154,10 +147,10 @@
     <file path="/dialog.js" changelist="99461234-2958-484a-a89f-f302ab6271ce" time="1379186712384" ignored="false" />
     <file path="/baseEditModal.html" changelist="99461234-2958-484a-a89f-f302ab6271ce" time="1379197825195" ignored="false" />
     <file path="/custom.js" changelist="99461234-2958-484a-a89f-f302ab6271ce" time="1379274919815" ignored="false" />
-    <file path="$PROJECT_DIR$/../../../../../orientdb-studio/app/scripts/api.js" changelist="99461234-2958-484a-a89f-f302ab6271ce" time="1380470445500" ignored="false" />
+    <file path="$PROJECT_DIR$/../../../../../orientdb-studio/app/scripts/api.js" changelist="99461234-2958-484a-a89f-f302ab6271ce" time="1380830452824" ignored="false" />
     <file path="/multiBar.js" changelist="99461234-2958-484a-a89f-f302ab6271ce" time="1379449691980" ignored="false" />
     <file path="$PROJECT_DIR$/../../../../../orientdb-studio/dist/studio/www/scripts/scripts.js" changelist="99461234-2958-484a-a89f-f302ab6271ce" time="1380448807915" ignored="false" />
-    <file path="/fragment.js2" changelist="99461234-2958-484a-a89f-f302ab6271ce" time="1379529461136" ignored="false" />
+    <file path="/fragment.js2" changelist="99461234-2958-484a-a89f-f302ab6271ce" time="1380889485567" ignored="false" />
     <file path="$PROJECT_DIR$/../../../../../orientbi/www/biconsole/index.html" changelist="99461234-2958-484a-a89f-f302ab6271ce" time="1379948677590" ignored="false" />
     <file path="$PROJECT_DIR$/../../../../../orientbi/www/biconsole/js/biconsole-resource-report.js" changelist="99461234-2958-484a-a89f-f302ab6271ce" time="1379948315943" ignored="false" />
     <file path="$PROJECT_DIR$/../../../../../orientbi/www/biconsole/partials/reportfolder.html" changelist="99461234-2958-484a-a89f-f302ab6271ce" time="1379948315943" ignored="false" />
@@ -165,19 +158,13 @@
     <file path="$PROJECT_DIR$/../../../../../orientbi/www/biconsole/js/biconsole-controller-reporttree.js" changelist="99461234-2958-484a-a89f-f302ab6271ce" time="1379948315943" ignored="false" />
     <file path="$PROJECT_DIR$/../../../../../orientbi/www/biconsole/partials/reportlist.html" changelist="99461234-2958-484a-a89f-f302ab6271ce" time="1379948315943" ignored="false" />
     <file path="$PROJECT_DIR$/../../../../../orientbi/www/biconsole/js/biconsole-app.js" changelist="99461234-2958-484a-a89f-f302ab6271ce" time="1379948706774" ignored="false" />
-<<<<<<< HEAD
     <file path="$PROJECT_DIR$/../../../../../../orientbi/www/biconsole/js/services/biconsole-service-logs.js" changelist="99461234-2958-484a-a89f-f302ab6271ce" time="1380275236682" ignored="false" />
     <file path="$PROJECT_DIR$/../../../../../../orientbi/www/biconsole/js/biconsole-controller-logs.js" changelist="99461234-2958-484a-a89f-f302ab6271ce" time="1380207590440" ignored="false" />
-=======
-    <file path="$USER_HOME$/orientbi/www/biconsole/js/services/biconsole-service-logs.js" changelist="99461234-2958-484a-a89f-f302ab6271ce" time="1380207657730" ignored="false" />
-    <file path="$USER_HOME$/orientbi/www/biconsole/js/biconsole-controller-logs.js" changelist="99461234-2958-484a-a89f-f302ab6271ce" time="1380207590440" ignored="false" />
->>>>>>> 6e17ed71
     <file path="/biconsole-controller-logs.js" changelist="99461234-2958-484a-a89f-f302ab6271ce" time="1380206278710" ignored="false" />
-    <file path="$USER_HOME$/orientbi/www/biconsole/js/biconsole-app.js" changelist="99461234-2958-484a-a89f-f302ab6271ce" time="1380183518989" ignored="false" />
+    <file path="$PROJECT_DIR$/../../../../../../orientbi/www/biconsole/js/biconsole-app.js" changelist="99461234-2958-484a-a89f-f302ab6271ce" time="1380183518989" ignored="false" />
     <file path="/biconsole-service-logs.js" changelist="99461234-2958-484a-a89f-f302ab6271ce" time="1380207657018" ignored="false" />
-    <file path="$USER_HOME$/orientbi/www/biconsole/partials/log.html" changelist="99461234-2958-484a-a89f-f302ab6271ce" time="1380210220940" ignored="false" />
+    <file path="$PROJECT_DIR$/../../../../../../orientbi/www/biconsole/partials/log.html" changelist="99461234-2958-484a-a89f-f302ab6271ce" time="1380210220940" ignored="false" />
     <file path="/log.html" changelist="99461234-2958-484a-a89f-f302ab6271ce" time="1380208542637" ignored="false" />
-<<<<<<< HEAD
     <file path="$PROJECT_DIR$/../../../../../../orientbi/www/biconsole/bower_components/spin.js/assets/main.css" changelist="99461234-2958-484a-a89f-f302ab6271ce" time="1380183518989" ignored="false" />
     <file path="$PROJECT_DIR$/../../../../../../orientbi/www/biconsole/bower_components/angular-strap/vendor/bootstrap-timepicker.css" changelist="99461234-2958-484a-a89f-f302ab6271ce" time="1380039009073" ignored="false" />
     <file path="$PROJECT_DIR$/../../../../../../orientbi/www/biconsole/bower_components/bootstrap-timepicker/css/bootstrap-timepicker.min.css" changelist="99461234-2958-484a-a89f-f302ab6271ce" time="1380039009073" ignored="false" />
@@ -196,41 +183,26 @@
     <file path="$PROJECT_DIR$/../../../../../../orientbi/www/biconsole/index.html" changelist="99461234-2958-484a-a89f-f302ab6271ce" time="1380183518989" ignored="false" />
     <file path="$PROJECT_DIR$/../../../../../../orientbi/www/biconsole/bower_components/font-awesome/src/assets/less/bootstrap-2.3.2/bootstrap.less" changelist="99461234-2958-484a-a89f-f302ab6271ce" time="1380039009073" ignored="false" />
     <file path="$PROJECT_DIR$/../../../../../../orientbi/www/biconsole/bower.json" changelist="99461234-2958-484a-a89f-f302ab6271ce" time="1380039009073" ignored="false" />
-=======
-    <file path="$USER_HOME$/orientbi/www/biconsole/bower_components/spin.js/assets/main.css" changelist="99461234-2958-484a-a89f-f302ab6271ce" time="1380183518989" ignored="false" />
-    <file path="$USER_HOME$/orientbi/www/biconsole/bower_components/angular-strap/vendor/bootstrap-timepicker.css" changelist="99461234-2958-484a-a89f-f302ab6271ce" time="1380039009073" ignored="false" />
-    <file path="$USER_HOME$/orientbi/www/biconsole/bower_components/bootstrap-timepicker/css/bootstrap-timepicker.min.css" changelist="99461234-2958-484a-a89f-f302ab6271ce" time="1380039009073" ignored="false" />
-    <file path="$USER_HOME$/orientbi/www/biconsole/css/enterprise-style.css" changelist="99461234-2958-484a-a89f-f302ab6271ce" time="1380183518989" ignored="false" />
-    <file path="$USER_HOME$/orientbi/www/biconsole/bower_components/bootstrap/docs/assets/css/bootstrap.css" changelist="99461234-2958-484a-a89f-f302ab6271ce" time="1380039009073" ignored="false" />
-    <file path="$USER_HOME$/orientbi/www/biconsole/bower_components/bootstrap/less/forms.less" changelist="99461234-2958-484a-a89f-f302ab6271ce" time="1380039009073" ignored="false" />
-    <file path="$USER_HOME$/orientbi/www/biconsole/css/bootstrap-select.css" changelist="99461234-2958-484a-a89f-f302ab6271ce" time="1380183518989" ignored="false" />
-    <file path="$USER_HOME$/orientbi/www/biconsole/header.html" changelist="99461234-2958-484a-a89f-f302ab6271ce" time="1380183518989" ignored="false" />
-    <file path="$USER_HOME$/orientbi/www/biconsole/bower_components/jquery/jquery.min.js" changelist="99461234-2958-484a-a89f-f302ab6271ce" time="1380039009073" ignored="false" />
-    <file path="$USER_HOME$/orientbi/www/biconsole/js/bootstrap-select.js" changelist="99461234-2958-484a-a89f-f302ab6271ce" time="1380183518989" ignored="false" />
-    <file path="$USER_HOME$/orientbi/www/biconsole/bower_components/bootstrap-datepicker/js/bootstrap-datepicker.js" changelist="99461234-2958-484a-a89f-f302ab6271ce" time="1380124921377" ignored="false" />
-    <file path="$USER_HOME$/orientbi/www/biconsole/bower_components/angular/angular.js" changelist="99461234-2958-484a-a89f-f302ab6271ce" time="1380039009073" ignored="false" />
-    <file path="$USER_HOME$/orientbi/www/biconsole/bower_components/angular-strap/dist/angular-strap.js" changelist="99461234-2958-484a-a89f-f302ab6271ce" time="1380124921377" ignored="false" />
-    <file path="$USER_HOME$/orientbi/www/biconsole/bower_components/bootstrap/js/tests/vendor/jquery.js" changelist="99461234-2958-484a-a89f-f302ab6271ce" time="1380039009073" ignored="false" />
-    <file path="$USER_HOME$/orientbi/www/biconsole/bower_components/bootstrap/docs/assets/js/jquery.js" changelist="99461234-2958-484a-a89f-f302ab6271ce" time="1380039009073" ignored="false" />
-    <file path="$USER_HOME$/orientbi/www/biconsole/index.html" changelist="99461234-2958-484a-a89f-f302ab6271ce" time="1380183518989" ignored="false" />
-    <file path="$USER_HOME$/orientbi/www/biconsole/bower_components/font-awesome/src/assets/less/bootstrap-2.3.2/bootstrap.less" changelist="99461234-2958-484a-a89f-f302ab6271ce" time="1380039009073" ignored="false" />
-    <file path="$USER_HOME$/orientbi/www/biconsole/bower.json" changelist="99461234-2958-484a-a89f-f302ab6271ce" time="1380039009073" ignored="false" />
->>>>>>> 6e17ed71
     <file path="/enterprise-style.css" changelist="99461234-2958-484a-a89f-f302ab6271ce" time="1380097662701" ignored="false" />
-    <file path="$USER_HOME$/orientbi/www/biconsole/bower_components/angular-ui-bootstrap-bower/ui-bootstrap-tpls.min.js" changelist="99461234-2958-484a-a89f-f302ab6271ce" time="1380124921377" ignored="false" />
-    <file path="$USER_HOME$/orientbi/www/biconsole/bower_components/angular-ui-bootstrap-bower/ui-bootstrap.min.js" changelist="99461234-2958-484a-a89f-f302ab6271ce" time="1380124921377" ignored="false" />
-    <file path="$USER_HOME$/orientbi/www/biconsole/bower_components/bootstrap-datepicker/tests/assets/qunit.js" changelist="99461234-2958-484a-a89f-f302ab6271ce" time="1380124921377" ignored="false" />
-    <file path="$USER_HOME$/orientbi/www/biconsole/bower_components/bootstrap/js/tests/vendor/qunit.js" changelist="99461234-2958-484a-a89f-f302ab6271ce" time="1380124921377" ignored="false" />
-    <file path="$USER_HOME$/orientbi/www/biconsole/bower_components/json3/vendor/require.js" changelist="99461234-2958-484a-a89f-f302ab6271ce" time="1380124921377" ignored="false" />
-    <file path="$USER_HOME$/orientbi/www/biconsole/bower_components/font-awesome/src/assets/js/backbone.min.js" changelist="99461234-2958-484a-a89f-f302ab6271ce" time="1380124921377" ignored="false" />
-    <file path="$USER_HOME$/orientbi/www/biconsole/bower_components/codemirror/mode/javascript/javascript.js" changelist="99461234-2958-484a-a89f-f302ab6271ce" time="1380124921377" ignored="false" />
+    <file path="$PROJECT_DIR$/../../../../../../orientbi/www/biconsole/bower_components/angular-ui-bootstrap-bower/ui-bootstrap-tpls.min.js" changelist="99461234-2958-484a-a89f-f302ab6271ce" time="1380124921377" ignored="false" />
+    <file path="$PROJECT_DIR$/../../../../../../orientbi/www/biconsole/bower_components/angular-ui-bootstrap-bower/ui-bootstrap.min.js" changelist="99461234-2958-484a-a89f-f302ab6271ce" time="1380124921377" ignored="false" />
+    <file path="$PROJECT_DIR$/../../../../../../orientbi/www/biconsole/bower_components/bootstrap-datepicker/tests/assets/qunit.js" changelist="99461234-2958-484a-a89f-f302ab6271ce" time="1380124921377" ignored="false" />
+    <file path="$PROJECT_DIR$/../../../../../../orientbi/www/biconsole/bower_components/bootstrap/js/tests/vendor/qunit.js" changelist="99461234-2958-484a-a89f-f302ab6271ce" time="1380124921377" ignored="false" />
+    <file path="$PROJECT_DIR$/../../../../../../orientbi/www/biconsole/bower_components/json3/vendor/require.js" changelist="99461234-2958-484a-a89f-f302ab6271ce" time="1380124921377" ignored="false" />
+    <file path="$PROJECT_DIR$/../../../../../../orientbi/www/biconsole/bower_components/font-awesome/src/assets/js/backbone.min.js" changelist="99461234-2958-484a-a89f-f302ab6271ce" time="1380124921377" ignored="false" />
+    <file path="$PROJECT_DIR$/../../../../../../orientbi/www/biconsole/bower_components/codemirror/mode/javascript/javascript.js" changelist="99461234-2958-484a-a89f-f302ab6271ce" time="1380124921377" ignored="false" />
     <file path="/datepicker.css" changelist="99461234-2958-484a-a89f-f302ab6271ce" time="1380210153179" ignored="false" />
-    <file path="/logs.js" changelist="99461234-2958-484a-a89f-f302ab6271ce" time="1380715758953" ignored="false" />
-    <file path="/workbench-service-logs.js" changelist="99461234-2958-484a-a89f-f302ab6271ce" time="1380716223440" ignored="false" />
+    <file path="/logs.js" changelist="99461234-2958-484a-a89f-f302ab6271ce" time="1380895038108" ignored="false" />
+    <file path="/workbench-service-logs.js" changelist="99461234-2958-484a-a89f-f302ab6271ce" time="1380896126359" ignored="false" />
     <file path="$PROJECT_DIR$/../../../../../orientdb-studio/app/views/database/editclass.html" changelist="99461234-2958-484a-a89f-f302ab6271ce" time="1380469081705" ignored="false" />
     <file path="/schema.html" changelist="99461234-2958-484a-a89f-f302ab6271ce" time="1380364362509" ignored="false" />
     <file path="/editclass.html" changelist="99461234-2958-484a-a89f-f302ab6271ce" time="1380469081705" ignored="false" />
     <file path="$PROJECT_DIR$/../../../../../orientdb-studio/.tmp/styles/main.css" changelist="99461234-2958-484a-a89f-f302ab6271ce" time="1380470600295" ignored="false" />
+    <file path="$PROJECT_DIR$/app/scripts/directive/angularjs.nvd3.js" changelist="99461234-2958-484a-a89f-f302ab6271ce" time="1380718830282" ignored="false" />
+    <file path="/logjava.html" changelist="99461234-2958-484a-a89f-f302ab6271ce" time="1380880823868" ignored="false" />
+    <file path="$PROJECT_DIR$/../../../../../orientdb-studio/bower.json" changelist="99461234-2958-484a-a89f-f302ab6271ce" time="1380815845714" ignored="false" />
+    <file path="$PROJECT_DIR$/../../../../../orientdb-studio/app/index.htm" changelist="99461234-2958-484a-a89f-f302ab6271ce" time="1380816364393" ignored="false" />
+    <file path="/index.htm" changelist="99461234-2958-484a-a89f-f302ab6271ce" time="1380816361856" ignored="false" />
     <option name="TRACKING_ENABLED" value="true" />
     <option name="SHOW_DIALOG" value="false" />
     <option name="HIGHLIGHT_CONFLICTS" value="true" />
@@ -250,152 +222,94 @@
   </component>
   <component name="FileEditorManager">
     <leaf>
+      <file leaf-file-name="logs.js" pinned="false" current="false" current-in-tab="false">
+        <entry file="file://$PROJECT_DIR$/app/scripts/controllers/logs.js">
+          <provider selected="true" editor-type-id="text-editor">
+            <state line="223" column="62" selection-start="8319" selection-end="8319" vertical-scroll-proportion="-3.7547169">
+              <folding />
+            </state>
+          </provider>
+        </entry>
+      </file>
+      <file leaf-file-name="component.json" pinned="false" current="false" current-in-tab="false">
+        <entry file="file://$PROJECT_DIR$/component.json">
+          <provider selected="true" editor-type-id="text-editor">
+            <state line="17" column="15" selection-start="525" selection-end="531" vertical-scroll-proportion="-11.115385">
+              <folding />
+            </state>
+          </provider>
+        </entry>
+      </file>
       <file leaf-file-name="log.html" pinned="false" current="false" current-in-tab="false">
         <entry file="file://$PROJECT_DIR$/app/views/server/log.html">
           <provider selected="true" editor-type-id="text-editor">
-<<<<<<< HEAD
-            <state line="137" column="64" selection-start="4857" selection-end="4866" vertical-scroll-proportion="-4.367089">
-=======
-            <state line="105" column="32" selection-start="4011" selection-end="4011" vertical-scroll-proportion="0.0">
->>>>>>> 6e17ed71
-              <folding />
-            </state>
-          </provider>
-        </entry>
-      </file>
-<<<<<<< HEAD
-      <file leaf-file-name="logs.js" pinned="false" current="true" current-in-tab="true">
-        <entry file="file://$PROJECT_DIR$/app/scripts/controllers/logs.js">
-          <provider selected="true" editor-type-id="text-editor">
-            <state line="22" column="7" selection-start="996" selection-end="996" vertical-scroll-proportion="0.5816514">
-=======
-      <file leaf-file-name="server.js" pinned="false" current="false" current-in-tab="false">
-        <entry file="file://$PROJECT_DIR$/app/scripts/controllers/server.js">
-          <provider selected="true" editor-type-id="text-editor">
-            <state line="171" column="27" selection-start="5966" selection-end="5966" vertical-scroll-proportion="-2.6470587">
->>>>>>> 6e17ed71
-              <folding />
-            </state>
-          </provider>
-        </entry>
-      </file>
-<<<<<<< HEAD
+            <state line="26" column="113" selection-start="951" selection-end="979" vertical-scroll-proportion="-15.884615">
+              <folding />
+            </state>
+          </provider>
+        </entry>
+      </file>
+      <file leaf-file-name="index.html" pinned="false" current="false" current-in-tab="false">
+        <entry file="file://$PROJECT_DIR$/app/index.html">
+          <provider selected="true" editor-type-id="text-editor">
+            <state line="87" column="68" selection-start="4235" selection-end="4245" vertical-scroll-proportion="-2.0886075">
+              <folding>
+                <marker date="1380883191000" expanded="true" signature="1481:1718" placeholder="..." />
+                <marker date="1380883191000" expanded="true" signature="1550:1584" placeholder="..." />
+              </folding>
+            </state>
+          </provider>
+        </entry>
+      </file>
       <file leaf-file-name="workbench-service-logs.js" pinned="false" current="false" current-in-tab="false">
         <entry file="file://$PROJECT_DIR$/app/scripts/service/workbench-service-logs.js">
           <provider selected="true" editor-type-id="text-editor">
-            <state line="67" column="72" selection-start="2112" selection-end="2112" vertical-scroll-proportion="0.0">
-=======
-      <file leaf-file-name="logs.js" pinned="false" current="false" current-in-tab="false">
-        <entry file="file://$PROJECT_DIR$/app/scripts/controllers/logs.js">
-          <provider selected="true" editor-type-id="text-editor">
-            <state line="76" column="31" selection-start="2548" selection-end="2548" vertical-scroll-proportion="0.0">
->>>>>>> 6e17ed71
-              <folding />
-            </state>
-          </provider>
-        </entry>
-      </file>
-<<<<<<< HEAD
-      <file leaf-file-name="server.js" pinned="false" current="false" current-in-tab="false">
-        <entry file="file://$PROJECT_DIR$/app/scripts/controllers/server.js">
-          <provider selected="true" editor-type-id="text-editor">
-            <state line="24" column="43" selection-start="784" selection-end="784" vertical-scroll-proportion="0.0">
-=======
-      <file leaf-file-name="angularjs.nvd3.js" pinned="false" current="true" current-in-tab="true">
-        <entry file="file://$PROJECT_DIR$/app/scripts/directive/angularjs.nvd3.js">
-          <provider selected="true" editor-type-id="text-editor">
-            <state line="213" column="46" selection-start="6577" selection-end="6577" vertical-scroll-proportion="0.61072665">
->>>>>>> 6e17ed71
-              <folding />
-            </state>
-          </provider>
-        </entry>
-      </file>
-      <file leaf-file-name="settings.js" pinned="false" current="false" current-in-tab="false">
-        <entry file="file://$PROJECT_DIR$/app/scripts/controllers/settings.js">
-          <provider selected="true" editor-type-id="text-editor">
-            <state line="24" column="50" selection-start="759" selection-end="759" vertical-scroll-proportion="0.0">
-              <folding />
-            </state>
-          </provider>
-        </entry>
-      </file>
-<<<<<<< HEAD
-      <file leaf-file-name="dashboard.html" pinned="false" current="false" current-in-tab="false">
-        <entry file="file://$PROJECT_DIR$/app/views/server/dashboard.html">
-          <provider selected="true" editor-type-id="text-editor">
-            <state line="26" column="43" selection-start="1104" selection-end="1115" vertical-scroll-proportion="-0.65384614">
-              <folding>
-                <marker date="1379358407000" expanded="true" signature="40:277" placeholder="..." />
-                <marker date="1379358407000" expanded="true" signature="109:143" placeholder="..." />
-              </folding>
-=======
-      <file leaf-file-name="metrics.html" pinned="false" current="false" current-in-tab="false">
-        <entry file="file://$PROJECT_DIR$/app/views/server/metrics.html">
-          <provider selected="true" editor-type-id="text-editor">
-            <state line="47" column="131" selection-start="2239" selection-end="2239" vertical-scroll-proportion="-16.833334">
-              <folding />
->>>>>>> 6e17ed71
-            </state>
-          </provider>
-        </entry>
-      </file>
-<<<<<<< HEAD
-      <file leaf-file-name="monitor.js" pinned="false" current="false" current-in-tab="false">
-        <entry file="file://$PROJECT_DIR$/app/scripts/controllers/monitor.js">
-          <provider selected="true" editor-type-id="text-editor">
-            <state line="67" column="27" selection-start="2431" selection-end="2435" vertical-scroll-proportion="0.0">
-=======
-      <file leaf-file-name="main.css" pinned="false" current="false" current-in-tab="false">
-        <entry file="file://$PROJECT_DIR$/app/styles/main.css">
-          <provider selected="true" editor-type-id="text-editor">
-            <state line="144" column="9" selection-start="2779" selection-end="2779" vertical-scroll-proportion="0.0">
->>>>>>> 6e17ed71
-              <folding />
-            </state>
-          </provider>
-        </entry>
-      </file>
-      <file leaf-file-name="main.css" pinned="false" current="false" current-in-tab="false">
-        <entry file="file://$PROJECT_DIR$/app/styles/main.css">
-          <provider selected="true" editor-type-id="text-editor">
-<<<<<<< HEAD
-            <state line="32" column="6" selection-start="499" selection-end="499" vertical-scroll-proportion="0.0">
-=======
-            <state line="28" column="27" selection-start="879" selection-end="1182" vertical-scroll-proportion="-6.8333335">
->>>>>>> 6e17ed71
-              <folding />
-            </state>
-          </provider>
-        </entry>
-      </file>
-<<<<<<< HEAD
-      <file leaf-file-name="newModal.html" pinned="false" current="false" current-in-tab="false">
-        <entry file="file://$PROJECT_DIR$/app/views/settings/newModal.html">
-          <provider selected="true" editor-type-id="text-editor">
-            <state line="0" column="0" selection-start="0" selection-end="0" vertical-scroll-proportion="0.0">
-=======
-      <file leaf-file-name="monitor.js" pinned="false" current="false" current-in-tab="false">
-        <entry file="file://$PROJECT_DIR$/app/scripts/controllers/monitor.js">
-          <provider selected="true" editor-type-id="text-editor">
-            <state line="13" column="59" selection-start="476" selection-end="476" vertical-scroll-proportion="0.0">
->>>>>>> 6e17ed71
-              <folding />
-            </state>
-          </provider>
-        </entry>
-      </file>
-<<<<<<< HEAD
-      <file leaf-file-name="baseEditModal.html" pinned="false" current="false" current-in-tab="false">
-        <entry file="file://$PROJECT_DIR$/app/views/settings/baseEditModal.html">
-          <provider selected="true" editor-type-id="text-editor">
-            <state line="42" column="62" selection-start="1686" selection-end="1692" vertical-scroll-proportion="0.0">
-=======
-      <file leaf-file-name="workbench-service-logs.js" pinned="false" current="false" current-in-tab="false">
-        <entry file="file://$PROJECT_DIR$/app/scripts/service/workbench-service-logs.js">
-          <provider selected="true" editor-type-id="text-editor">
-            <state line="67" column="78" selection-start="1963" selection-end="1963" vertical-scroll-proportion="0.0">
->>>>>>> 6e17ed71
+            <state line="120" column="32" selection-start="4256" selection-end="4256" vertical-scroll-proportion="0.0">
+              <folding />
+            </state>
+          </provider>
+        </entry>
+      </file>
+      <file leaf-file-name="sidenav.html" pinned="false" current="false" current-in-tab="false">
+        <entry file="file://$PROJECT_DIR$/app/views/sidenav.html">
+          <provider selected="true" editor-type-id="text-editor">
+            <state line="0" column="0" selection-start="0" selection-end="0" vertical-scroll-proportion="-0.0">
+              <folding />
+            </state>
+          </provider>
+        </entry>
+      </file>
+      <file leaf-file-name="nav.js" pinned="false" current="false" current-in-tab="false">
+        <entry file="file://$PROJECT_DIR$/app/scripts/controllers/nav.js">
+          <provider selected="true" editor-type-id="text-editor">
+            <state line="12" column="27" selection-start="755" selection-end="755" vertical-scroll-proportion="0.0">
+              <folding />
+            </state>
+          </provider>
+        </entry>
+      </file>
+      <file leaf-file-name="en.json" pinned="false" current="false" current-in-tab="false">
+        <entry file="file://$PROJECT_DIR$/app/i18n/en.json">
+          <provider selected="true" editor-type-id="text-editor">
+            <state line="42" column="39" selection-start="1771" selection-end="1771" vertical-scroll-proportion="-9.346154">
+              <folding />
+            </state>
+          </provider>
+        </entry>
+      </file>
+      <file leaf-file-name="logjava.html" pinned="false" current="true" current-in-tab="true">
+        <entry file="file://$PROJECT_DIR$/app/views/server/logjava.html">
+          <provider selected="true" editor-type-id="text-editor">
+            <state line="118" column="20" selection-start="4632" selection-end="4632" vertical-scroll-proportion="0.79435486">
+              <folding />
+            </state>
+          </provider>
+        </entry>
+      </file>
+      <file leaf-file-name="app.js" pinned="false" current="false" current-in-tab="false">
+        <entry file="file://$PROJECT_DIR$/app/scripts/app.js">
+          <provider selected="true" editor-type-id="text-editor">
+            <state line="2" column="66" selection-start="81" selection-end="81" vertical-scroll-proportion="0.0">
               <folding />
             </state>
           </provider>
@@ -411,50 +325,30 @@
   <component name="IdeDocumentHistory">
     <option name="changedFiles">
       <list>
-        <option value="$PROJECT_DIR$/app/components/nvd3/src/models/multiBar.js" />
         <option value="$PROJECT_DIR$/app/components/nvd3/nv.d3.js" />
-        <option value="$PROJECT_DIR$/app/i18n/en.json" />
-<<<<<<< HEAD
         <option value="$PROJECT_DIR$/app/scripts/directive/angularjs.nvd3.js" />
-=======
-        <option value="$PROJECT_DIR$/app/views/server/general.html" />
->>>>>>> 6e17ed71
-        <option value="$PROJECT_DIR$/app/scripts/controllers/nav.js" />
-        <option value="$PROJECT_DIR$/app/index.html" />
-        <option value="$PROJECT_DIR$/app/scripts/app.js" />
-<<<<<<< HEAD
+        <option value="$PROJECT_DIR$/app/scripts/controllers/server.js" />
+        <option value="$PROJECT_DIR$/app/views/server/metrics.html" />
         <option value="$PROJECT_DIR$/app/scripts/service/monitor-service.js" />
         <option value="$PROJECT_DIR$/app/styles/main.css" />
         <option value="$PROJECT_DIR$/app/views/server/general.html" />
         <option value="$PROJECT_DIR$/app/views/header.html" />
         <option value="$PROJECT_DIR$/app/views/server/log.html" />
-        <option value="$PROJECT_DIR$/app/scripts/service/workbench-service-logs.js" />
-        <option value="$PROJECT_DIR$/app/scripts/controllers/logs.js" />
-=======
-        <option value="$PROJECT_DIR$/app/views/server/log.html" />
+        <option value="$PROJECT_DIR$/app/i18n/en.json" />
+        <option value="$PROJECT_DIR$/app/scripts/controllers/nav.js" />
+        <option value="$PROJECT_DIR$/app/scripts/app.js" />
+        <option value="$PROJECT_DIR$/app/index.html" />
         <option value="$PROJECT_DIR$/app/scripts/controllers/logs.js" />
         <option value="$PROJECT_DIR$/app/scripts/service/workbench-service-logs.js" />
-        <option value="$PROJECT_DIR$/app/scripts/service/monitor-service.js" />
-        <option value="$PROJECT_DIR$/app/scripts/controllers/server.js" />
-        <option value="$PROJECT_DIR$/app/styles/main.css" />
-        <option value="$PROJECT_DIR$/app/views/server/metrics.html" />
-        <option value="$PROJECT_DIR$/app/scripts/directive/angularjs.nvd3.js" />
->>>>>>> 6e17ed71
+        <option value="$PROJECT_DIR$/app/views/server/logjava.html" />
       </list>
     </option>
   </component>
   <component name="ProjectFrameBounds">
-<<<<<<< HEAD
     <option name="x" value="-7" />
     <option name="y" value="19" />
     <option name="width" value="1380" />
     <option name="height" value="756" />
-=======
-    <option name="x" value="-1" />
-    <option name="y" value="-771" />
-    <option name="width" value="1368" />
-    <option name="height" value="772" />
->>>>>>> 6e17ed71
   </component>
   <component name="ProjectLevelVcsManager" settingsEditedManually="false">
     <OptionsSetting value="true" id="Add" />
@@ -482,6 +376,7 @@
       <sortByType />
     </navigator>
     <panes>
+      <pane id="Scope" />
       <pane id="ProjectPane">
         <subPane>
           <PATH>
@@ -500,205 +395,8 @@
               <option name="myItemType" value="com.intellij.ide.projectView.impl.nodes.PsiDirectoryNode" />
             </PATH_ELEMENT>
           </PATH>
-          <PATH>
-            <PATH_ELEMENT>
-              <option name="myItemId" value="studioee" />
-              <option name="myItemType" value="com.intellij.ide.projectView.impl.nodes.ProjectViewProjectNode" />
-            </PATH_ELEMENT>
-            <PATH_ELEMENT>
-              <option name="myItemId" value="dashboard" />
-              <option name="myItemType" value="com.intellij.ide.projectView.impl.nodes.PsiDirectoryNode" />
-            </PATH_ELEMENT>
-            <PATH_ELEMENT>
-              <option name="myItemId" value="app" />
-              <option name="myItemType" value="com.intellij.ide.projectView.impl.nodes.PsiDirectoryNode" />
-            </PATH_ELEMENT>
-          </PATH>
-          <PATH>
-            <PATH_ELEMENT>
-              <option name="myItemId" value="studioee" />
-              <option name="myItemType" value="com.intellij.ide.projectView.impl.nodes.ProjectViewProjectNode" />
-            </PATH_ELEMENT>
-            <PATH_ELEMENT>
-              <option name="myItemId" value="dashboard" />
-              <option name="myItemType" value="com.intellij.ide.projectView.impl.nodes.PsiDirectoryNode" />
-            </PATH_ELEMENT>
-            <PATH_ELEMENT>
-              <option name="myItemId" value="app" />
-              <option name="myItemType" value="com.intellij.ide.projectView.impl.nodes.PsiDirectoryNode" />
-            </PATH_ELEMENT>
-            <PATH_ELEMENT>
-              <option name="myItemId" value="views" />
-              <option name="myItemType" value="com.intellij.ide.projectView.impl.nodes.PsiDirectoryNode" />
-            </PATH_ELEMENT>
-          </PATH>
-          <PATH>
-            <PATH_ELEMENT>
-              <option name="myItemId" value="studioee" />
-              <option name="myItemType" value="com.intellij.ide.projectView.impl.nodes.ProjectViewProjectNode" />
-            </PATH_ELEMENT>
-            <PATH_ELEMENT>
-              <option name="myItemId" value="dashboard" />
-              <option name="myItemType" value="com.intellij.ide.projectView.impl.nodes.PsiDirectoryNode" />
-            </PATH_ELEMENT>
-            <PATH_ELEMENT>
-              <option name="myItemId" value="app" />
-              <option name="myItemType" value="com.intellij.ide.projectView.impl.nodes.PsiDirectoryNode" />
-            </PATH_ELEMENT>
-            <PATH_ELEMENT>
-              <option name="myItemId" value="views" />
-              <option name="myItemType" value="com.intellij.ide.projectView.impl.nodes.PsiDirectoryNode" />
-            </PATH_ELEMENT>
-            <PATH_ELEMENT>
-              <option name="myItemId" value="settings" />
-              <option name="myItemType" value="com.intellij.ide.projectView.impl.nodes.PsiDirectoryNode" />
-            </PATH_ELEMENT>
-          </PATH>
-          <PATH>
-            <PATH_ELEMENT>
-              <option name="myItemId" value="studioee" />
-              <option name="myItemType" value="com.intellij.ide.projectView.impl.nodes.ProjectViewProjectNode" />
-            </PATH_ELEMENT>
-            <PATH_ELEMENT>
-              <option name="myItemId" value="dashboard" />
-              <option name="myItemType" value="com.intellij.ide.projectView.impl.nodes.PsiDirectoryNode" />
-            </PATH_ELEMENT>
-            <PATH_ELEMENT>
-              <option name="myItemId" value="app" />
-              <option name="myItemType" value="com.intellij.ide.projectView.impl.nodes.PsiDirectoryNode" />
-            </PATH_ELEMENT>
-            <PATH_ELEMENT>
-              <option name="myItemId" value="views" />
-              <option name="myItemType" value="com.intellij.ide.projectView.impl.nodes.PsiDirectoryNode" />
-            </PATH_ELEMENT>
-            <PATH_ELEMENT>
-              <option name="myItemId" value="server" />
-              <option name="myItemType" value="com.intellij.ide.projectView.impl.nodes.PsiDirectoryNode" />
-            </PATH_ELEMENT>
-          </PATH>
-          <PATH>
-            <PATH_ELEMENT>
-              <option name="myItemId" value="studioee" />
-              <option name="myItemType" value="com.intellij.ide.projectView.impl.nodes.ProjectViewProjectNode" />
-            </PATH_ELEMENT>
-            <PATH_ELEMENT>
-              <option name="myItemId" value="dashboard" />
-              <option name="myItemType" value="com.intellij.ide.projectView.impl.nodes.PsiDirectoryNode" />
-            </PATH_ELEMENT>
-            <PATH_ELEMENT>
-              <option name="myItemId" value="app" />
-              <option name="myItemType" value="com.intellij.ide.projectView.impl.nodes.PsiDirectoryNode" />
-            </PATH_ELEMENT>
-            <PATH_ELEMENT>
-              <option name="myItemId" value="views" />
-              <option name="myItemType" value="com.intellij.ide.projectView.impl.nodes.PsiDirectoryNode" />
-            </PATH_ELEMENT>
-            <PATH_ELEMENT>
-              <option name="myItemId" value="modal" />
-              <option name="myItemType" value="com.intellij.ide.projectView.impl.nodes.PsiDirectoryNode" />
-            </PATH_ELEMENT>
-          </PATH>
-          <PATH>
-            <PATH_ELEMENT>
-              <option name="myItemId" value="studioee" />
-              <option name="myItemType" value="com.intellij.ide.projectView.impl.nodes.ProjectViewProjectNode" />
-            </PATH_ELEMENT>
-            <PATH_ELEMENT>
-              <option name="myItemId" value="dashboard" />
-              <option name="myItemType" value="com.intellij.ide.projectView.impl.nodes.PsiDirectoryNode" />
-            </PATH_ELEMENT>
-            <PATH_ELEMENT>
-              <option name="myItemId" value="app" />
-              <option name="myItemType" value="com.intellij.ide.projectView.impl.nodes.PsiDirectoryNode" />
-            </PATH_ELEMENT>
-            <PATH_ELEMENT>
-              <option name="myItemId" value="styles" />
-              <option name="myItemType" value="com.intellij.ide.projectView.impl.nodes.PsiDirectoryNode" />
-            </PATH_ELEMENT>
-          </PATH>
-          <PATH>
-            <PATH_ELEMENT>
-              <option name="myItemId" value="studioee" />
-              <option name="myItemType" value="com.intellij.ide.projectView.impl.nodes.ProjectViewProjectNode" />
-            </PATH_ELEMENT>
-            <PATH_ELEMENT>
-              <option name="myItemId" value="dashboard" />
-              <option name="myItemType" value="com.intellij.ide.projectView.impl.nodes.PsiDirectoryNode" />
-            </PATH_ELEMENT>
-            <PATH_ELEMENT>
-              <option name="myItemId" value="app" />
-              <option name="myItemType" value="com.intellij.ide.projectView.impl.nodes.PsiDirectoryNode" />
-            </PATH_ELEMENT>
-            <PATH_ELEMENT>
-              <option name="myItemId" value="scripts" />
-              <option name="myItemType" value="com.intellij.ide.projectView.impl.nodes.PsiDirectoryNode" />
-            </PATH_ELEMENT>
-          </PATH>
-          <PATH>
-            <PATH_ELEMENT>
-              <option name="myItemId" value="studioee" />
-              <option name="myItemType" value="com.intellij.ide.projectView.impl.nodes.ProjectViewProjectNode" />
-            </PATH_ELEMENT>
-            <PATH_ELEMENT>
-              <option name="myItemId" value="dashboard" />
-              <option name="myItemType" value="com.intellij.ide.projectView.impl.nodes.PsiDirectoryNode" />
-            </PATH_ELEMENT>
-            <PATH_ELEMENT>
-              <option name="myItemId" value="app" />
-              <option name="myItemType" value="com.intellij.ide.projectView.impl.nodes.PsiDirectoryNode" />
-            </PATH_ELEMENT>
-            <PATH_ELEMENT>
-              <option name="myItemId" value="scripts" />
-              <option name="myItemType" value="com.intellij.ide.projectView.impl.nodes.PsiDirectoryNode" />
-            </PATH_ELEMENT>
-            <PATH_ELEMENT>
-              <option name="myItemId" value="service" />
-              <option name="myItemType" value="com.intellij.ide.projectView.impl.nodes.PsiDirectoryNode" />
-            </PATH_ELEMENT>
-          </PATH>
-          <PATH>
-            <PATH_ELEMENT>
-              <option name="myItemId" value="studioee" />
-              <option name="myItemType" value="com.intellij.ide.projectView.impl.nodes.ProjectViewProjectNode" />
-            </PATH_ELEMENT>
-            <PATH_ELEMENT>
-              <option name="myItemId" value="dashboard" />
-              <option name="myItemType" value="com.intellij.ide.projectView.impl.nodes.PsiDirectoryNode" />
-            </PATH_ELEMENT>
-            <PATH_ELEMENT>
-              <option name="myItemId" value="app" />
-              <option name="myItemType" value="com.intellij.ide.projectView.impl.nodes.PsiDirectoryNode" />
-            </PATH_ELEMENT>
-            <PATH_ELEMENT>
-              <option name="myItemId" value="scripts" />
-              <option name="myItemType" value="com.intellij.ide.projectView.impl.nodes.PsiDirectoryNode" />
-            </PATH_ELEMENT>
-            <PATH_ELEMENT>
-              <option name="myItemId" value="controllers" />
-              <option name="myItemType" value="com.intellij.ide.projectView.impl.nodes.PsiDirectoryNode" />
-            </PATH_ELEMENT>
-          </PATH>
-          <PATH>
-            <PATH_ELEMENT>
-              <option name="myItemId" value="studioee" />
-              <option name="myItemType" value="com.intellij.ide.projectView.impl.nodes.ProjectViewProjectNode" />
-            </PATH_ELEMENT>
-            <PATH_ELEMENT>
-              <option name="myItemId" value="dashboard" />
-              <option name="myItemType" value="com.intellij.ide.projectView.impl.nodes.PsiDirectoryNode" />
-            </PATH_ELEMENT>
-            <PATH_ELEMENT>
-              <option name="myItemId" value="app" />
-              <option name="myItemType" value="com.intellij.ide.projectView.impl.nodes.PsiDirectoryNode" />
-            </PATH_ELEMENT>
-            <PATH_ELEMENT>
-              <option name="myItemId" value="img" />
-              <option name="myItemType" value="com.intellij.ide.projectView.impl.nodes.PsiDirectoryNode" />
-            </PATH_ELEMENT>
-          </PATH>
         </subPane>
       </pane>
-      <pane id="Scope" />
     </panes>
   </component>
   <component name="PropertiesComponent">
@@ -707,19 +405,13 @@
     <property name="DefaultHtmlFileTemplate" value="Html5" />
     <property name="GoToClass.includeJavaFiles" value="false" />
   </component>
-  <component name="PublishConfig" serverName="monitor" serverId="55f9185c-b3c8-4084-aff3-b9a79ae606cb">
-    <servers>
-      <server id="55f9185c-b3c8-4084-aff3-b9a79ae606cb">
-        <serverdata />
-      </server>
-    </servers>
-  </component>
+  <component name="PublishConfig" serverName="monitor" serverId="55f9185c-b3c8-4084-aff3-b9a79ae606cb" />
   <component name="RecentsManager">
     <key name="CopyFile.RECENT_KEYS">
+      <recent name="$PROJECT_DIR$/app/views/server" />
       <recent name="$PROJECT_DIR$/app/scripts/controllers" />
       <recent name="$PROJECT_DIR$/app/scripts/service" />
       <recent name="$PROJECT_DIR$/app/views/settings" />
-      <recent name="$PROJECT_DIR$/app/views/server" />
       <recent name="$PROJECT_DIR$/app/views" />
     </key>
     <key name="MoveFile.RECENT_KEYS">
@@ -776,17 +468,13 @@
     </todo-panel>
   </component>
   <component name="ToolWindowManager">
-<<<<<<< HEAD
     <frame x="-7" y="19" width="1380" height="756" extended-state="0" />
-=======
-    <frame x="-1" y="-771" width="1368" height="772" extended-state="6" />
->>>>>>> 6e17ed71
     <editor active="true" />
     <layout>
       <window_info id="Changes" active="false" anchor="bottom" auto_hide="false" internal_type="DOCKED" type="DOCKED" visible="false" weight="0.33" sideWeight="0.5" order="7" side_tool="false" content_ui="tabs" />
       <window_info id="TODO" active="false" anchor="bottom" auto_hide="false" internal_type="DOCKED" type="DOCKED" visible="false" weight="0.3296" sideWeight="0.5" order="6" side_tool="false" content_ui="tabs" />
       <window_info id="Structure" active="false" anchor="left" auto_hide="false" internal_type="DOCKED" type="DOCKED" visible="false" weight="0.25" sideWeight="0.5" order="1" side_tool="false" content_ui="tabs" />
-      <window_info id="Project" active="false" anchor="left" auto_hide="false" internal_type="DOCKED" type="DOCKED" visible="false" weight="0.24906507" sideWeight="0.6496" order="0" side_tool="false" content_ui="combo" />
+      <window_info id="Project" active="false" anchor="left" auto_hide="false" internal_type="DOCKED" type="DOCKED" visible="true" weight="0.24906507" sideWeight="0.6496" order="0" side_tool="false" content_ui="combo" />
       <window_info id="Debug" active="false" anchor="bottom" auto_hide="false" internal_type="DOCKED" type="DOCKED" visible="false" weight="0.4" sideWeight="0.5" order="3" side_tool="false" content_ui="tabs" />
       <window_info id="Favorites" active="false" anchor="left" auto_hide="false" internal_type="DOCKED" type="DOCKED" visible="false" weight="0.33" sideWeight="0.5" order="2" side_tool="true" content_ui="tabs" />
       <window_info id="Event Log" active="false" anchor="bottom" auto_hide="false" internal_type="DOCKED" type="DOCKED" visible="false" weight="0.33" sideWeight="0.5" order="7" side_tool="true" content_ui="tabs" />
@@ -862,208 +550,120 @@
     <breakpoint-manager />
   </component>
   <component name="editorHistoryManager">
-<<<<<<< HEAD
-    <entry file="file://$PROJECT_DIR$/app/views/main.html">
-      <provider selected="true" editor-type-id="text-editor">
-        <state line="0" column="0" selection-start="0" selection-end="0" vertical-scroll-proportion="0.0" />
-      </provider>
-    </entry>
-    <entry file="file://$PROJECT_DIR$/app/views/sidenav.html">
-      <provider selected="true" editor-type-id="text-editor">
-        <state line="0" column="0" selection-start="0" selection-end="0" vertical-scroll-proportion="0.0" />
-      </provider>
-    </entry>
-    <entry file="file://$PROJECT_DIR$/app/views/header.html">
-      <provider selected="true" editor-type-id="text-editor">
-        <state line="24" column="109" selection-start="1178" selection-end="1184" vertical-scroll-proportion="-3.8607595" />
-      </provider>
-    </entry>
-    <entry file="file://$PROJECT_DIR$/app/views/server/query.html">
-      <provider selected="true" editor-type-id="text-editor">
-        <state line="33" column="49" selection-start="1540" selection-end="1543" vertical-scroll-proportion="-2.1518986" />
-      </provider>
-    </entry>
-    <entry file="file://$PROJECT_DIR$/app/views/server/metrics.html">
-      <provider selected="true" editor-type-id="text-editor">
-        <state line="31" column="38" selection-start="1246" selection-end="1252" vertical-scroll-proportion="0.0">
-=======
-    <entry file="file://$PROJECT_DIR$/app/i18n/en.json">
-      <provider selected="true" editor-type-id="text-editor">
-        <state line="51" column="32" selection-start="2130" selection-end="2130" vertical-scroll-proportion="0.0">
-          <folding />
-        </state>
-      </provider>
-    </entry>
-    <entry file="file://$PROJECT_DIR$/app/scripts/controllers/nav.js">
-      <provider selected="true" editor-type-id="text-editor">
-        <state line="18" column="98" selection-start="1047" selection-end="1047" vertical-scroll-proportion="0.0">
-          <folding />
-        </state>
-      </provider>
-    </entry>
-    <entry file="file://$PROJECT_DIR$/app/views/server/general.html">
-      <provider selected="true" editor-type-id="text-editor">
-        <state line="28" column="12" selection-start="379" selection-end="939" vertical-scroll-proportion="0.0">
-          <folding />
-        </state>
-      </provider>
-    </entry>
-    <entry file="file://$PROJECT_DIR$/app/index.html">
-      <provider selected="true" editor-type-id="text-editor">
-        <state line="23" column="79" selection-start="1127" selection-end="1127" vertical-scroll-proportion="0.0">
-          <folding />
-        </state>
-      </provider>
-    </entry>
-    <entry file="file://$PROJECT_DIR$/app/components/bootstrap-datepicker/css/datepicker.css">
-      <provider selected="true" editor-type-id="text-editor">
-        <state line="53" column="63" selection-start="1130" selection-end="1130" vertical-scroll-proportion="0.0">
->>>>>>> 6e17ed71
-          <folding />
-        </state>
-      </provider>
-    </entry>
-<<<<<<< HEAD
-    <entry file="file://$PROJECT_DIR$/app/views/server/general.html">
-      <provider selected="true" editor-type-id="text-editor">
-        <state line="65" column="34" selection-start="2123" selection-end="2129" vertical-scroll-proportion="0.0">
-=======
-    <entry file="file://$PROJECT_DIR$/app/views/server/log.html">
-      <provider selected="true" editor-type-id="text-editor">
-        <state line="0" column="0" selection-start="0" selection-end="0" vertical-scroll-proportion="0.0">
->>>>>>> 6e17ed71
-          <folding />
-        </state>
-      </provider>
-    </entry>
-<<<<<<< HEAD
-    <entry file="file://$PROJECT_DIR$/app/views/settings/newModal.html">
-      <provider selected="true" editor-type-id="text-editor">
-        <state line="0" column="0" selection-start="0" selection-end="0" vertical-scroll-proportion="0.0">
-=======
-    <entry file="file://$PROJECT_DIR$/app/scripts/app.js">
-      <provider selected="true" editor-type-id="text-editor">
-        <state line="40" column="43" selection-start="1656" selection-end="1656" vertical-scroll-proportion="0.0">
->>>>>>> 6e17ed71
-          <folding />
-        </state>
-      </provider>
-    </entry>
-<<<<<<< HEAD
-    <entry file="file://$PROJECT_DIR$/app/styles/main.css">
-      <provider selected="true" editor-type-id="text-editor">
-        <state line="32" column="6" selection-start="499" selection-end="499" vertical-scroll-proportion="0.0">
-=======
-    <entry file="file://$PROJECT_DIR$/app/scripts/controllers/logs.js">
-      <provider selected="true" editor-type-id="text-editor">
-        <state line="76" column="31" selection-start="2548" selection-end="2548" vertical-scroll-proportion="0.0">
->>>>>>> 6e17ed71
-          <folding />
-        </state>
-      </provider>
-    </entry>
-<<<<<<< HEAD
-    <entry file="file://$PROJECT_DIR$/app/views/settings/baseEditModal.html">
-      <provider selected="true" editor-type-id="text-editor">
-        <state line="42" column="62" selection-start="1686" selection-end="1692" vertical-scroll-proportion="0.0">
-=======
-    <entry file="file://$PROJECT_DIR$/app/scripts/service/workbench-service-logs.js">
-      <provider selected="true" editor-type-id="text-editor">
-        <state line="67" column="78" selection-start="1963" selection-end="1963" vertical-scroll-proportion="0.0">
->>>>>>> 6e17ed71
-          <folding />
-        </state>
-      </provider>
-    </entry>
-    <entry file="file://$PROJECT_DIR$/app/scripts/controllers/monitor.js">
-      <provider selected="true" editor-type-id="text-editor">
-<<<<<<< HEAD
-        <state line="67" column="27" selection-start="2431" selection-end="2435" vertical-scroll-proportion="0.0">
-=======
-        <state line="13" column="59" selection-start="476" selection-end="476" vertical-scroll-proportion="0.0">
->>>>>>> 6e17ed71
-          <folding />
-        </state>
-      </provider>
-    </entry>
-<<<<<<< HEAD
-    <entry file="file://$PROJECT_DIR$/app/scripts/controllers/server.js">
-      <provider selected="true" editor-type-id="text-editor">
-        <state line="24" column="43" selection-start="784" selection-end="784" vertical-scroll-proportion="0.0">
-=======
-    <entry file="file://$PROJECT_DIR$/app/scripts/service/monitor-service.js">
-      <provider selected="true" editor-type-id="text-editor">
-        <state line="105" column="32" selection-start="4011" selection-end="4011" vertical-scroll-proportion="0.0">
->>>>>>> 6e17ed71
-          <folding />
-        </state>
-      </provider>
-    </entry>
-<<<<<<< HEAD
     <entry file="file://$PROJECT_DIR$/app/scripts/controllers/settings.js">
       <provider selected="true" editor-type-id="text-editor">
         <state line="24" column="50" selection-start="759" selection-end="759" vertical-scroll-proportion="0.0">
-=======
-    <entry file="file://$PROJECT_DIR$/app/views/server/dashboard.html">
-      <provider selected="true" editor-type-id="text-editor">
-        <state line="28" column="27" selection-start="879" selection-end="1182" vertical-scroll-proportion="-6.8333335">
->>>>>>> 6e17ed71
-          <folding />
-        </state>
-      </provider>
-    </entry>
-<<<<<<< HEAD
+          <folding />
+        </state>
+      </provider>
+    </entry>
     <entry file="file://$PROJECT_DIR$/app/views/server/dashboard.html">
       <provider selected="true" editor-type-id="text-editor">
         <state line="26" column="43" selection-start="1104" selection-end="1115" vertical-scroll-proportion="-0.65384614">
           <folding>
-            <marker date="1379358407000" expanded="true" signature="40:277" placeholder="..." />
-            <marker date="1379358407000" expanded="true" signature="109:143" placeholder="..." />
+            <marker date="1379358407000" expanded="true" signature="-1:-1" placeholder="..." />
+            <marker date="1379358407000" expanded="true" signature="-1:-1" placeholder="..." />
           </folding>
         </state>
       </provider>
     </entry>
+    <entry file="file://$PROJECT_DIR$/app/scripts/controllers/server.js">
+      <provider selected="true" editor-type-id="text-editor">
+        <state line="0" column="55" selection-start="13" selection-end="13" vertical-scroll-proportion="0.0">
+          <folding />
+        </state>
+      </provider>
+    </entry>
+    <entry file="file://$PROJECT_DIR$/app/views/header.html">
+      <provider selected="true" editor-type-id="text-editor">
+        <state line="28" column="83" selection-start="1451" selection-end="1451" vertical-scroll-proportion="-18.307692">
+          <folding />
+        </state>
+      </provider>
+    </entry>
+    <entry file="file://$PROJECT_DIR$/app/scripts/service/monitor-service.js">
+      <provider selected="true" editor-type-id="text-editor">
+        <state line="56" column="46" selection-start="2091" selection-end="2091" vertical-scroll-proportion="0.0">
+          <folding />
+        </state>
+      </provider>
+    </entry>
+    <entry file="file://$PROJECT_DIR$/app/components/json3/vendor/prototype.js">
+      <provider selected="true" editor-type-id="text-editor">
+        <state line="188" column="42" selection-start="5035" selection-end="5035" vertical-scroll-proportion="0.0">
+          <folding />
+        </state>
+      </provider>
+    </entry>
+    <entry file="file://$PROJECT_DIR$/app/scripts/app.js">
+      <provider selected="true" editor-type-id="text-editor">
+        <state line="2" column="66" selection-start="81" selection-end="81" vertical-scroll-proportion="0.0">
+          <folding />
+        </state>
+      </provider>
+    </entry>
+    <entry file="file://$PROJECT_DIR$/app/views/sidenav.html">
+      <provider selected="true" editor-type-id="text-editor">
+        <state line="0" column="0" selection-start="0" selection-end="0" vertical-scroll-proportion="0.0">
+          <folding />
+        </state>
+      </provider>
+    </entry>
+    <entry file="file://$PROJECT_DIR$/app/i18n/en.json">
+      <provider selected="true" editor-type-id="text-editor">
+        <state line="42" column="39" selection-start="1771" selection-end="1771" vertical-scroll-proportion="-9.346154">
+          <folding />
+        </state>
+      </provider>
+    </entry>
+    <entry file="file://$PROJECT_DIR$/component.json">
+      <provider selected="true" editor-type-id="text-editor">
+        <state line="17" column="15" selection-start="525" selection-end="531" vertical-scroll-proportion="-11.115385">
+          <folding />
+        </state>
+      </provider>
+    </entry>
     <entry file="file://$PROJECT_DIR$/app/views/server/log.html">
       <provider selected="true" editor-type-id="text-editor">
-        <state line="137" column="64" selection-start="4857" selection-end="4866" vertical-scroll-proportion="-4.367089">
-=======
-    <entry file="file://$PROJECT_DIR$/app/views/server/metrics.html">
-      <provider selected="true" editor-type-id="text-editor">
-        <state line="47" column="131" selection-start="2239" selection-end="2239" vertical-scroll-proportion="-16.833334">
-          <folding />
-        </state>
-      </provider>
-    </entry>
-    <entry file="file://$PROJECT_DIR$/app/styles/main.css">
-      <provider selected="true" editor-type-id="text-editor">
-        <state line="144" column="9" selection-start="2779" selection-end="2779" vertical-scroll-proportion="0.0">
->>>>>>> 6e17ed71
-          <folding />
-        </state>
-      </provider>
-    </entry>
-<<<<<<< HEAD
+        <state line="26" column="113" selection-start="951" selection-end="979" vertical-scroll-proportion="-15.884615">
+          <folding />
+        </state>
+      </provider>
+    </entry>
+    <entry file="file://$PROJECT_DIR$/app/index.html">
+      <provider selected="true" editor-type-id="text-editor">
+        <state line="87" column="68" selection-start="4235" selection-end="4245" vertical-scroll-proportion="-2.0886075">
+          <folding>
+            <marker date="1380883191000" expanded="true" signature="1481:1718" placeholder="..." />
+            <marker date="1380883191000" expanded="true" signature="1550:1584" placeholder="..." />
+          </folding>
+        </state>
+      </provider>
+    </entry>
+    <entry file="file://$PROJECT_DIR$/app/scripts/controllers/nav.js">
+      <provider selected="true" editor-type-id="text-editor">
+        <state line="12" column="27" selection-start="755" selection-end="755" vertical-scroll-proportion="0.0">
+          <folding />
+        </state>
+      </provider>
+    </entry>
     <entry file="file://$PROJECT_DIR$/app/scripts/service/workbench-service-logs.js">
       <provider selected="true" editor-type-id="text-editor">
-        <state line="67" column="72" selection-start="2112" selection-end="2112" vertical-scroll-proportion="0.0">
-=======
-    <entry file="file://$PROJECT_DIR$/app/scripts/controllers/server.js">
-      <provider selected="true" editor-type-id="text-editor">
-        <state line="171" column="27" selection-start="5966" selection-end="5966" vertical-scroll-proportion="-2.6470587">
->>>>>>> 6e17ed71
-          <folding />
-        </state>
-      </provider>
-    </entry>
-<<<<<<< HEAD
+        <state line="120" column="32" selection-start="4256" selection-end="4256" vertical-scroll-proportion="0.0">
+          <folding />
+        </state>
+      </provider>
+    </entry>
     <entry file="file://$PROJECT_DIR$/app/scripts/controllers/logs.js">
       <provider selected="true" editor-type-id="text-editor">
-        <state line="22" column="7" selection-start="996" selection-end="996" vertical-scroll-proportion="0.5816514">
-=======
-    <entry file="file://$PROJECT_DIR$/app/scripts/directive/angularjs.nvd3.js">
-      <provider selected="true" editor-type-id="text-editor">
-        <state line="213" column="46" selection-start="6577" selection-end="6577" vertical-scroll-proportion="0.61072665">
->>>>>>> 6e17ed71
+        <state line="223" column="62" selection-start="8319" selection-end="8319" vertical-scroll-proportion="-3.7547169">
+          <folding />
+        </state>
+      </provider>
+    </entry>
+    <entry file="file://$PROJECT_DIR$/app/views/server/logjava.html">
+      <provider selected="true" editor-type-id="text-editor">
+        <state line="118" column="20" selection-start="4632" selection-end="4632" vertical-scroll-proportion="0.79435486">
           <folding />
         </state>
       </provider>
