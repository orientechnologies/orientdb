--- conflicted
+++ resolved
@@ -5,35 +5,27 @@
     <ignored path="studioee.iws" />
     <ignored path=".idea/workspace.xml" />
     <file path="/home.html" changelist="99461234-2958-484a-a89f-f302ab6271ce" time="1378941594688" ignored="false" />
-<<<<<<< HEAD
-    <file path="/main.css" changelist="99461234-2958-484a-a89f-f302ab6271ce" time="1382455186380" ignored="false" />
-    <file path="/index.html" changelist="99461234-2958-484a-a89f-f302ab6271ce" time="1382181710688" ignored="false" />
-    <file path="$PROJECT_DIR$/../../../../../orientdb-studio/app/views/database/functions.html" changelist="99461234-2958-484a-a89f-f302ab6271ce" time="1380986941211" ignored="false" />
-    <file path="$PROJECT_DIR$/../../../../../orientdb-studio/app/scripts/controllers/function-controller.js" changelist="99461234-2958-484a-a89f-f302ab6271ce" time="1382177997093" ignored="false" />
-    <file path="$PROJECT_DIR$/../../../../../orientdb-studio/app/index.html" changelist="99461234-2958-484a-a89f-f302ab6271ce" time="1382275265412" ignored="false" />
-=======
     <file path="/main.css" changelist="99461234-2958-484a-a89f-f302ab6271ce" time="1382107294211" ignored="false" />
     <file path="/index.html" changelist="99461234-2958-484a-a89f-f302ab6271ce" time="1381581415224" ignored="false" />
     <file path="$PROJECT_DIR$/../../../../../orientdb-studio/app/views/database/functions.html" changelist="99461234-2958-484a-a89f-f302ab6271ce" time="1380986941211" ignored="false" />
     <file path="$PROJECT_DIR$/../../../../../orientdb-studio/app/scripts/controllers/function-controller.js" changelist="99461234-2958-484a-a89f-f302ab6271ce" time="1380277123510" ignored="false" />
     <file path="$PROJECT_DIR$/../../../../../orientdb-studio/app/index.html" changelist="99461234-2958-484a-a89f-f302ab6271ce" time="1380986935836" ignored="false" />
->>>>>>> c979cb09
     <file path="$PROJECT_DIR$/../../../../../orientdb-studio/app/scripts/app.js" changelist="99461234-2958-484a-a89f-f302ab6271ce" time="1380816329630" ignored="false" />
     <file path="$PROJECT_DIR$/../../../../../orientdb-studio/app/views/login.html" changelist="99461234-2958-484a-a89f-f302ab6271ce" time="1378985831148" ignored="false" />
     <file path="$PROJECT_DIR$/../../../../../orientdb-studio/app/styles/main.css" changelist="99461234-2958-484a-a89f-f302ab6271ce" time="1380985444598" ignored="false" />
-    <file path="$PROJECT_DIR$/../../../../../orientdb-studio/app/views/header.html" changelist="99461234-2958-484a-a89f-f302ab6271ce" time="1382182348780" ignored="false" />
-    <file path="/header.html" changelist="99461234-2958-484a-a89f-f302ab6271ce" time="1382182343437" ignored="false" />
-    <file path="$PROJECT_DIR$/../../../../../orientdb-studio/app/scripts/controllers/header-controller.js" changelist="99461234-2958-484a-a89f-f302ab6271ce" time="1382175847922" ignored="false" />
-    <file path="/header-controller.js" changelist="99461234-2958-484a-a89f-f302ab6271ce" time="1382175806814" ignored="false" />
+    <file path="$PROJECT_DIR$/../../../../../orientdb-studio/app/views/header.html" changelist="99461234-2958-484a-a89f-f302ab6271ce" time="1378997926230" ignored="false" />
+    <file path="/header.html" changelist="99461234-2958-484a-a89f-f302ab6271ce" time="1379024712981" ignored="false" />
+    <file path="$PROJECT_DIR$/../../../../../orientdb-studio/app/scripts/controllers/header-controller.js" changelist="99461234-2958-484a-a89f-f302ab6271ce" time="1379070375206" ignored="false" />
+    <file path="/header-controller.js" changelist="99461234-2958-484a-a89f-f302ab6271ce" time="1378996333011" ignored="false" />
     <file path="$PROJECT_DIR$/../../../../../orientdb-studio/app/views/notification.html" changelist="99461234-2958-484a-a89f-f302ab6271ce" time="1378799466648" ignored="false" />
     <file path="/notification.html" changelist="99461234-2958-484a-a89f-f302ab6271ce" time="1378730866722" ignored="false" />
-    <file path="$PROJECT_DIR$/../../../../../orientdb-studio/app/scripts/controllers/database-controller.js" changelist="99461234-2958-484a-a89f-f302ab6271ce" time="1382176704474" ignored="false" />
-    <file path="/database-controller.js" changelist="99461234-2958-484a-a89f-f302ab6271ce" time="1382175389546" ignored="false" />
+    <file path="$PROJECT_DIR$/../../../../../orientdb-studio/app/scripts/controllers/database-controller.js" changelist="99461234-2958-484a-a89f-f302ab6271ce" time="1381322480105" ignored="false" />
+    <file path="/database-controller.js" changelist="99461234-2958-484a-a89f-f302ab6271ce" time="1381322183186" ignored="false" />
     <file path="$PROJECT_DIR$/../../../../../orientdb-studio/app/scripts/util/orientdb-hint.js" changelist="99461234-2958-484a-a89f-f302ab6271ce" time="1379341688299" ignored="false" />
     <file path="/browse.html" changelist="99461234-2958-484a-a89f-f302ab6271ce" time="1380361992786" ignored="false" />
     <file path="$PROJECT_DIR$/../../../../../orientdb-studio/app/views/database/browse.html" changelist="99461234-2958-484a-a89f-f302ab6271ce" time="1380362062916" ignored="false" />
     <file path="$PROJECT_DIR$/../../../../../orientdb-studio/app/views/widget/embeddedmap.html" changelist="99461234-2958-484a-a89f-f302ab6271ce" time="1378734347882" ignored="false" />
-    <file path="$PROJECT_DIR$/../../../../../orientdb-studio/app/scripts/widgets/widget.js" changelist="99461234-2958-484a-a89f-f302ab6271ce" time="1382180871175" ignored="false" />
+    <file path="$PROJECT_DIR$/../../../../../orientdb-studio/app/scripts/widgets/widget.js" changelist="99461234-2958-484a-a89f-f302ab6271ce" time="1381590412308" ignored="false" />
     <file path="/widget.js" changelist="99461234-2958-484a-a89f-f302ab6271ce" time="1379072588436" ignored="false" />
     <file path="/en.json" changelist="99461234-2958-484a-a89f-f302ab6271ce" time="1381440518204" ignored="false" />
     <file path="/login.js" changelist="99461234-2958-484a-a89f-f302ab6271ce" time="1378744447308" ignored="false" />
@@ -54,8 +46,8 @@
     <file path="$PROJECT_DIR$/../../../../../orientdb-studio/app/views/widget/form.html" changelist="99461234-2958-484a-a89f-f302ab6271ce" time="1379072541930" ignored="false" />
     <file path="$PROJECT_DIR$/../../../../../orientdb-studio/app/views/widget/date.html" changelist="99461234-2958-484a-a89f-f302ab6271ce" time="1378807522059" ignored="false" />
     <file path="/date.html" changelist="99461234-2958-484a-a89f-f302ab6271ce" time="1378807403511" ignored="false" />
-    <file path="$PROJECT_DIR$/../../../../../orientdb-studio/app/scripts/services/database-services.js" changelist="99461234-2958-484a-a89f-f302ab6271ce" time="1382180871175" ignored="false" />
-    <file path="/database-services.js" changelist="99461234-2958-484a-a89f-f302ab6271ce" time="1382175465278" ignored="false" />
+    <file path="$PROJECT_DIR$/../../../../../orientdb-studio/app/scripts/services/database-services.js" changelist="99461234-2958-484a-a89f-f302ab6271ce" time="1381225263899" ignored="false" />
+    <file path="/database-services.js" changelist="99461234-2958-484a-a89f-f302ab6271ce" time="1380296352367" ignored="false" />
     <file path="$PROJECT_DIR$/../../../../../orientdb-studio/dist/components/ace-builds/kitchen-sink/docs/xml.xml" changelist="99461234-2958-484a-a89f-f302ab6271ce" time="1378815118544" ignored="false" />
     <file path="$PROJECT_DIR$/../../../../../orientdb-studio/Gruntfile.js" changelist="99461234-2958-484a-a89f-f302ab6271ce" time="1379952861709" ignored="false" />
     <file path="/Gruntfile.js" changelist="99461234-2958-484a-a89f-f302ab6271ce" time="1379261093460" ignored="false" />
@@ -66,11 +58,11 @@
     <file path="$PROJECT_DIR$/../../../../../orientdb-studio/app/components/angularjs-bower/component.json" changelist="99461234-2958-484a-a89f-f302ab6271ce" time="1378821449721" ignored="false" />
     <file path="$PROJECT_DIR$/../../../../../orientdb-studio/app/components/bootstrap-datepicker/component.json" changelist="99461234-2958-484a-a89f-f302ab6271ce" time="1378821449721" ignored="false" />
     <file path="$PROJECT_DIR$/../../../../../orientdb-studio/app/components/bootstrap-timepicker/component.json" changelist="99461234-2958-484a-a89f-f302ab6271ce" time="1378821449721" ignored="false" />
-    <file path="$PROJECT_DIR$/../../../../../orientdb-studio/app/scripts/controllers/document-controller.js" changelist="99461234-2958-484a-a89f-f302ab6271ce" time="1382180871175" ignored="false" />
-    <file path="/document-controller.js" changelist="99461234-2958-484a-a89f-f302ab6271ce" time="1382177167954" ignored="false" />
-    <file path="$PROJECT_DIR$/../../../../../orientdb-studio/app/scripts/controllers/graph-controller.js" changelist="99461234-2958-484a-a89f-f302ab6271ce" time="1382180871175" ignored="false" />
+    <file path="$PROJECT_DIR$/../../../../../orientdb-studio/app/scripts/controllers/document-controller.js" changelist="99461234-2958-484a-a89f-f302ab6271ce" time="1379261816771" ignored="false" />
+    <file path="/document-controller.js" changelist="99461234-2958-484a-a89f-f302ab6271ce" time="1378920348585" ignored="false" />
+    <file path="$PROJECT_DIR$/../../../../../orientdb-studio/app/scripts/controllers/graph-controller.js" changelist="99461234-2958-484a-a89f-f302ab6271ce" time="1378994520947" ignored="false" />
     <file path="/graph-controller.js" changelist="99461234-2958-484a-a89f-f302ab6271ce" time="1378994514594" ignored="false" />
-    <file path="$PROJECT_DIR$/../../../../../orientdb-studio/app/scripts/controllers/schema-controller.js" changelist="99461234-2958-484a-a89f-f302ab6271ce" time="1382177876126" ignored="false" />
+    <file path="$PROJECT_DIR$/../../../../../orientdb-studio/app/scripts/controllers/schema-controller.js" changelist="99461234-2958-484a-a89f-f302ab6271ce" time="1381417163707" ignored="false" />
     <file path="/schema-controller.js" changelist="99461234-2958-484a-a89f-f302ab6271ce" time="1381415918219" ignored="false" />
     <file path="/function-controller.js" changelist="99461234-2958-484a-a89f-f302ab6271ce" time="1380277062375" ignored="false" />
     <file path="$PROJECT_DIR$/../../../../../orientdb-studio/app/scripts/util/library.js" changelist="99461234-2958-484a-a89f-f302ab6271ce" time="1378994586833" ignored="false" />
@@ -83,10 +75,10 @@
     <file path="$PROJECT_DIR$/../../../../../orientdb-studio/component.json" changelist="99461234-2958-484a-a89f-f302ab6271ce" time="1378901054338" ignored="false" />
     <file path="$PROJECT_DIR$/../../../../../orientdb-studio/app/views/database/config/allocation.html" changelist="99461234-2958-484a-a89f-f302ab6271ce" time="1378905514164" ignored="false" />
     <file path="/allocation.html" changelist="99461234-2958-484a-a89f-f302ab6271ce" time="1378905513537" ignored="false" />
-    <file path="$PROJECT_DIR$/../../../../../orientdb-studio/app/scripts/controllers/configuration-controller.js" changelist="99461234-2958-484a-a89f-f302ab6271ce" time="1382273832500" ignored="false" />
-    <file path="/configuration-controller.js" changelist="99461234-2958-484a-a89f-f302ab6271ce" time="1382273811602" ignored="false" />
+    <file path="$PROJECT_DIR$/../../../../../orientdb-studio/app/scripts/controllers/configuration-controller.js" changelist="99461234-2958-484a-a89f-f302ab6271ce" time="1378917483048" ignored="false" />
+    <file path="/configuration-controller.js" changelist="99461234-2958-484a-a89f-f302ab6271ce" time="1378901975713" ignored="false" />
     <file path="$PROJECT_DIR$/../../../../../orientdb-studio/app/scripts/filters/filter.js" changelist="99461234-2958-484a-a89f-f302ab6271ce" time="1378903894806" ignored="false" />
-    <file path="$PROJECT_DIR$/../../../../../orientdb-studio/app/views/database/config/structure.html" changelist="99461234-2958-484a-a89f-f302ab6271ce" time="1382268328230" ignored="false" />
+    <file path="$PROJECT_DIR$/../../../../../orientdb-studio/app/views/database/config/structure.html" changelist="99461234-2958-484a-a89f-f302ab6271ce" time="1378906572984" ignored="false" />
     <file path="$PROJECT_DIR$/../../../../../orientdb-studio/app/views/database/config/configuration.html" changelist="99461234-2958-484a-a89f-f302ab6271ce" time="1378906608232" ignored="false" />
     <file path="$PROJECT_DIR$/../../../../../orientdb-studio/app/views/vertex/addLabel.html" changelist="99461234-2958-484a-a89f-f302ab6271ce" time="1378987232370" ignored="false" />
     <file path="/addLabel.html" changelist="99461234-2958-484a-a89f-f302ab6271ce" time="1378987226812" ignored="false" />
@@ -95,7 +87,7 @@
     <file path="$PROJECT_DIR$/../../../../../orientdb-studio/app/views/database/schema.html" changelist="99461234-2958-484a-a89f-f302ab6271ce" time="1381329683487" ignored="false" />
     <file path="/functions.html" changelist="99461234-2958-484a-a89f-f302ab6271ce" time="1380898300407" ignored="false" />
     <file path="/app.js" changelist="99461234-2958-484a-a89f-f302ab6271ce" time="1378915596273" ignored="false" />
-    <file path="$PROJECT_DIR$/../../../../../orientdb-studio/app/views/database/config/import-export.html" changelist="99461234-2958-484a-a89f-f302ab6271ce" time="1382268492703" ignored="false" />
+    <file path="$PROJECT_DIR$/../../../../../orientdb-studio/app/views/database/config/import-export.html" changelist="99461234-2958-484a-a89f-f302ab6271ce" time="1378979906760" ignored="false" />
     <file path="$PROJECT_DIR$/../../../../../orientdb-studio/app/components/angular-ui-codemirror/ui-codemirror.js" changelist="99461234-2958-484a-a89f-f302ab6271ce" time="1378978890702" ignored="false" />
     <file path="/ui-codemirror.js" changelist="99461234-2958-484a-a89f-f302ab6271ce" time="1378918446855" ignored="false" />
     <file path="/editDocument.html" changelist="99461234-2958-484a-a89f-f302ab6271ce" time="1378919723269" ignored="false" />
@@ -106,13 +98,8 @@
     <file path="$PROJECT_DIR$/app/components/bootstrap/js/tests/vendor/qunit.css" changelist="99461234-2958-484a-a89f-f302ab6271ce" time="1379025831244" ignored="false" />
     <file path="/newModal.html" changelist="99461234-2958-484a-a89f-f302ab6271ce" time="1379193137627" ignored="false" />
     <file path="/editModal.html" changelist="99461234-2958-484a-a89f-f302ab6271ce" time="1379183402502" ignored="false" />
-<<<<<<< HEAD
-    <file path="/angularjs.nvd3.js" changelist="99461234-2958-484a-a89f-f302ab6271ce" time="1379532281018" ignored="false" />
-    <file path="/import-export.html" changelist="99461234-2958-484a-a89f-f302ab6271ce" time="1382268491679" ignored="false" />
-=======
     <file path="/angularjs.nvd3.js" changelist="99461234-2958-484a-a89f-f302ab6271ce" time="1381858004933" ignored="false" />
     <file path="/import-export.html" changelist="99461234-2958-484a-a89f-f302ab6271ce" time="1378979835798" ignored="false" />
->>>>>>> c979cb09
     <file path="/newDatabase.html" changelist="99461234-2958-484a-a89f-f302ab6271ce" time="1378986010895" ignored="false" />
     <file path="$PROJECT_DIR$/../../../../../orientdb-studio/app/views/database/newDatabase.html" changelist="99461234-2958-484a-a89f-f302ab6271ce" time="1378986011297" ignored="false" />
     <file path="$PROJECT_DIR$/../../../../../orientdb-studio/app/views/database/newClass.html" changelist="99461234-2958-484a-a89f-f302ab6271ce" time="1380446907182" ignored="false" />
@@ -124,8 +111,8 @@
     <file path="$PROJECT_DIR$/../../../../../orientdb-studio/app/views/document/modalConnection.html" changelist="99461234-2958-484a-a89f-f302ab6271ce" time="1378987469650" ignored="false" />
     <file path="/modalConnection.html" changelist="99461234-2958-484a-a89f-f302ab6271ce" time="1378987545245" ignored="false" />
     <file path="$PROJECT_DIR$/../../../../../orientdb-studio/app/views/vertex/modalConnection.html" changelist="99461234-2958-484a-a89f-f302ab6271ce" time="1378987545904" ignored="false" />
-    <file path="$PROJECT_DIR$/../../../../../orientdb-studio/app/scripts/controllers/login-controller.js" changelist="99461234-2958-484a-a89f-f302ab6271ce" time="1382175276321" ignored="false" />
-    <file path="/login-controller.js" changelist="99461234-2958-484a-a89f-f302ab6271ce" time="1382174604009" ignored="false" />
+    <file path="$PROJECT_DIR$/../../../../../orientdb-studio/app/scripts/controllers/login-controller.js" changelist="99461234-2958-484a-a89f-f302ab6271ce" time="1378994833638" ignored="false" />
+    <file path="/login-controller.js" changelist="99461234-2958-484a-a89f-f302ab6271ce" time="1378994830534" ignored="false" />
     <file path="/configuration.html" changelist="99461234-2958-484a-a89f-f302ab6271ce" time="1378996140884" ignored="false" />
     <file path="$PROJECT_DIR$/../../../../../orientdb-studio/app/views/database/configuration.html" changelist="99461234-2958-484a-a89f-f302ab6271ce" time="1378996140884" ignored="false" />
     <file path="$PROJECT_DIR$/../../../../../orientdb-studio/dist/scripts/scripts.js" changelist="99461234-2958-484a-a89f-f302ab6271ce" time="1379005394347" ignored="false" />
@@ -160,7 +147,7 @@
     <file path="/dialog.js" changelist="99461234-2958-484a-a89f-f302ab6271ce" time="1379186712384" ignored="false" />
     <file path="/baseEditModal.html" changelist="99461234-2958-484a-a89f-f302ab6271ce" time="1379197825195" ignored="false" />
     <file path="/custom.js" changelist="99461234-2958-484a-a89f-f302ab6271ce" time="1381779149134" ignored="false" />
-    <file path="$PROJECT_DIR$/../../../../../orientdb-studio/app/scripts/api.js" changelist="99461234-2958-484a-a89f-f302ab6271ce" time="1382273906570" ignored="false" />
+    <file path="$PROJECT_DIR$/../../../../../orientdb-studio/app/scripts/api.js" changelist="99461234-2958-484a-a89f-f302ab6271ce" time="1381416889561" ignored="false" />
     <file path="/multiBar.js" changelist="99461234-2958-484a-a89f-f302ab6271ce" time="1379449691980" ignored="false" />
     <file path="$PROJECT_DIR$/../../../../../orientdb-studio/dist/studio/www/scripts/scripts.js" changelist="99461234-2958-484a-a89f-f302ab6271ce" time="1380448807915" ignored="false" />
     <file path="/fragment.js2" changelist="99461234-2958-484a-a89f-f302ab6271ce" time="1380889485567" ignored="false" />
@@ -205,13 +192,8 @@
     <file path="$USER_HOME$/orientbi/www/biconsole/bower_components/font-awesome/src/assets/js/backbone.min.js" changelist="99461234-2958-484a-a89f-f302ab6271ce" time="1380124921377" ignored="false" />
     <file path="$USER_HOME$/orientbi/www/biconsole/bower_components/codemirror/mode/javascript/javascript.js" changelist="99461234-2958-484a-a89f-f302ab6271ce" time="1380124921377" ignored="false" />
     <file path="/datepicker.css" changelist="99461234-2958-484a-a89f-f302ab6271ce" time="1380210153179" ignored="false" />
-<<<<<<< HEAD
-    <file path="/logs.js" changelist="99461234-2958-484a-a89f-f302ab6271ce" time="1382112156177" ignored="false" />
-    <file path="/workbench-service-logs.js" changelist="99461234-2958-484a-a89f-f302ab6271ce" time="1382452561189" ignored="false" />
-=======
     <file path="/logs.js" changelist="99461234-2958-484a-a89f-f302ab6271ce" time="1381236630574" ignored="false" />
     <file path="/workbench-service-logs.js" changelist="99461234-2958-484a-a89f-f302ab6271ce" time="1381407578985" ignored="false" />
->>>>>>> c979cb09
     <file path="$PROJECT_DIR$/../../../../../orientdb-studio/app/views/database/editclass.html" changelist="99461234-2958-484a-a89f-f302ab6271ce" time="1381416802554" ignored="false" />
     <file path="/schema.html" changelist="99461234-2958-484a-a89f-f302ab6271ce" time="1380364362509" ignored="false" />
     <file path="/editclass.html" changelist="99461234-2958-484a-a89f-f302ab6271ce" time="1381416727337" ignored="false" />
@@ -220,13 +202,13 @@
     <file path="$PROJECT_DIR$/../../../../../orientdb-studio/bower.json" changelist="99461234-2958-484a-a89f-f302ab6271ce" time="1380815845714" ignored="false" />
     <file path="$PROJECT_DIR$/../../../../../orientdb-studio/app/index.htm" changelist="99461234-2958-484a-a89f-f302ab6271ce" time="1380816364393" ignored="false" />
     <file path="/index.htm" changelist="99461234-2958-484a-a89f-f302ab6271ce" time="1380816361856" ignored="false" />
-    <file path="/events.html" changelist="99461234-2958-484a-a89f-f302ab6271ce" time="1382457413062" ignored="false" />
-    <file path="/events.js" changelist="99461234-2958-484a-a89f-f302ab6271ce" time="1382464024905" ignored="false" />
+    <file path="/events.html" changelist="99461234-2958-484a-a89f-f302ab6271ce" time="1381420410343" ignored="false" />
+    <file path="/events.js" changelist="99461234-2958-484a-a89f-f302ab6271ce" time="1381418056809" ignored="false" />
     <file path="/logWhen.html" changelist="99461234-2958-484a-a89f-f302ab6271ce" time="1381399859439" ignored="false" />
-    <file path="/logwhen.html" changelist="99461234-2958-484a-a89f-f302ab6271ce" time="1382463309468" ignored="false" />
+    <file path="/logwhen.html" changelist="99461234-2958-484a-a89f-f302ab6271ce" time="1381412980384" ignored="false" />
     <file path="/httpwhat.html" changelist="99461234-2958-484a-a89f-f302ab6271ce" time="1381418711174" ignored="false" />
-    <file path="/mailwhat.html" changelist="99461234-2958-484a-a89f-f302ab6271ce" time="1382457489671" ignored="false" />
-    <file path="/metricswhen.html" changelist="99461234-2958-484a-a89f-f302ab6271ce" time="1382464755524" ignored="false" />
+    <file path="/mailwhat.html" changelist="99461234-2958-484a-a89f-f302ab6271ce" time="1381417707438" ignored="false" />
+    <file path="/metricswhen.html" changelist="99461234-2958-484a-a89f-f302ab6271ce" time="1381492418071" ignored="false" />
     <file path="/singleMetric.html" changelist="99461234-2958-484a-a89f-f302ab6271ce" time="1381778773792" ignored="false" />
     <file path="/metrics.js" changelist="99461234-2958-484a-a89f-f302ab6271ce" time="1381779897164" ignored="false" />
     <option name="TRACKING_ENABLED" value="true" />
@@ -248,17 +230,10 @@
   </component>
   <component name="FileEditorManager">
     <leaf>
-<<<<<<< HEAD
-      <file leaf-file-name="metrics.html" pinned="false" current="false" current-in-tab="false">
-        <entry file="file://$PROJECT_DIR$/app/views/server/metrics.html">
-          <provider selected="true" editor-type-id="text-editor">
-            <state line="0" column="0" selection-start="0" selection-end="0" vertical-scroll-proportion="-0.0">
-=======
       <file leaf-file-name="server.js" pinned="false" current="false" current-in-tab="false">
         <entry file="file://$PROJECT_DIR$/app/scripts/controllers/server.js">
           <provider selected="true" editor-type-id="text-editor">
             <state line="79" column="0" selection-start="2647" selection-end="2647" vertical-scroll-proportion="-8.235294">
->>>>>>> c979cb09
               <folding />
             </state>
           </provider>
@@ -267,43 +242,25 @@
       <file leaf-file-name="app.js" pinned="false" current="false" current-in-tab="false">
         <entry file="file://$PROJECT_DIR$/app/scripts/app.js">
           <provider selected="true" editor-type-id="text-editor">
-<<<<<<< HEAD
-            <state line="0" column="0" selection-start="0" selection-end="0" vertical-scroll-proportion="-0.0">
-=======
             <state line="0" column="0" selection-start="0" selection-end="0" vertical-scroll-proportion="0.0">
->>>>>>> c979cb09
               <folding />
             </state>
           </provider>
         </entry>
       </file>
-<<<<<<< HEAD
-      <file leaf-file-name="metrics.js" pinned="false" current="false" current-in-tab="false">
-        <entry file="file://$PROJECT_DIR$/app/scripts/controllers/metrics.js">
-          <provider selected="true" editor-type-id="text-editor">
-            <state line="2" column="48" selection-start="54" selection-end="54" vertical-scroll-proportion="-0.6415094">
-=======
       <file leaf-file-name="monitor-service.js" pinned="false" current="false" current-in-tab="false">
         <entry file="file://$PROJECT_DIR$/app/scripts/service/monitor-service.js">
           <provider selected="true" editor-type-id="text-editor">
             <state line="21" column="13" selection-start="847" selection-end="847" vertical-scroll-proportion="0.0">
->>>>>>> c979cb09
               <folding />
             </state>
           </provider>
         </entry>
       </file>
-<<<<<<< HEAD
-      <file leaf-file-name="logs.js" pinned="false" current="false" current-in-tab="false">
-        <entry file="file://$PROJECT_DIR$/app/scripts/controllers/logs.js">
-          <provider selected="true" editor-type-id="text-editor">
-            <state line="137" column="42" selection-start="4984" selection-end="4984" vertical-scroll-proportion="-5.3773584">
-=======
       <file leaf-file-name="angularjs.nvd3.js" pinned="false" current="false" current-in-tab="false">
         <entry file="file://$PROJECT_DIR$/app/scripts/directive/angularjs.nvd3.js">
           <provider selected="true" editor-type-id="text-editor">
             <state line="161" column="99" selection-start="4737" selection-end="4737" vertical-scroll-proportion="0.0">
->>>>>>> c979cb09
               <folding />
             </state>
           </provider>
@@ -312,27 +269,15 @@
       <file leaf-file-name="dashboard.html" pinned="false" current="false" current-in-tab="false">
         <entry file="file://$PROJECT_DIR$/app/views/server/dashboard.html">
           <provider selected="true" editor-type-id="text-editor">
-<<<<<<< HEAD
-            <state line="76" column="13" selection-start="2781" selection-end="2781" vertical-scroll-proportion="0.0">
-              <folding />
-=======
             <state line="73" column="26" selection-start="2908" selection-end="3412" vertical-scroll-proportion="-18.333334">
               <folding>
                 <marker date="1382113472922" expanded="true" signature="40:277" placeholder="..." />
                 <marker date="1382113472922" expanded="true" signature="109:143" placeholder="..." />
               </folding>
->>>>>>> c979cb09
-            </state>
-          </provider>
-        </entry>
-      </file>
-<<<<<<< HEAD
-      <file leaf-file-name="events.js" pinned="false" current="false" current-in-tab="false">
-        <entry file="file://$PROJECT_DIR$/app/scripts/controllers/events.js">
-          <provider selected="true" editor-type-id="text-editor">
-            <state line="149" column="8" selection-start="5941" selection-end="5941" vertical-scroll-proportion="0.0">
-              <folding />
-=======
+            </state>
+          </provider>
+        </entry>
+      </file>
       <file leaf-file-name="index.html" pinned="false" current="false" current-in-tab="false">
         <entry file="file://$PROJECT_DIR$/app/index.html">
           <provider selected="true" editor-type-id="text-editor">
@@ -341,67 +286,41 @@
                 <marker date="1381581418206" expanded="true" signature="1558:1795" placeholder="..." />
                 <marker date="1381581418206" expanded="true" signature="1627:1661" placeholder="..." />
               </folding>
->>>>>>> c979cb09
-            </state>
-          </provider>
-        </entry>
-      </file>
-<<<<<<< HEAD
-      <file leaf-file-name="server.js" pinned="false" current="false" current-in-tab="false">
-        <entry file="file://$PROJECT_DIR$/app/scripts/controllers/server.js">
-          <provider selected="true" editor-type-id="text-editor">
-            <state line="193" column="15" selection-start="6477" selection-end="6673" vertical-scroll-proportion="0.0">
-=======
+            </state>
+          </provider>
+        </entry>
+      </file>
       <file leaf-file-name="sidenav.html" pinned="false" current="false" current-in-tab="false">
         <entry file="file://$PROJECT_DIR$/app/views/sidenav.html">
           <provider selected="true" editor-type-id="text-editor">
             <state line="2" column="7" selection-start="91" selection-end="91" vertical-scroll-proportion="-1.25">
->>>>>>> c979cb09
               <folding />
             </state>
           </provider>
         </entry>
       </file>
-<<<<<<< HEAD
-      <file leaf-file-name="logwhen.html" pinned="false" current="false" current-in-tab="false">
-        <entry file="file://$PROJECT_DIR$/app/views/eventWhen/logwhen.html">
-          <provider selected="true" editor-type-id="text-editor">
-            <state line="29" column="20" selection-start="259" selection-end="1111" vertical-scroll-proportion="-18.961538">
-=======
       <file leaf-file-name="query.html" pinned="false" current="false" current-in-tab="false">
         <entry file="file://$PROJECT_DIR$/app/views/server/query.html">
           <provider selected="true" editor-type-id="text-editor">
             <state line="13" column="147" selection-start="757" selection-end="757" vertical-scroll-proportion="-8.125">
->>>>>>> c979cb09
               <folding />
             </state>
           </provider>
         </entry>
       </file>
-<<<<<<< HEAD
-      <file leaf-file-name="metricswhen.html" pinned="false" current="true" current-in-tab="true">
-        <entry file="file://$PROJECT_DIR$/app/views/eventWhen/metricswhen.html">
-          <provider selected="true" editor-type-id="text-editor">
-            <state line="13" column="27" selection-start="408" selection-end="408" vertical-scroll-proportion="0.36052203">
-=======
       <file leaf-file-name="nav.js" pinned="false" current="true" current-in-tab="true">
         <entry file="file://$PROJECT_DIR$/app/scripts/controllers/nav.js">
           <provider selected="true" editor-type-id="text-editor">
             <state line="30" column="65" selection-start="1359" selection-end="1359" vertical-scroll-proportion="0.6626298">
->>>>>>> c979cb09
               <folding />
             </state>
           </provider>
         </entry>
       </file>
-      <file leaf-file-name="logjava.html" pinned="false" current="false" current-in-tab="false">
-        <entry file="file://$PROJECT_DIR$/app/views/server/logjava.html">
-          <provider selected="true" editor-type-id="text-editor">
-<<<<<<< HEAD
-            <state line="56" column="24" selection-start="2219" selection-end="2364" vertical-scroll-proportion="-3.063291">
-=======
+      <file leaf-file-name="main.css" pinned="false" current="false" current-in-tab="false">
+        <entry file="file://$PROJECT_DIR$/app/styles/main.css">
+          <provider selected="true" editor-type-id="text-editor">
             <state line="143" column="21" selection-start="2800" selection-end="2800" vertical-scroll-proportion="0.0">
->>>>>>> c979cb09
               <folding />
             </state>
           </provider>
@@ -417,30 +336,14 @@
   <component name="IdeDocumentHistory">
     <option name="changedFiles">
       <list>
-<<<<<<< HEAD
-=======
         <option value="$PROJECT_DIR$/app/views/server/general.html" />
         <option value="$PROJECT_DIR$/app/i18n/en.json" />
         <option value="$PROJECT_DIR$/app/views/eventWhen/metricswhen.html" />
         <option value="$PROJECT_DIR$/app/index.html" />
         <option value="$PROJECT_DIR$/app/views/server/metric/singleMetric.html" />
->>>>>>> c979cb09
         <option value="$PROJECT_DIR$/app/scripts/directive/custom.js" />
         <option value="$PROJECT_DIR$/app/scripts/controllers/metrics.js" />
         <option value="$PROJECT_DIR$/app/scripts/service/monitor-service.js" />
-<<<<<<< HEAD
-        <option value="$PROJECT_DIR$/app/views/server/dashboard.html" />
-        <option value="$PROJECT_DIR$/app/i18n/en.json" />
-        <option value="$PROJECT_DIR$/app/views/sidenav.html" />
-        <option value="$PROJECT_DIR$/app/scripts/service/workbench-service-logs.js" />
-        <option value="$PROJECT_DIR$/app/styles/main.css" />
-        <option value="$PROJECT_DIR$/app/views/server/events.html" />
-        <option value="$PROJECT_DIR$/app/views/eventWhat/mailwhat.html" />
-        <option value="$PROJECT_DIR$/app/scripts/controllers/logs.js" />
-        <option value="$PROJECT_DIR$/app/views/eventWhen/logwhen.html" />
-        <option value="$PROJECT_DIR$/app/scripts/controllers/events.js" />
-        <option value="$PROJECT_DIR$/app/views/eventWhen/metricswhen.html" />
-=======
         <option value="$PROJECT_DIR$/app/views/server/metrics.html" />
         <option value="$PROJECT_DIR$/app/scripts/directive/angularjs.nvd3.js" />
         <option value="$PROJECT_DIR$/app/styles/main.css" />
@@ -449,22 +352,14 @@
         <option value="$PROJECT_DIR$/app/scripts/controllers/server.js" />
         <option value="$PROJECT_DIR$/app/views/server/query.html" />
         <option value="$PROJECT_DIR$/app/scripts/controllers/nav.js" />
->>>>>>> c979cb09
       </list>
     </option>
   </component>
   <component name="ProjectFrameBounds">
-<<<<<<< HEAD
-    <option name="x" value="-3" />
-    <option name="y" value="770" />
-    <option name="width" value="1372" />
-    <option name="height" value="769" />
-=======
     <option name="x" value="-1" />
     <option name="y" value="-771" />
     <option name="width" value="1368" />
     <option name="height" value="772" />
->>>>>>> c979cb09
   </component>
   <component name="ProjectLevelVcsManager" settingsEditedManually="false">
     <OptionsSetting value="true" id="Add" />
@@ -629,21 +524,13 @@
     </todo-panel>
   </component>
   <component name="ToolWindowManager">
-<<<<<<< HEAD
-    <frame x="-3" y="770" width="1372" height="769" extended-state="6" />
-=======
     <frame x="-1367" y="-771" width="1368" height="772" extended-state="6" />
->>>>>>> c979cb09
     <editor active="true" />
     <layout>
       <window_info id="Changes" active="false" anchor="bottom" auto_hide="false" internal_type="DOCKED" type="DOCKED" visible="false" weight="0.33" sideWeight="0.5" order="7" side_tool="false" content_ui="tabs" />
       <window_info id="TODO" active="false" anchor="bottom" auto_hide="false" internal_type="DOCKED" type="DOCKED" visible="false" weight="0.3296" sideWeight="0.5" order="6" side_tool="false" content_ui="tabs" />
       <window_info id="Structure" active="false" anchor="left" auto_hide="false" internal_type="DOCKED" type="DOCKED" visible="false" weight="0.25" sideWeight="0.5" order="1" side_tool="false" content_ui="tabs" />
-<<<<<<< HEAD
-      <window_info id="Project" active="false" anchor="left" auto_hide="false" internal_type="DOCKED" type="DOCKED" visible="false" weight="0.24795234" sideWeight="0.6496" order="0" side_tool="false" content_ui="combo" />
-=======
       <window_info id="Project" active="false" anchor="left" auto_hide="false" internal_type="DOCKED" type="DOCKED" visible="true" weight="0.24869695" sideWeight="0.6496" order="0" side_tool="false" content_ui="combo" />
->>>>>>> c979cb09
       <window_info id="Debug" active="false" anchor="bottom" auto_hide="false" internal_type="DOCKED" type="DOCKED" visible="false" weight="0.4" sideWeight="0.5" order="3" side_tool="false" content_ui="tabs" />
       <window_info id="Favorites" active="false" anchor="left" auto_hide="false" internal_type="DOCKED" type="DOCKED" visible="false" weight="0.33" sideWeight="0.5" order="2" side_tool="true" content_ui="tabs" />
       <window_info id="Event Log" active="false" anchor="bottom" auto_hide="false" internal_type="DOCKED" type="DOCKED" visible="false" weight="0.33" sideWeight="0.5" order="7" side_tool="true" content_ui="tabs" />
@@ -727,21 +614,6 @@
     </breakpoint-manager>
   </component>
   <component name="editorHistoryManager">
-<<<<<<< HEAD
-    <entry file="file://$PROJECT_DIR$/app/views/server/dashboard.html">
-      <provider selected="true" editor-type-id="text-editor">
-        <state line="25" column="0" selection-start="902" selection-end="902" vertical-scroll-proportion="-0.65384614">
-          <folding>
-            <marker date="1382113020000" expanded="true" signature="-1:-1" placeholder="..." />
-            <marker date="1382113020000" expanded="true" signature="-1:-1" placeholder="..." />
-          </folding>
-        </state>
-      </provider>
-    </entry>
-    <entry file="file://$PROJECT_DIR$/app/scripts/service/workbench-service-logs.js">
-      <provider selected="true" editor-type-id="text-editor">
-        <state line="159" column="40" selection-start="5823" selection-end="5830" vertical-scroll-proportion="0.0">
-=======
     <entry file="file://$PROJECT_DIR$/app/scripts/directive/custom.js">
       <provider selected="true" editor-type-id="text-editor">
         <state line="81" column="35" selection-start="2785" selection-end="2785" vertical-scroll-proportion="0.0">
@@ -752,109 +624,52 @@
     <entry file="file://$PROJECT_DIR$/app/scripts/controllers/metrics.js">
       <provider selected="true" editor-type-id="text-editor">
         <state line="25" column="21" selection-start="952" selection-end="952" vertical-scroll-proportion="0.0">
->>>>>>> c979cb09
-          <folding />
-        </state>
-      </provider>
-    </entry>
-<<<<<<< HEAD
+          <folding />
+        </state>
+      </provider>
+    </entry>
+    <entry file="file://$PROJECT_DIR$/app/views/server/metrics.html">
+      <provider selected="true" editor-type-id="text-editor">
+        <state line="109" column="0" selection-start="5406" selection-end="5406" vertical-scroll-proportion="0.0">
+          <folding />
+        </state>
+      </provider>
+    </entry>
+    <entry file="file://$PROJECT_DIR$/app/scripts/service/odirective.js">
+      <provider selected="true" editor-type-id="text-editor">
+        <state line="15" column="34" selection-start="461" selection-end="464" vertical-scroll-proportion="0.0">
+          <folding />
+        </state>
+      </provider>
+    </entry>
+    <entry file="file://$PROJECT_DIR$/app/views/server/metric/singleMetric.html">
+      <provider selected="true" editor-type-id="text-editor">
+        <state line="6" column="62" selection-start="325" selection-end="325" vertical-scroll-proportion="0.0">
+          <folding />
+        </state>
+      </provider>
+    </entry>
+    <entry file="file://$PROJECT_DIR$/app/views/server/general.html">
+      <provider selected="true" editor-type-id="text-editor">
+        <state line="22" column="79" selection-start="956" selection-end="956" vertical-scroll-proportion="0.0">
+          <folding />
+        </state>
+      </provider>
+    </entry>
+    <entry file="file://$PROJECT_DIR$/app/scripts/directive/angularjs.nvd3.js">
+      <provider selected="true" editor-type-id="text-editor">
+        <state line="161" column="99" selection-start="4737" selection-end="4737" vertical-scroll-proportion="0.0">
+          <folding />
+        </state>
+      </provider>
+    </entry>
     <entry file="file://$PROJECT_DIR$/app/styles/main.css">
       <provider selected="true" editor-type-id="text-editor">
-        <state line="520" column="1" selection-start="10449" selection-end="10449" vertical-scroll-proportion="0.0">
-=======
-    <entry file="file://$PROJECT_DIR$/app/views/server/metrics.html">
-      <provider selected="true" editor-type-id="text-editor">
-        <state line="109" column="0" selection-start="5406" selection-end="5406" vertical-scroll-proportion="0.0">
->>>>>>> c979cb09
-          <folding />
-        </state>
-      </provider>
-    </entry>
-<<<<<<< HEAD
-    <entry file="file://$PROJECT_DIR$/app/views/eventWhat/mailwhat.html">
-      <provider selected="true" editor-type-id="text-editor">
-        <state line="8" column="49" selection-start="255" selection-end="306" vertical-scroll-proportion="-5.230769">
-          <folding>
-            <element signature="n#style#0;n#input#0;n#div#0;n#fieldset#0;n#form#0;n#div#1;n#div#0;n#!!top" expanded="true" />
-            <element signature="n#style#0;n#input#1;n#div#0;n#fieldset#0;n#form#0;n#div#1;n#div#0;n#!!top" expanded="true" />
-            <element signature="n#style#0;n#textarea#0;n#fieldset#0;n#form#0;n#div#1;n#div#0;n#!!top" expanded="true" />
-          </folding>
-        </state>
-      </provider>
-    </entry>
-    <entry file="file://$PROJECT_DIR$/app/views/server/events.html">
-      <provider selected="true" editor-type-id="text-editor">
-        <state line="7" column="112" selection-start="404" selection-end="404" vertical-scroll-proportion="-1.506329">
-          <folding>
-            <element signature="n#style#0;n#input#0;n#div#0;n#div#0;n#div#0;n#div#0;n#!!top" expanded="true" />
-          </folding>
-        </state>
-      </provider>
-    </entry>
-    <entry file="file://$PROJECT_DIR$/app/scripts/app.js">
-      <provider selected="true" editor-type-id="text-editor">
-        <state line="44" column="47" selection-start="1859" selection-end="1877" vertical-scroll-proportion="0.0">
-=======
-    <entry file="file://$PROJECT_DIR$/app/scripts/service/odirective.js">
-      <provider selected="true" editor-type-id="text-editor">
-        <state line="15" column="34" selection-start="461" selection-end="464" vertical-scroll-proportion="0.0">
-          <folding />
-        </state>
-      </provider>
-    </entry>
-    <entry file="file://$PROJECT_DIR$/app/views/server/metric/singleMetric.html">
-      <provider selected="true" editor-type-id="text-editor">
-        <state line="6" column="62" selection-start="325" selection-end="325" vertical-scroll-proportion="0.0">
-          <folding />
-        </state>
-      </provider>
-    </entry>
-    <entry file="file://$PROJECT_DIR$/app/views/server/general.html">
-      <provider selected="true" editor-type-id="text-editor">
-        <state line="22" column="79" selection-start="956" selection-end="956" vertical-scroll-proportion="0.0">
->>>>>>> c979cb09
-          <folding />
-        </state>
-      </provider>
-    </entry>
-<<<<<<< HEAD
-    <entry file="file://$PROJECT_DIR$/app/scripts/controllers/logs.js">
-      <provider selected="true" editor-type-id="text-editor">
-        <state line="137" column="42" selection-start="4984" selection-end="4984" vertical-scroll-proportion="-5.3773584">
-=======
-    <entry file="file://$PROJECT_DIR$/app/scripts/directive/angularjs.nvd3.js">
-      <provider selected="true" editor-type-id="text-editor">
-        <state line="161" column="99" selection-start="4737" selection-end="4737" vertical-scroll-proportion="0.0">
->>>>>>> c979cb09
-          <folding />
-        </state>
-      </provider>
-    </entry>
-<<<<<<< HEAD
-    <entry file="file://$PROJECT_DIR$/app/views/server/log.html">
-      <provider selected="true" editor-type-id="text-editor">
-        <state line="0" column="0" selection-start="0" selection-end="0" vertical-scroll-proportion="0.0">
-=======
-    <entry file="file://$PROJECT_DIR$/app/styles/main.css">
-      <provider selected="true" editor-type-id="text-editor">
         <state line="143" column="21" selection-start="2800" selection-end="2800" vertical-scroll-proportion="0.0">
->>>>>>> c979cb09
-          <folding />
-        </state>
-      </provider>
-    </entry>
-<<<<<<< HEAD
-    <entry file="file://$PROJECT_DIR$/app/views/server/logjava.html">
-      <provider selected="true" editor-type-id="text-editor">
-        <state line="56" column="24" selection-start="2219" selection-end="2364" vertical-scroll-proportion="-3.063291">
-          <folding />
-        </state>
-      </provider>
-    </entry>
-    <entry file="file://$PROJECT_DIR$/app/scripts/controllers/server.js">
-      <provider selected="true" editor-type-id="text-editor">
-        <state line="193" column="15" selection-start="6477" selection-end="6673" vertical-scroll-proportion="0.0">
-=======
+          <folding />
+        </state>
+      </provider>
+    </entry>
     <entry file="file://$PROJECT_DIR$/app/index.html">
       <provider selected="true" editor-type-id="text-editor">
         <state line="112" column="43" selection-start="5364" selection-end="5364" vertical-scroll-proportion="-46.208332">
@@ -868,47 +683,24 @@
     <entry file="file://$PROJECT_DIR$/app/views/sidenav.html">
       <provider selected="true" editor-type-id="text-editor">
         <state line="2" column="7" selection-start="91" selection-end="91" vertical-scroll-proportion="-1.25">
->>>>>>> c979cb09
           <folding />
         </state>
       </provider>
     </entry>
     <entry file="file://$PROJECT_DIR$/app/scripts/service/monitor-service.js">
       <provider selected="true" editor-type-id="text-editor">
-<<<<<<< HEAD
-        <state line="76" column="13" selection-start="2781" selection-end="2781" vertical-scroll-proportion="0.0">
-=======
         <state line="21" column="13" selection-start="847" selection-end="847" vertical-scroll-proportion="0.0">
->>>>>>> c979cb09
-          <folding />
-        </state>
-      </provider>
-    </entry>
-<<<<<<< HEAD
-    <entry file="file://$PROJECT_DIR$/app/scripts/controllers/events.js">
-      <provider selected="true" editor-type-id="text-editor">
-        <state line="149" column="8" selection-start="5941" selection-end="5941" vertical-scroll-proportion="0.0">
-=======
+          <folding />
+        </state>
+      </provider>
+    </entry>
     <entry file="file://$PROJECT_DIR$/app/scripts/app.js">
       <provider selected="true" editor-type-id="text-editor">
         <state line="0" column="0" selection-start="0" selection-end="0" vertical-scroll-proportion="0.0">
->>>>>>> c979cb09
-          <folding />
-        </state>
-      </provider>
-    </entry>
-<<<<<<< HEAD
-    <entry file="file://$PROJECT_DIR$/app/scripts/controllers/metrics.js">
-      <provider selected="true" editor-type-id="text-editor">
-        <state line="2" column="48" selection-start="54" selection-end="54" vertical-scroll-proportion="-0.6415094">
-          <folding />
-        </state>
-      </provider>
-    </entry>
-    <entry file="file://$PROJECT_DIR$/app/views/server/metrics.html">
-      <provider selected="true" editor-type-id="text-editor">
-        <state line="0" column="0" selection-start="0" selection-end="0" vertical-scroll-proportion="-0.0">
-=======
+          <folding />
+        </state>
+      </provider>
+    </entry>
     <entry file="file://$PROJECT_DIR$/app/views/server/dashboard.html">
       <provider selected="true" editor-type-id="text-editor">
         <state line="73" column="26" selection-start="2908" selection-end="3412" vertical-scroll-proportion="-18.333334">
@@ -922,33 +714,20 @@
     <entry file="file://$PROJECT_DIR$/app/scripts/controllers/server.js">
       <provider selected="true" editor-type-id="text-editor">
         <state line="79" column="0" selection-start="2647" selection-end="2647" vertical-scroll-proportion="-8.235294">
->>>>>>> c979cb09
-          <folding />
-        </state>
-      </provider>
-    </entry>
-<<<<<<< HEAD
-    <entry file="file://$PROJECT_DIR$/app/views/eventWhen/logwhen.html">
-      <provider selected="true" editor-type-id="text-editor">
-        <state line="29" column="20" selection-start="259" selection-end="1111" vertical-scroll-proportion="-18.961538">
-=======
+          <folding />
+        </state>
+      </provider>
+    </entry>
     <entry file="file://$PROJECT_DIR$/app/views/server/query.html">
       <provider selected="true" editor-type-id="text-editor">
         <state line="13" column="147" selection-start="757" selection-end="757" vertical-scroll-proportion="-8.125">
->>>>>>> c979cb09
-          <folding />
-        </state>
-      </provider>
-    </entry>
-<<<<<<< HEAD
-    <entry file="file://$PROJECT_DIR$/app/views/eventWhen/metricswhen.html">
-      <provider selected="true" editor-type-id="text-editor">
-        <state line="13" column="27" selection-start="408" selection-end="408" vertical-scroll-proportion="0.36052203">
-=======
+          <folding />
+        </state>
+      </provider>
+    </entry>
     <entry file="file://$PROJECT_DIR$/app/scripts/controllers/nav.js">
       <provider selected="true" editor-type-id="text-editor">
         <state line="30" column="65" selection-start="1359" selection-end="1359" vertical-scroll-proportion="0.6626298">
->>>>>>> c979cb09
           <folding />
         </state>
       </provider>
