package com.orientechnologies.workbench;

import java.io.InputStream;
import java.io.InputStreamReader;
import java.net.InetSocketAddress;
import java.net.Proxy;
import java.net.URL;
import java.net.URLConnection;
import java.util.HashMap;
import java.util.List;
import java.util.Map;
import java.util.Map.Entry;
import java.util.TimerTask;

import com.orientechnologies.common.log.OLogManager;
import com.orientechnologies.orient.core.record.ORecordSchemaAware;
import com.orientechnologies.orient.core.record.impl.ODocument;
import com.orientechnologies.orient.core.sql.query.OSQLQuery;
import com.orientechnologies.orient.core.sql.query.OSQLSynchQuery;

public class OWorkbenchMessageTask extends TimerTask {

	private final OWorkbenchPlugin	handler;

	public OWorkbenchMessageTask(final OWorkbenchPlugin iHandler) {
		this.handler = iHandler;

	}

	@Override
	public void run() {

		String osql = "select from UserConfiguration where user.name = 'admin' ";

		OSQLQuery<ORecordSchemaAware<?>> osqlQuery = new OSQLSynchQuery<ORecordSchemaAware<?>>(osql);

		int cId = -1;
		String licenses = "";
		int i = 0;
		for (Entry<String, OMonitoredServer> server : this.handler.getMonitoredServers()) {
			ODocument s = server.getValue().getConfiguration();
			Map<String, Object> cfg = s.field("configuration");
			if (cfg != null) {

				String license = (String) cfg.get("license");
				cId = OL.getClientId(license);
				licenses += (i == 0) ? "" : ",";
				licenses += license;
				i++;
			}
		}

		final List<ODocument> response = this.handler.getDb().query(osqlQuery);
		licenses = licenses.isEmpty() ? "none" : licenses;
		if (response.size() > 0) {
			ODocument config = response.iterator().next();
<<<<<<< HEAD
			String url = config.field("orientdbSite"); // "http://www.orientechnologies.com/";
			OLogManager.instance().info(this, "MONITOR contacting [%s] ", url);
=======
			String url = "http://www.orientechnologies.com/"; // config.field("orientdbSite");
			//OLogManager.instance().info(this, "MONITOR contacting [%s] ", url);
>>>>>>> 6630af87
			if (url != null) {
				try {
					ODocument updateConfiguration = config.field("updateConfiguration");
					Boolean receiveNews = (Boolean) (updateConfiguration!= null ? updateConfiguration.field("receiveNews") : true);
					URL remoteUrl = new java.net.URL(url + "pro/function/business/check/" + cId + "/" + licenses + "/" + receiveNews);
					URLConnection urlConnection = null;

					ODocument proxy = config.field("proxyConfiguration");
					String ip = proxy.field("proxyIp");
					Integer port = proxy.field("proxyPort");
					if (ip != null && port != null) {
						Proxy proxyConn = new Proxy(Proxy.Type.HTTP, new InetSocketAddress(ip, port));
						urlConnection = remoteUrl.openConnection(proxyConn);
					} else {
						urlConnection = remoteUrl.openConnection();
					}
					urlConnection.connect();
					InputStream is = urlConnection.getInputStream();
					InputStreamReader isr = new InputStreamReader(is);

					int numCharsRead;
					char[] charArray = new char[1024];
					StringBuffer sb = new StringBuffer();
					while ((numCharsRead = isr.read(charArray)) > 0) {
						sb.append(charArray, 0, numCharsRead);
					}
					String result = sb.toString();

					final ODocument docMetrics = new ODocument().fromJSON(result);

					List<Map<String, Object>> results = docMetrics.field("result");
					Map<String, Object> map = results.get(0);
					Object obj = map.get("messages");
					List<Map<String, Object>> oDocument = (List<Map<String, Object>>) map.get("messages");
					for (Map<String, Object> values : oDocument) {

						Object text = values.get("text");
						Object date = values.get("date");
						Map<String, Object> params = new HashMap<String, Object>();
						params.put("message", text);
						params.put("date", date);
						List<ODocument> resultSet = handler.getDb().query(new OSQLSynchQuery<ORecordSchemaAware<?>>("select from Message where message = :message and date = :date"), params);
						if (resultSet.isEmpty()) {
							ODocument saved = new ODocument("Message");
							saved.field("message", text);
							saved.field("date", date);
							saved.save();
						}
					}
				} catch (Exception e) {
					OLogManager.instance().error(this, "MONITOR error contacting [%s] ", url);
				}
			}
		}
	}
}<|MERGE_RESOLUTION|>--- conflicted
+++ resolved
@@ -54,17 +54,12 @@
 		licenses = licenses.isEmpty() ? "none" : licenses;
 		if (response.size() > 0) {
 			ODocument config = response.iterator().next();
-<<<<<<< HEAD
 			String url = config.field("orientdbSite"); // "http://www.orientechnologies.com/";
-			OLogManager.instance().info(this, "MONITOR contacting [%s] ", url);
-=======
-			String url = "http://www.orientechnologies.com/"; // config.field("orientdbSite");
-			//OLogManager.instance().info(this, "MONITOR contacting [%s] ", url);
->>>>>>> 6630af87
+			// OLogManager.instance().info(this, "MONITOR contacting [%s] ", url);
 			if (url != null) {
 				try {
 					ODocument updateConfiguration = config.field("updateConfiguration");
-					Boolean receiveNews = (Boolean) (updateConfiguration!= null ? updateConfiguration.field("receiveNews") : true);
+					Boolean receiveNews = (Boolean) (updateConfiguration != null ? updateConfiguration.field("receiveNews") : true);
 					URL remoteUrl = new java.net.URL(url + "pro/function/business/check/" + cId + "/" + licenses + "/" + receiveNews);
 					URLConnection urlConnection = null;
 
