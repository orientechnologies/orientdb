/*
 * Copyright 2010-2013 Orient Technologies LTD
 * All Rights Reserved. Commercial License.
 *
 * NOTICE:  All information contained herein is, and remains the property of
 * Orient Technologies LTD and its suppliers, if any.  The intellectual and
 * technical concepts contained herein are proprietary to
 * Orient Technologies LTD and its suppliers and may be covered by United
 * Kingdom and Foreign Patents, patents in process, and are protected by trade
 * secret or copyright law.
 * 
 * Dissemination of this information or reproduction of this material
 * is strictly forbidden unless prior written permission is obtained
 * from Orient Technologies LTD.
 */

package com.orientechnologies.workbench;

import java.util.Collection;
import java.util.Collections;
import java.util.Date;
import java.util.HashMap;
import java.util.HashSet;
import java.util.List;
import java.util.Map;
import java.util.Map.Entry;
import java.util.Set;
import java.util.concurrent.ConcurrentHashMap;

import com.orientechnologies.common.io.OIOUtils;
import com.orientechnologies.common.log.OLogManager;
import com.orientechnologies.common.profiler.OProfilerMBean.METRIC_TYPE;
import com.orientechnologies.common.util.OPair;
import com.orientechnologies.orient.core.OConstants;
import com.orientechnologies.orient.core.Orient;
import com.orientechnologies.orient.core.config.OGlobalConfiguration;
import com.orientechnologies.orient.core.db.document.ODatabaseDocumentTx;
import com.orientechnologies.orient.core.exception.OConfigurationException;
import com.orientechnologies.orient.core.metadata.schema.OClass;
import com.orientechnologies.orient.core.metadata.schema.OClass.INDEX_TYPE;
import com.orientechnologies.orient.core.metadata.schema.OProperty;
import com.orientechnologies.orient.core.metadata.schema.OSchema;
import com.orientechnologies.orient.core.metadata.schema.OType;
import com.orientechnologies.orient.core.metadata.security.OUser;
import com.orientechnologies.orient.core.record.impl.ODocument;
import com.orientechnologies.orient.core.sql.query.OSQLSynchQuery;
import com.orientechnologies.orient.server.OServer;
import com.orientechnologies.orient.server.OServerMain;
import com.orientechnologies.orient.server.config.OServerParameterConfiguration;
import com.orientechnologies.orient.server.network.OServerNetworkListener;
import com.orientechnologies.orient.server.network.protocol.http.ONetworkProtocolHttpAbstract;
import com.orientechnologies.orient.server.plugin.OServerPluginAbstract;
import com.orientechnologies.workbench.event.OEventController;
import com.orientechnologies.workbench.event.OEventLogFunctionExecutor;
import com.orientechnologies.workbench.event.OEventLogHttpExecutor;
import com.orientechnologies.workbench.event.OEventLogMailExecutor;
import com.orientechnologies.workbench.event.OEventMetricFunctionExecutor;
import com.orientechnologies.workbench.event.OEventMetricHttpExecutor;
import com.orientechnologies.workbench.event.OEventMetricMailExecutor;
import com.orientechnologies.workbench.hooks.OEventHook;
import com.orientechnologies.workbench.http.OServerCommandAuthenticateSingleDatabase;
import com.orientechnologies.workbench.http.OServerCommandDeleteRealtimeMetrics;
import com.orientechnologies.workbench.http.OServerCommandDeleteServer;
import com.orientechnologies.workbench.http.OServerCommandGetConnectionsCommand;
import com.orientechnologies.workbench.http.OServerCommandGetExplainCommand;
import com.orientechnologies.workbench.http.OServerCommandGetLoggedUserInfo;
import com.orientechnologies.workbench.http.OServerCommandGetMonitoredServers;
import com.orientechnologies.workbench.http.OServerCommandGetRealtimeMetrics;
import com.orientechnologies.workbench.http.OServerCommandGetServerConfiguration;
import com.orientechnologies.workbench.http.OServerCommandGetServerLog;
import com.orientechnologies.workbench.http.OServerCommandMessageExecute;
import com.orientechnologies.workbench.http.OServerCommandNotifyChangedMetric;
import com.orientechnologies.workbench.http.OServerCommandPurgeMetric;
import com.orientechnologies.workbench.http.OServerCommandQueryPassThrough;

public class OWorkbenchPlugin extends OServerPluginAbstract {
<<<<<<< HEAD
  public enum LOG_LEVEL {
    DEBUG, INFO, CONFIG, WARN, ERROR
  }

  public enum STATUS {
    OFFLINE, ONLINE, UNAUTHORIZED, PROFILEROFF, LICENSE_EXPIRED, LICENSE_INVALID
  }

  public static final String                        VERSION                           = OConstants.ORIENT_VERSION;
  static final String                               SYSTEM_CONFIG                     = "system.config";

  public static final String                        CLASS_SERVER                      = "Server";
  public static final String                        CLASS_LOG                         = "Log";
  public static final String                        CLASS_EVENT                       = "Event";

  public static final String                        CLASS_EVENT_WHEN                  = "EventWhen";
  public static final String                        CLASS_EVENT_WHAT                  = "EventWhat";

  // public static final String CLASS_SCHEDULER_WHEN = "SchedulerWhen";
  public static final String                        CLASS_LOG_WHEN                    = "LogWhen";
  private static final String                       CLASS_METRICS_WHEN                = "MetricsWhen";

  public static final String                        CLASS_HTTP_WHAT                   = "HttpWhat";
  public static final String                        CLASS_MAIL_WHAT                   = "MailWhat";
  private static final String                       CLASS_FUNCTION_WHAT               = "FunctionWhat";

  public static final String                        CLASS_SNAPSHOT                    = "Snapshot";
  public static final String                        CLASS_METRIC                      = "Metric";
  public static final String                        CLASS_COUNTER                     = "Counter";
  public static final String                        CLASS_CHRONO                      = "Chrono";
  public static final String                        CLASS_STATISTIC                   = "Statistic";
  public static final String                        CLASS_INFORMATION                 = "Information";
  public static final String                        CLASS_DICTIONARY                  = "Dictionary";

  public static final String                        CLASS_USER_CONFIGURATION          = "UserConfiguration";
  public static final String                        CLASS_MAIL_PROFILE                = "OMailProfile";
  public static final String                        CLASS_DELETE_METRIC_CONFIG        = "DeleteMetricConfiguration";
  public static final String                        CLASS_DELETE_NOTIFICATIONS_CONFIG = "NotificationsConfiguration";
  private static final String												CLASS_UPDATE_CONFIG								= "updateConfiguration";
  public static final String                        CLASS_METRIC_CONFIG               = "MetricConfig";
  private static final String                       CLASS_PROXY_CONFIG                = "ProxyConfiguration";
  private static final String                       CLASS_MESSAGE                     = "Message";

  private OServer                                   serverInstance;
  private long                                      updateTimer;
  private long                                      purgeTimer                        = 1000 * 60 * 30;
  private String                                    dbName                            = "monitor";
  private String                                    dbUser                            = "admin";
  private String                                    dbPassword                        = "admin";
  private ODatabaseDocumentTx                       db;
  Map<String, OMonitoredServer>                     servers                           = new HashMap<String, OMonitoredServer>();
  Map<Integer, Map<Integer, Set<OMonitoredServer>>> keyMap;
  Map<String, OPair<String, METRIC_TYPE>>           dictionary;
  private Set<OServerConfigurationListener>         listeners                         = new HashSet<OServerConfigurationListener>();
  private ConcurrentHashMap<String, Boolean>        metricsEnabled                    = new ConcurrentHashMap<String, Boolean>();

  @Override
  public void config(OServer iServer, OServerParameterConfiguration[] iParams) {
    serverInstance = iServer;
    OLogManager.instance().info(this, "Installing OrientDB Enterprise MONITOR v.%s...", VERSION);

    updateTimer = OIOUtils.getTimeAsMillisecs("10s");
    dbUser = "admin";
    dbPassword = "OrientDB_KILLS_Neo4J!";
    dbName = "plocal:" + OServerMain.server().getDatabaseDirectory() + dbName;
  }

  @Override
  public String getName() {
    return "monitor";
  }

  @Override
  public void startup() {
    setDb(new ODatabaseDocumentTx(dbName));
    OGlobalConfiguration.CACHE_LEVEL1_ENABLED.setValue(false);
    OGlobalConfiguration.CACHE_LEVEL2_ENABLED.setValue(false);
    if (getDb().exists())
      loadConfiguration();
    else
      createConfiguration();

    updateDictionary();

    getDb().registerHook(new OEventHook());

    registerExecutors(getDb());
    registerCommands();
    Orient.instance().getTimer().schedule(new OWorkbenchTask(this), updateTimer, updateTimer);
    Orient.instance().getTimer().schedule(new OWorkbenchPurgeTask(this), purgeTimer, purgeTimer);
    Orient.instance().getTimer().schedule(new OWorkbenchMessageTask(this), 600000, 600000);
  }

  private void registerExecutors(ODatabaseDocumentTx database) {
    OEventController.getInstance().register(new OEventMetricMailExecutor(database));
    OEventController.getInstance().register(new OEventLogMailExecutor(database));
    OEventController.getInstance().register(new OEventLogFunctionExecutor(database));
    OEventController.getInstance().register(new OEventMetricFunctionExecutor(database));
    OEventController.getInstance().register(new OEventLogHttpExecutor(database));
    OEventController.getInstance().register(new OEventMetricHttpExecutor(database));
  }

  private void registerCommands() {
    final OServerNetworkListener listener = serverInstance.getListenerByProtocol(ONetworkProtocolHttpAbstract.class);
    if (listener == null)
      throw new OConfigurationException("HTTP listener not found");

    listener.registerStatelessCommand(new OServerCommandGetRealtimeMetrics());
    listener.registerStatelessCommand(new OServerCommandQueryPassThrough());
    listener.registerStatelessCommand(new OServerCommandAuthenticateSingleDatabase());
    listener.registerStatelessCommand(new OServerCommandGetLoggedUserInfo());
    listener.registerStatelessCommand(new OServerCommandGetMonitoredServers());
    listener.registerStatelessCommand(new OServerCommandGetExplainCommand());
    listener.registerStatelessCommand(new OServerCommandGetConnectionsCommand());
    listener.registerStatelessCommand(new OServerCommandDeleteRealtimeMetrics());
    listener.registerStatelessCommand(new OServerCommandGetServerLog());
    listener.registerStatelessCommand(new OServerCommandGetServerConfiguration());
    listener.registerStatelessCommand(new OServerCommandPurgeMetric());
    listener.registerStatelessCommand(new OServerCommandDeleteServer());
    listener.registerStatelessCommand(new OServerCommandNotifyChangedMetric());
    listener.registerStatelessCommand(new OServerCommandMessageExecute());
  }

  private void unregisterCommands() {
    final OServerNetworkListener listener = serverInstance.getListenerByProtocol(ONetworkProtocolHttpAbstract.class);
    if (listener == null)
      throw new OConfigurationException("HTTP listener not found");

    listener.unregisterStatelessCommand(OServerCommandGetRealtimeMetrics.class);
    listener.unregisterStatelessCommand(OServerCommandQueryPassThrough.class);
    listener.unregisterStatelessCommand(OServerCommandAuthenticateSingleDatabase.class);
    listener.unregisterStatelessCommand(OServerCommandGetLoggedUserInfo.class);
    listener.unregisterStatelessCommand(OServerCommandGetMonitoredServers.class);
    listener.unregisterStatelessCommand(OServerCommandGetExplainCommand.class);
    listener.unregisterStatelessCommand(OServerCommandGetConnectionsCommand.class);
    listener.unregisterStatelessCommand(OServerCommandDeleteRealtimeMetrics.class);
    listener.unregisterStatelessCommand(OServerCommandGetServerLog.class);
    listener.unregisterStatelessCommand(OServerCommandGetServerConfiguration.class);
    listener.unregisterStatelessCommand(OServerCommandPurgeMetric.class);
    listener.unregisterStatelessCommand(OServerCommandDeleteServer.class);
    listener.unregisterStatelessCommand(OServerCommandNotifyChangedMetric.class);
    listener.unregisterStatelessCommand(OServerCommandMessageExecute.class);
  }

  public OMonitoredServer getMonitoredServer(final String iServer) {
    return servers.get(iServer);
  }

  public Set<Entry<String, OMonitoredServer>> getMonitoredServers() {
    return Collections.unmodifiableSet(servers.entrySet());
  }

  public Map<Integer, Map<Integer, Set<OMonitoredServer>>> getKeyMap() {
    return keyMap;
  }

  public void updateActiveServerList() {
    Map<Integer, Map<Integer, Set<OMonitoredServer>>> keyMap = new HashMap<Integer, Map<Integer, Set<OMonitoredServer>>>();
    Map<String, OMonitoredServer> tmpServers = new HashMap<String, OMonitoredServer>();
    final List<ODocument> enabledServers = getDb().query(new OSQLSynchQuery<Object>("select from Server where enabled = true"));
    for (ODocument s : enabledServers) {
      final String serverName = s.field("name");

      OMonitoredServer serverCfg = servers.get(serverName);
      if (serverCfg == null) {
        serverCfg = new OMonitoredServer(this, s);
      }
      Map<String, Object> cfg = s.field("configuration");
      if (cfg != null) {
        String license = (String) cfg.get("license");
        int idC = OL.getClientId(license);
        int idS = OL.getServerId(license);
        Map<Integer, Set<OMonitoredServer>> serv = keyMap.get(idC);
        if (serv == null) {
          serv = new HashMap<Integer, Set<OMonitoredServer>>();
        }
        Set<OMonitoredServer> mSer = serv.get(idS);
        if (mSer == null) {
          mSer = new HashSet<OMonitoredServer>();
        }
        mSer.add(serverCfg);
        serv.put(idS, mSer);
        keyMap.put(idC, serv);
      }
      tmpServers.put(serverName, serverCfg);
    }
    this.keyMap = keyMap;
    this.servers = tmpServers;
  }

  public Collection<OServerConfigurationListener> getListeners() {
    return Collections.unmodifiableCollection(listeners);
  }

  public OWorkbenchPlugin addListeners(final OServerConfigurationListener iListener) {
    listeners.add(iListener);
    return this;
  }

  protected void loadConfiguration() {
    getDb().open(dbUser, dbPassword);

    // LOAD THE SERVERS CONFIGURATION
    updateActiveServerList();

    // UPDATE LAST CONNECTION FOR EACH SERVERS
    final List<ODocument> snapshotDates = getDb().query(
        new OSQLSynchQuery<Object>(
            "select server.name as serverName, max(dateTo) as date from Snapshot where server.enabled = true group by server"));

    for (ODocument snapshot : snapshotDates) {
      final String serverName = snapshot.field("serverName");

      final OMonitoredServer serverCfg = servers.get(serverName);
      if (serverCfg != null)
        serverCfg.setLastConnection((Date) snapshot.field("date"));
    }
    OLogManager.instance().info(this, "MONITOR loading server configuration (%d)...", servers.size());
    for (Entry<String, OMonitoredServer> serverEntry : servers.entrySet()) {
      OLogManager.instance().info(this, "MONITOR * server [%s] updated to: %s", serverEntry.getKey(),
          serverEntry.getValue().getLastConnection());
    }
  }

  protected void createConfiguration() {
    OLogManager.instance().info(this, "MONITOR creating %s database...", dbName);
    getDb().create();

    final OSchema schema = getDb().getMetadata().getSchema();

    final OClass server = schema.createClass(CLASS_SERVER);
    server.createProperty("name", OType.STRING);
    server.createProperty("url", OType.STRING);
    server.createProperty("user", OType.STRING);
    server.createProperty("password", OType.STRING);

    final OClass snapshot = schema.createClass(CLASS_SNAPSHOT);
    snapshot.createProperty("server", OType.LINK, server);
    snapshot.createProperty("dateFrom", OType.DATETIME);
    snapshot.createProperty("dateTo", OType.DATETIME);

    final OClass metric = schema.createClass(CLASS_METRIC);
    OProperty prop = metric.createProperty("name", OType.STRING);
    prop.createIndex(INDEX_TYPE.NOTUNIQUE);
    metric.createProperty("snapshot", OType.LINK, snapshot);

    final OClass log = schema.createClass(CLASS_LOG);
    log.createProperty("date", OType.DATETIME);
    log.createProperty("level", OType.STRING);
    log.createProperty("server", OType.LINK, server);
    log.createProperty("message", OType.STRING);

    final OClass chrono = schema.createClass(CLASS_CHRONO).setSuperClass(metric);
    chrono.createProperty("entries", OType.LONG);
    chrono.createProperty("last", OType.LONG);
    chrono.createProperty("min", OType.LONG);
    chrono.createProperty("max", OType.LONG);
    chrono.createProperty("average", OType.LONG);
    chrono.createProperty("total", OType.LONG);

    final OClass counter = schema.createClass(CLASS_COUNTER).setSuperClass(metric);
    counter.createProperty("value", OType.LONG);

    final OClass statistics = schema.createClass(CLASS_STATISTIC).setSuperClass(metric);
    statistics.createProperty("value", OType.STRING);

    final OClass information = schema.createClass(CLASS_INFORMATION).setSuperClass(metric);
    information.createProperty("value", OType.STRING);

    final OClass eventWhat = schema.createClass(CLASS_EVENT_WHAT);
    final OClass eventWhen = schema.createClass(CLASS_EVENT_WHEN);

    final OClass events = schema.createClass(CLASS_EVENT);
    events.createProperty("name", OType.STRING);
    events.createProperty("when", OType.EMBEDDED, eventWhen);
    events.createProperty("what", OType.EMBEDDED, eventWhat);

    final OClass logEvent = schema.createClass(CLASS_LOG_WHEN);
    logEvent.setSuperClass(eventWhen);
    logEvent.createProperty("type", OType.STRING);
    logEvent.createProperty("info", OType.STRING);
    logEvent.createProperty("alertValue", OType.STRING);

    final OClass metrics = schema.createClass(CLASS_METRICS_WHEN);
    metrics.setSuperClass(eventWhen);
    metrics.createProperty("name", OType.STRING);
    metrics.createProperty("operator", OType.STRING);// Greater, Less
    metrics.createProperty("parameter", OType.STRING);
    metrics.createProperty("value", OType.DOUBLE);

    final OClass http = schema.createClass(CLASS_HTTP_WHAT);
    http.setSuperClass(eventWhat);
    http.createProperty("method", OType.STRING);
    http.createProperty("url", OType.STRING);
    // http.createProperty("port", OType.INTEGER);
    http.createProperty("body", OType.STRING);
    http.createProperty("proxy", OType.STRING);

    final OClass mail = schema.createClass(CLASS_MAIL_WHAT);
    mail.setSuperClass(eventWhat);
    mail.createProperty("body", OType.STRING);
    mail.createProperty("subject", OType.STRING);
    mail.createProperty("fromAddress", OType.STRING);
    mail.createProperty("toAddress", OType.STRING);
    mail.createProperty("cc", OType.STRING);
    mail.createProperty("bcc", OType.STRING);

    final OClass function = schema.createClass(CLASS_FUNCTION_WHAT);
    function.setSuperClass(eventWhat);
    function.createProperty("code", OType.STRING);
    function.createProperty("idempotent", OType.BOOLEAN);
    function.createProperty("language", OType.STRING);
    function.createProperty("name", OType.STRING);
    function.createProperty("parameters", OType.EMBEDDED, OType.STRING);

    final OClass metricConfig = schema.createClass(CLASS_METRIC_CONFIG);
    metricConfig.createProperty("name", OType.STRING);
    metricConfig.createProperty("server", OType.LINK, server);

    final OClass userConfig = schema.createClass(CLASS_USER_CONFIGURATION);
    final OClass ouser = schema.getClass(OUser.class);

    final OClass profile = schema.createClass(CLASS_MAIL_PROFILE);
    final OClass deleteMetricConfiguration = schema.createClass(CLASS_DELETE_METRIC_CONFIG);
    deleteMetricConfiguration.createProperty("hours", OType.INTEGER);

    final OClass notificationsConfiguration = schema.createClass(CLASS_DELETE_NOTIFICATIONS_CONFIG);
    notificationsConfiguration.createProperty("hours", OType.INTEGER);

    final OClass proxyConfiguration = schema.createClass(CLASS_PROXY_CONFIG);
    notificationsConfiguration.createProperty("proxyIp", OType.STRING);
    notificationsConfiguration.createProperty("proxyPort", OType.INTEGER);

    profile.createProperty("user", OType.STRING);
    profile.createProperty("password", OType.STRING);
    profile.createProperty("port", OType.INTEGER);
    profile.createProperty("enabled", OType.BOOLEAN);
    profile.createProperty("auth", OType.BOOLEAN);
    profile.createProperty("starttlsEnable", OType.BOOLEAN);
    profile.createProperty("dateFormat", OType.STRING);
    profile.createProperty("host", OType.STRING);
    
    final OClass updateConfiguration = schema.createClass(CLASS_UPDATE_CONFIG);
    updateConfiguration.createProperty("receiveNews", OType.BOOLEAN);
    updateConfiguration.createProperty("hours", OType.INTEGER);
    
=======
	public enum LOG_LEVEL {
		DEBUG, INFO, CONFIG, WARN, ERROR
	}

	public enum STATUS {
		OFFLINE, ONLINE, UNAUTHORIZED, PROFILEROFF, LICENSE_EXPIRED, LICENSE_INVALID
	}

	public static final String												VERSION														= OConstants.ORIENT_VERSION;
	static final String																SYSTEM_CONFIG											= "system.config";

	public static final String												CLASS_SERVER											= "Server";
	public static final String												CLASS_LOG													= "Log";
	public static final String												CLASS_EVENT												= "Event";

	public static final String												CLASS_EVENT_WHEN									= "EventWhen";
	public static final String												CLASS_EVENT_WHAT									= "EventWhat";

	// public static final String CLASS_SCHEDULER_WHEN = "SchedulerWhen";
	public static final String												CLASS_LOG_WHEN										= "LogWhen";
	private static final String												CLASS_METRICS_WHEN								= "MetricsWhen";

	public static final String												CLASS_HTTP_WHAT										= "HttpWhat";
	public static final String												CLASS_MAIL_WHAT										= "MailWhat";
	private static final String												CLASS_FUNCTION_WHAT								= "FunctionWhat";

	public static final String												CLASS_SNAPSHOT										= "Snapshot";
	public static final String												CLASS_METRIC											= "Metric";
	public static final String												CLASS_COUNTER											= "Counter";
	public static final String												CLASS_CHRONO											= "Chrono";
	public static final String												CLASS_STATISTIC										= "Statistic";
	public static final String												CLASS_INFORMATION									= "Information";
	public static final String												CLASS_DICTIONARY									= "Dictionary";

	public static final String												CLASS_USER_CONFIGURATION					= "UserConfiguration";
	public static final String												CLASS_MAIL_PROFILE								= "OMailProfile";
	public static final String												CLASS_DELETE_METRIC_CONFIG				= "DeleteMetricConfiguration";
	public static final String												CLASS_DELETE_NOTIFICATIONS_CONFIG	= "NotificationsConfiguration";
	private static final String												CLASS_UPDATE_CONFIG								= "updateConfiguration";
	public static final String												CLASS_METRIC_CONFIG								= "MetricConfig";
	private static final String												CLASS_PROXY_CONFIG								= "ProxyConfiguration";
	private static final String												CLASS_MESSAGE											= "Message";

	private OServer																		serverInstance;
	private long																			updateTimer;
	private long																			purgeTimer												= 1000 * 60 * 30;
	private String																		dbName														= "monitor";
	private String																		dbUser														= "admin";
	private String																		dbPassword												= "admin";
	private ODatabaseDocumentTx												db;
	Map<String, OMonitoredServer>											servers														= new HashMap<String, OMonitoredServer>();
	Map<Integer, Map<Integer, Set<OMonitoredServer>>>	keyMap;
	Map<String, OPair<String, METRIC_TYPE>>						dictionary;
	private Set<OServerConfigurationListener>					listeners													= new HashSet<OServerConfigurationListener>();
	private ConcurrentHashMap<String, Boolean>				metricsEnabled										= new ConcurrentHashMap<String, Boolean>();

	private OWorkbenchUpdateTask											updater														;

	@Override
	public void config(OServer iServer, OServerParameterConfiguration[] iParams) {
		serverInstance = iServer;
		OLogManager.instance().info(this, "Installing OrientDB Enterprise MONITOR v.%s...", VERSION);

		updateTimer = OIOUtils.getTimeAsMillisecs("10s");
		dbUser = "admin";
		dbPassword = "admin";
		dbName = "plocal:" + OServerMain.server().getDatabaseDirectory() + dbName;
	}

	@Override
	public String getName() {
		return "monitor";
	}

	@Override
	public void startup() {
		setDb(new ODatabaseDocumentTx(dbName));
		OGlobalConfiguration.CACHE_LEVEL1_ENABLED.setValue(false);
		OGlobalConfiguration.CACHE_LEVEL2_ENABLED.setValue(false);
		if (getDb().exists())
			loadConfiguration();
		else
			createConfiguration();

		updateDictionary();

		getDb().registerHook(new OEventHook());

		registerExecutors(getDb());
		registerCommands();
		Orient.instance().getTimer().schedule(new OWorkbenchTask(this), updateTimer, updateTimer);

		// Orient.instance()
		// .getTimer()
		// .schedule(new OMonitorPurgeTask(this), 1000*60*30, 1000*60*30);
		//
		Orient.instance().getTimer().schedule(new OWorkbenchPurgeTask(this), purgeTimer, purgeTimer);
		Orient.instance().getTimer().schedule(new OWorkbenchMessageTask(this), 600000, 600000);
		updater = new OWorkbenchUpdateTask(this);
		Orient.instance().getTimer().schedule(updater, 600000, 600000);

	}

	private void registerExecutors(ODatabaseDocumentTx database) {
		OEventController.getInstance().register(new OEventMetricMailExecutor(database));
		OEventController.getInstance().register(new OEventLogMailExecutor(database));
		OEventController.getInstance().register(new OEventLogFunctionExecutor(database));
		OEventController.getInstance().register(new OEventMetricFunctionExecutor(database));
		OEventController.getInstance().register(new OEventLogHttpExecutor(database));
		OEventController.getInstance().register(new OEventMetricHttpExecutor(database));
	}

	private void registerCommands() {
		final OServerNetworkListener listener = serverInstance.getListenerByProtocol(ONetworkProtocolHttpAbstract.class);
		if (listener == null)
			throw new OConfigurationException("HTTP listener not found");

		listener.registerStatelessCommand(new OServerCommandGetRealtimeMetrics());
		listener.registerStatelessCommand(new OServerCommandQueryPassThrough());
		listener.registerStatelessCommand(new OServerCommandAuthenticateSingleDatabase());
		listener.registerStatelessCommand(new OServerCommandGetLoggedUserInfo());
		listener.registerStatelessCommand(new OServerCommandGetMonitoredServers());
		listener.registerStatelessCommand(new OServerCommandGetExplainCommand());
		listener.registerStatelessCommand(new OServerCommandGetConnectionsCommand());
		listener.registerStatelessCommand(new OServerCommandDeleteRealtimeMetrics());
		listener.registerStatelessCommand(new OServerCommandGetServerLog());
		listener.registerStatelessCommand(new OServerCommandGetServerConfiguration());
		listener.registerStatelessCommand(new OServerCommandPurgeMetric());
		listener.registerStatelessCommand(new OServerCommandDeleteServer());
		listener.registerStatelessCommand(new OServerCommandNotifyChangedMetric());
		listener.registerStatelessCommand(new OServerCommandMessageExecute());
	}

	private void unregisterCommands() {
		final OServerNetworkListener listener = serverInstance.getListenerByProtocol(ONetworkProtocolHttpAbstract.class);
		if (listener == null)
			throw new OConfigurationException("HTTP listener not found");

		listener.unregisterStatelessCommand(OServerCommandGetRealtimeMetrics.class);
		listener.unregisterStatelessCommand(OServerCommandQueryPassThrough.class);
		listener.unregisterStatelessCommand(OServerCommandAuthenticateSingleDatabase.class);
		listener.unregisterStatelessCommand(OServerCommandGetLoggedUserInfo.class);
		listener.unregisterStatelessCommand(OServerCommandGetMonitoredServers.class);
		listener.unregisterStatelessCommand(OServerCommandGetExplainCommand.class);
		listener.unregisterStatelessCommand(OServerCommandGetConnectionsCommand.class);
		listener.unregisterStatelessCommand(OServerCommandDeleteRealtimeMetrics.class);
		listener.unregisterStatelessCommand(OServerCommandGetServerLog.class);
		listener.unregisterStatelessCommand(OServerCommandGetServerConfiguration.class);
		listener.unregisterStatelessCommand(OServerCommandPurgeMetric.class);
		listener.unregisterStatelessCommand(OServerCommandDeleteServer.class);
		listener.unregisterStatelessCommand(OServerCommandNotifyChangedMetric.class);
		listener.unregisterStatelessCommand(OServerCommandMessageExecute.class);
	}

	public OMonitoredServer getMonitoredServer(final String iServer) {
		return servers.get(iServer);
	}

	public Set<Entry<String, OMonitoredServer>> getMonitoredServers() {
		return Collections.unmodifiableSet(servers.entrySet());
	}

	public Map<Integer, Map<Integer, Set<OMonitoredServer>>> getKeyMap() {
		return keyMap;
	}

	public void updateActiveServerList() {
		Map<Integer, Map<Integer, Set<OMonitoredServer>>> keyMap = new HashMap<Integer, Map<Integer, Set<OMonitoredServer>>>();
		Map<String, OMonitoredServer> tmpServers = new HashMap<String, OMonitoredServer>();
		final List<ODocument> enabledServers = getDb().query(new OSQLSynchQuery<Object>("select from Server where enabled = true"));
		for (ODocument s : enabledServers) {
			final String serverName = s.field("name");

			OMonitoredServer serverCfg = servers.get(serverName);
			if (serverCfg == null) {
				serverCfg = new OMonitoredServer(this, s);
			}
			Map<String, Object> cfg = s.field("configuration");
			if (cfg != null) {
				String license = (String) cfg.get("license");
				int idC = OL.getClientId(license);
				int idS = OL.getServerId(license);
				Map<Integer, Set<OMonitoredServer>> serv = keyMap.get(idC);
				if (serv == null) {
					serv = new HashMap<Integer, Set<OMonitoredServer>>();
				}
				Set<OMonitoredServer> mSer = serv.get(idS);
				if (mSer == null) {
					mSer = new HashSet<OMonitoredServer>();
				}
				mSer.add(serverCfg);
				serv.put(idS, mSer);
				keyMap.put(idC, serv);
			}
			tmpServers.put(serverName, serverCfg);
		}
		this.keyMap = keyMap;
		this.servers = tmpServers;
	}

	public Collection<OServerConfigurationListener> getListeners() {
		return Collections.unmodifiableCollection(listeners);
	}

	public OWorkbenchPlugin addListeners(final OServerConfigurationListener iListener) {
		listeners.add(iListener);
		return this;
	}

	protected void loadConfiguration() {
		getDb().open(dbUser, dbPassword);

		// LOAD THE SERVERS CONFIGURATION
		updateActiveServerList();

		// UPDATE LAST CONNECTION FOR EACH SERVERS
		final List<ODocument> snapshotDates = getDb().query(
				new OSQLSynchQuery<Object>(
						"select server.name as serverName, max(dateTo) as date from Snapshot where server.enabled = true group by server"));

		for (ODocument snapshot : snapshotDates) {
			final String serverName = snapshot.field("serverName");

			final OMonitoredServer serverCfg = servers.get(serverName);
			if (serverCfg != null)
				serverCfg.setLastConnection((Date) snapshot.field("date"));
		}
		OLogManager.instance().info(this, "MONITOR loading server configuration (%d)...", servers.size());
		for (Entry<String, OMonitoredServer> serverEntry : servers.entrySet()) {
			OLogManager.instance().info(this, "MONITOR * server [%s] updated to: %s", serverEntry.getKey(),
					serverEntry.getValue().getLastConnection());
		}
	}

	protected void createConfiguration() {
		OLogManager.instance().info(this, "MONITOR creating %s database...", dbName);
		getDb().create();

		final OSchema schema = getDb().getMetadata().getSchema();

		final OClass server = schema.createClass(CLASS_SERVER);
		server.createProperty("name", OType.STRING);
		server.createProperty("url", OType.STRING);
		server.createProperty("user", OType.STRING);
		server.createProperty("password", OType.STRING);

		final OClass snapshot = schema.createClass(CLASS_SNAPSHOT);
		snapshot.createProperty("server", OType.LINK, server);
		snapshot.createProperty("dateFrom", OType.DATETIME);
		snapshot.createProperty("dateTo", OType.DATETIME);

		final OClass metric = schema.createClass(CLASS_METRIC);
		OProperty prop = metric.createProperty("name", OType.STRING);
		prop.createIndex(INDEX_TYPE.NOTUNIQUE);
		metric.createProperty("snapshot", OType.LINK, snapshot);

		final OClass log = schema.createClass(CLASS_LOG);
		log.createProperty("date", OType.DATETIME);
		log.createProperty("level", OType.STRING);
		log.createProperty("server", OType.LINK, server);
		log.createProperty("message", OType.STRING);

		final OClass chrono = schema.createClass(CLASS_CHRONO).setSuperClass(metric);
		chrono.createProperty("entries", OType.LONG);
		chrono.createProperty("last", OType.LONG);
		chrono.createProperty("min", OType.LONG);
		chrono.createProperty("max", OType.LONG);
		chrono.createProperty("average", OType.LONG);
		chrono.createProperty("total", OType.LONG);

		final OClass counter = schema.createClass(CLASS_COUNTER).setSuperClass(metric);
		counter.createProperty("value", OType.LONG);

		final OClass statistics = schema.createClass(CLASS_STATISTIC).setSuperClass(metric);
		statistics.createProperty("value", OType.STRING);

		final OClass information = schema.createClass(CLASS_INFORMATION).setSuperClass(metric);
		information.createProperty("value", OType.STRING);

		final OClass eventWhat = schema.createClass(CLASS_EVENT_WHAT);
		final OClass eventWhen = schema.createClass(CLASS_EVENT_WHEN);

		final OClass events = schema.createClass(CLASS_EVENT);
		events.createProperty("name", OType.STRING);
		events.createProperty("when", OType.EMBEDDED, eventWhen);
		events.createProperty("what", OType.EMBEDDED, eventWhat);

		final OClass logEvent = schema.createClass(CLASS_LOG_WHEN);
		logEvent.setSuperClass(eventWhen);
		logEvent.createProperty("type", OType.STRING);
		logEvent.createProperty("info", OType.STRING);
		logEvent.createProperty("alertValue", OType.STRING);

		final OClass metrics = schema.createClass(CLASS_METRICS_WHEN);
		metrics.setSuperClass(eventWhen);
		metrics.createProperty("name", OType.STRING);
		metrics.createProperty("operator", OType.STRING);// Greater, Less
		metrics.createProperty("parameter", OType.STRING);
		metrics.createProperty("value", OType.DOUBLE);

		final OClass http = schema.createClass(CLASS_HTTP_WHAT);
		http.setSuperClass(eventWhat);
		http.createProperty("method", OType.STRING);
		http.createProperty("url", OType.STRING);
		// http.createProperty("port", OType.INTEGER);
		http.createProperty("body", OType.STRING);
		http.createProperty("proxy", OType.STRING);

		final OClass mail = schema.createClass(CLASS_MAIL_WHAT);
		mail.setSuperClass(eventWhat);
		mail.createProperty("body", OType.STRING);
		mail.createProperty("subject", OType.STRING);
		mail.createProperty("fromAddress", OType.STRING);
		mail.createProperty("toAddress", OType.STRING);
		mail.createProperty("cc", OType.STRING);
		mail.createProperty("bcc", OType.STRING);

		final OClass function = schema.createClass(CLASS_FUNCTION_WHAT);
		function.setSuperClass(eventWhat);
		function.createProperty("code", OType.STRING);
		function.createProperty("idempotent", OType.BOOLEAN);
		function.createProperty("language", OType.STRING);
		function.createProperty("name", OType.STRING);
		function.createProperty("parameters", OType.EMBEDDED, OType.STRING);

		final OClass metricConfig = schema.createClass(CLASS_METRIC_CONFIG);
		metricConfig.createProperty("name", OType.STRING);
		metricConfig.createProperty("server", OType.LINK, server);

		final OClass userConfig = schema.createClass(CLASS_USER_CONFIGURATION);
		final OClass ouser = schema.getClass(OUser.class);

		final OClass profile = schema.createClass(CLASS_MAIL_PROFILE);
		final OClass deleteMetricConfiguration = schema.createClass(CLASS_DELETE_METRIC_CONFIG);
		deleteMetricConfiguration.createProperty("hours", OType.INTEGER);

		final OClass notificationsConfiguration = schema.createClass(CLASS_DELETE_NOTIFICATIONS_CONFIG);
		notificationsConfiguration.createProperty("hours", OType.INTEGER);

		final OClass proxyConfiguration = schema.createClass(CLASS_PROXY_CONFIG);
		notificationsConfiguration.createProperty("proxyIp", OType.STRING);
		notificationsConfiguration.createProperty("proxyPort", OType.INTEGER);

		profile.createProperty("user", OType.STRING);
		profile.createProperty("password", OType.STRING);
		profile.createProperty("port", OType.INTEGER);
		profile.createProperty("enabled", OType.BOOLEAN);
		profile.createProperty("auth", OType.BOOLEAN);
		profile.createProperty("starttlsEnable", OType.BOOLEAN);
		profile.createProperty("dateFormat", OType.STRING);
		profile.createProperty("host", OType.STRING);

		final OClass updateConfiguration = schema.createClass(CLASS_UPDATE_CONFIG);
		updateConfiguration.createProperty("receiveNews", OType.BOOLEAN);
		updateConfiguration.createProperty("hours", OType.INTEGER);

>>>>>>> f1d5d62a
		userConfig.createProperty("user", OType.LINK, ouser);
		userConfig.createProperty("mailProfile", OType.EMBEDDED, profile);
		userConfig.createProperty("deleteMetricConfiguration", OType.EMBEDDED, deleteMetricConfiguration);
		userConfig.createProperty("notificationsConfiguration", OType.EMBEDDED, notificationsConfiguration);
		userConfig.createProperty("proxyConfiguration", OType.EMBEDDED, proxyConfiguration);
		userConfig.createProperty("orientdbSite", OType.STRING);
		userConfig.createProperty("metrics", OType.LINKLIST, metricConfig);
		userConfig.createProperty("updateConfiguration", OType.EMBEDDED, updateConfiguration);
		final OClass message = schema.createClass(CLASS_MESSAGE);

		message.createProperty("message", OType.STRING);
		message.createProperty("status", OType.STRING);
		message.createProperty("read", OType.BOOLEAN);
		message.createProperty("type", OType.STRING);
		message.createProperty("subject", OType.STRING);
		message.createProperty("payload", OType.STRING);

	}

	@Override
	public void shutdown() {
		unregisterCommands();
	}

	
	public OWorkbenchUpdateTask getUpdater() {
		return updater;
	}
	protected void updateDictionary() {
		final OSchema schema = getDb().getMetadata().getSchema();

		if (!schema.existsClass(CLASS_DICTIONARY)) {
			final OClass dictionary = schema.createClass(CLASS_DICTIONARY);
			final OProperty name = dictionary.createProperty("name", OType.STRING);
			name.createIndex(INDEX_TYPE.UNIQUE_HASH_INDEX);
		}

		if (dictionary == null)
			dictionary = Orient.instance().getProfiler().getMetadata();

		for (Entry<String, OPair<String, METRIC_TYPE>> entry : dictionary.entrySet()) {
			try {
				final String key = entry.getKey();
				final OPair<String, METRIC_TYPE> value = entry.getValue();

				final ODocument doc = new ODocument(CLASS_DICTIONARY);
				doc.field("name", key);
				doc.field("description", value.getKey());
				doc.field("type", value.getValue());
				doc.field("enabled", Boolean.TRUE);
				doc.save();

			} catch (Exception e) {
				// IGNORE DUPLICATES
			}
		}
	}

	public ConcurrentHashMap<String, Boolean> getMetricsEnabled() {
		return metricsEnabled;
	}

	public Map<String, OPair<String, METRIC_TYPE>> getDictionary() {
		return dictionary;
	}

	public ODatabaseDocumentTx getDb() {
		return db;
	}

	public void setDb(ODatabaseDocumentTx db) {
		this.db = db;
	}
}
<|MERGE_RESOLUTION|>--- conflicted
+++ resolved
@@ -1,855 +1,506 @@
-/*
- * Copyright 2010-2013 Orient Technologies LTD
- * All Rights Reserved. Commercial License.
- *
- * NOTICE:  All information contained herein is, and remains the property of
- * Orient Technologies LTD and its suppliers, if any.  The intellectual and
- * technical concepts contained herein are proprietary to
- * Orient Technologies LTD and its suppliers and may be covered by United
- * Kingdom and Foreign Patents, patents in process, and are protected by trade
- * secret or copyright law.
- * 
- * Dissemination of this information or reproduction of this material
- * is strictly forbidden unless prior written permission is obtained
- * from Orient Technologies LTD.
- */
-
-package com.orientechnologies.workbench;
-
-import java.util.Collection;
-import java.util.Collections;
-import java.util.Date;
-import java.util.HashMap;
-import java.util.HashSet;
-import java.util.List;
-import java.util.Map;
-import java.util.Map.Entry;
-import java.util.Set;
-import java.util.concurrent.ConcurrentHashMap;
-
-import com.orientechnologies.common.io.OIOUtils;
-import com.orientechnologies.common.log.OLogManager;
-import com.orientechnologies.common.profiler.OProfilerMBean.METRIC_TYPE;
-import com.orientechnologies.common.util.OPair;
-import com.orientechnologies.orient.core.OConstants;
-import com.orientechnologies.orient.core.Orient;
-import com.orientechnologies.orient.core.config.OGlobalConfiguration;
-import com.orientechnologies.orient.core.db.document.ODatabaseDocumentTx;
-import com.orientechnologies.orient.core.exception.OConfigurationException;
-import com.orientechnologies.orient.core.metadata.schema.OClass;
-import com.orientechnologies.orient.core.metadata.schema.OClass.INDEX_TYPE;
-import com.orientechnologies.orient.core.metadata.schema.OProperty;
-import com.orientechnologies.orient.core.metadata.schema.OSchema;
-import com.orientechnologies.orient.core.metadata.schema.OType;
-import com.orientechnologies.orient.core.metadata.security.OUser;
-import com.orientechnologies.orient.core.record.impl.ODocument;
-import com.orientechnologies.orient.core.sql.query.OSQLSynchQuery;
-import com.orientechnologies.orient.server.OServer;
-import com.orientechnologies.orient.server.OServerMain;
-import com.orientechnologies.orient.server.config.OServerParameterConfiguration;
-import com.orientechnologies.orient.server.network.OServerNetworkListener;
-import com.orientechnologies.orient.server.network.protocol.http.ONetworkProtocolHttpAbstract;
-import com.orientechnologies.orient.server.plugin.OServerPluginAbstract;
-import com.orientechnologies.workbench.event.OEventController;
-import com.orientechnologies.workbench.event.OEventLogFunctionExecutor;
-import com.orientechnologies.workbench.event.OEventLogHttpExecutor;
-import com.orientechnologies.workbench.event.OEventLogMailExecutor;
-import com.orientechnologies.workbench.event.OEventMetricFunctionExecutor;
-import com.orientechnologies.workbench.event.OEventMetricHttpExecutor;
-import com.orientechnologies.workbench.event.OEventMetricMailExecutor;
-import com.orientechnologies.workbench.hooks.OEventHook;
-import com.orientechnologies.workbench.http.OServerCommandAuthenticateSingleDatabase;
-import com.orientechnologies.workbench.http.OServerCommandDeleteRealtimeMetrics;
-import com.orientechnologies.workbench.http.OServerCommandDeleteServer;
-import com.orientechnologies.workbench.http.OServerCommandGetConnectionsCommand;
-import com.orientechnologies.workbench.http.OServerCommandGetExplainCommand;
-import com.orientechnologies.workbench.http.OServerCommandGetLoggedUserInfo;
-import com.orientechnologies.workbench.http.OServerCommandGetMonitoredServers;
-import com.orientechnologies.workbench.http.OServerCommandGetRealtimeMetrics;
-import com.orientechnologies.workbench.http.OServerCommandGetServerConfiguration;
-import com.orientechnologies.workbench.http.OServerCommandGetServerLog;
-import com.orientechnologies.workbench.http.OServerCommandMessageExecute;
-import com.orientechnologies.workbench.http.OServerCommandNotifyChangedMetric;
-import com.orientechnologies.workbench.http.OServerCommandPurgeMetric;
-import com.orientechnologies.workbench.http.OServerCommandQueryPassThrough;
-
-public class OWorkbenchPlugin extends OServerPluginAbstract {
-<<<<<<< HEAD
-  public enum LOG_LEVEL {
-    DEBUG, INFO, CONFIG, WARN, ERROR
-  }
-
-  public enum STATUS {
-    OFFLINE, ONLINE, UNAUTHORIZED, PROFILEROFF, LICENSE_EXPIRED, LICENSE_INVALID
-  }
-
-  public static final String                        VERSION                           = OConstants.ORIENT_VERSION;
-  static final String                               SYSTEM_CONFIG                     = "system.config";
-
-  public static final String                        CLASS_SERVER                      = "Server";
-  public static final String                        CLASS_LOG                         = "Log";
-  public static final String                        CLASS_EVENT                       = "Event";
-
-  public static final String                        CLASS_EVENT_WHEN                  = "EventWhen";
-  public static final String                        CLASS_EVENT_WHAT                  = "EventWhat";
-
-  // public static final String CLASS_SCHEDULER_WHEN = "SchedulerWhen";
-  public static final String                        CLASS_LOG_WHEN                    = "LogWhen";
-  private static final String                       CLASS_METRICS_WHEN                = "MetricsWhen";
-
-  public static final String                        CLASS_HTTP_WHAT                   = "HttpWhat";
-  public static final String                        CLASS_MAIL_WHAT                   = "MailWhat";
-  private static final String                       CLASS_FUNCTION_WHAT               = "FunctionWhat";
-
-  public static final String                        CLASS_SNAPSHOT                    = "Snapshot";
-  public static final String                        CLASS_METRIC                      = "Metric";
-  public static final String                        CLASS_COUNTER                     = "Counter";
-  public static final String                        CLASS_CHRONO                      = "Chrono";
-  public static final String                        CLASS_STATISTIC                   = "Statistic";
-  public static final String                        CLASS_INFORMATION                 = "Information";
-  public static final String                        CLASS_DICTIONARY                  = "Dictionary";
-
-  public static final String                        CLASS_USER_CONFIGURATION          = "UserConfiguration";
-  public static final String                        CLASS_MAIL_PROFILE                = "OMailProfile";
-  public static final String                        CLASS_DELETE_METRIC_CONFIG        = "DeleteMetricConfiguration";
-  public static final String                        CLASS_DELETE_NOTIFICATIONS_CONFIG = "NotificationsConfiguration";
-  private static final String												CLASS_UPDATE_CONFIG								= "updateConfiguration";
-  public static final String                        CLASS_METRIC_CONFIG               = "MetricConfig";
-  private static final String                       CLASS_PROXY_CONFIG                = "ProxyConfiguration";
-  private static final String                       CLASS_MESSAGE                     = "Message";
-
-  private OServer                                   serverInstance;
-  private long                                      updateTimer;
-  private long                                      purgeTimer                        = 1000 * 60 * 30;
-  private String                                    dbName                            = "monitor";
-  private String                                    dbUser                            = "admin";
-  private String                                    dbPassword                        = "admin";
-  private ODatabaseDocumentTx                       db;
-  Map<String, OMonitoredServer>                     servers                           = new HashMap<String, OMonitoredServer>();
-  Map<Integer, Map<Integer, Set<OMonitoredServer>>> keyMap;
-  Map<String, OPair<String, METRIC_TYPE>>           dictionary;
-  private Set<OServerConfigurationListener>         listeners                         = new HashSet<OServerConfigurationListener>();
-  private ConcurrentHashMap<String, Boolean>        metricsEnabled                    = new ConcurrentHashMap<String, Boolean>();
-
-  @Override
-  public void config(OServer iServer, OServerParameterConfiguration[] iParams) {
-    serverInstance = iServer;
-    OLogManager.instance().info(this, "Installing OrientDB Enterprise MONITOR v.%s...", VERSION);
-
-    updateTimer = OIOUtils.getTimeAsMillisecs("10s");
-    dbUser = "admin";
-    dbPassword = "OrientDB_KILLS_Neo4J!";
-    dbName = "plocal:" + OServerMain.server().getDatabaseDirectory() + dbName;
-  }
-
-  @Override
-  public String getName() {
-    return "monitor";
-  }
-
-  @Override
-  public void startup() {
-    setDb(new ODatabaseDocumentTx(dbName));
-    OGlobalConfiguration.CACHE_LEVEL1_ENABLED.setValue(false);
-    OGlobalConfiguration.CACHE_LEVEL2_ENABLED.setValue(false);
-    if (getDb().exists())
-      loadConfiguration();
-    else
-      createConfiguration();
-
-    updateDictionary();
-
-    getDb().registerHook(new OEventHook());
-
-    registerExecutors(getDb());
-    registerCommands();
-    Orient.instance().getTimer().schedule(new OWorkbenchTask(this), updateTimer, updateTimer);
-    Orient.instance().getTimer().schedule(new OWorkbenchPurgeTask(this), purgeTimer, purgeTimer);
-    Orient.instance().getTimer().schedule(new OWorkbenchMessageTask(this), 600000, 600000);
-  }
-
-  private void registerExecutors(ODatabaseDocumentTx database) {
-    OEventController.getInstance().register(new OEventMetricMailExecutor(database));
-    OEventController.getInstance().register(new OEventLogMailExecutor(database));
-    OEventController.getInstance().register(new OEventLogFunctionExecutor(database));
-    OEventController.getInstance().register(new OEventMetricFunctionExecutor(database));
-    OEventController.getInstance().register(new OEventLogHttpExecutor(database));
-    OEventController.getInstance().register(new OEventMetricHttpExecutor(database));
-  }
-
-  private void registerCommands() {
-    final OServerNetworkListener listener = serverInstance.getListenerByProtocol(ONetworkProtocolHttpAbstract.class);
-    if (listener == null)
-      throw new OConfigurationException("HTTP listener not found");
-
-    listener.registerStatelessCommand(new OServerCommandGetRealtimeMetrics());
-    listener.registerStatelessCommand(new OServerCommandQueryPassThrough());
-    listener.registerStatelessCommand(new OServerCommandAuthenticateSingleDatabase());
-    listener.registerStatelessCommand(new OServerCommandGetLoggedUserInfo());
-    listener.registerStatelessCommand(new OServerCommandGetMonitoredServers());
-    listener.registerStatelessCommand(new OServerCommandGetExplainCommand());
-    listener.registerStatelessCommand(new OServerCommandGetConnectionsCommand());
-    listener.registerStatelessCommand(new OServerCommandDeleteRealtimeMetrics());
-    listener.registerStatelessCommand(new OServerCommandGetServerLog());
-    listener.registerStatelessCommand(new OServerCommandGetServerConfiguration());
-    listener.registerStatelessCommand(new OServerCommandPurgeMetric());
-    listener.registerStatelessCommand(new OServerCommandDeleteServer());
-    listener.registerStatelessCommand(new OServerCommandNotifyChangedMetric());
-    listener.registerStatelessCommand(new OServerCommandMessageExecute());
-  }
-
-  private void unregisterCommands() {
-    final OServerNetworkListener listener = serverInstance.getListenerByProtocol(ONetworkProtocolHttpAbstract.class);
-    if (listener == null)
-      throw new OConfigurationException("HTTP listener not found");
-
-    listener.unregisterStatelessCommand(OServerCommandGetRealtimeMetrics.class);
-    listener.unregisterStatelessCommand(OServerCommandQueryPassThrough.class);
-    listener.unregisterStatelessCommand(OServerCommandAuthenticateSingleDatabase.class);
-    listener.unregisterStatelessCommand(OServerCommandGetLoggedUserInfo.class);
-    listener.unregisterStatelessCommand(OServerCommandGetMonitoredServers.class);
-    listener.unregisterStatelessCommand(OServerCommandGetExplainCommand.class);
-    listener.unregisterStatelessCommand(OServerCommandGetConnectionsCommand.class);
-    listener.unregisterStatelessCommand(OServerCommandDeleteRealtimeMetrics.class);
-    listener.unregisterStatelessCommand(OServerCommandGetServerLog.class);
-    listener.unregisterStatelessCommand(OServerCommandGetServerConfiguration.class);
-    listener.unregisterStatelessCommand(OServerCommandPurgeMetric.class);
-    listener.unregisterStatelessCommand(OServerCommandDeleteServer.class);
-    listener.unregisterStatelessCommand(OServerCommandNotifyChangedMetric.class);
-    listener.unregisterStatelessCommand(OServerCommandMessageExecute.class);
-  }
-
-  public OMonitoredServer getMonitoredServer(final String iServer) {
-    return servers.get(iServer);
-  }
-
-  public Set<Entry<String, OMonitoredServer>> getMonitoredServers() {
-    return Collections.unmodifiableSet(servers.entrySet());
-  }
-
-  public Map<Integer, Map<Integer, Set<OMonitoredServer>>> getKeyMap() {
-    return keyMap;
-  }
-
-  public void updateActiveServerList() {
-    Map<Integer, Map<Integer, Set<OMonitoredServer>>> keyMap = new HashMap<Integer, Map<Integer, Set<OMonitoredServer>>>();
-    Map<String, OMonitoredServer> tmpServers = new HashMap<String, OMonitoredServer>();
-    final List<ODocument> enabledServers = getDb().query(new OSQLSynchQuery<Object>("select from Server where enabled = true"));
-    for (ODocument s : enabledServers) {
-      final String serverName = s.field("name");
-
-      OMonitoredServer serverCfg = servers.get(serverName);
-      if (serverCfg == null) {
-        serverCfg = new OMonitoredServer(this, s);
-      }
-      Map<String, Object> cfg = s.field("configuration");
-      if (cfg != null) {
-        String license = (String) cfg.get("license");
-        int idC = OL.getClientId(license);
-        int idS = OL.getServerId(license);
-        Map<Integer, Set<OMonitoredServer>> serv = keyMap.get(idC);
-        if (serv == null) {
-          serv = new HashMap<Integer, Set<OMonitoredServer>>();
-        }
-        Set<OMonitoredServer> mSer = serv.get(idS);
-        if (mSer == null) {
-          mSer = new HashSet<OMonitoredServer>();
-        }
-        mSer.add(serverCfg);
-        serv.put(idS, mSer);
-        keyMap.put(idC, serv);
-      }
-      tmpServers.put(serverName, serverCfg);
-    }
-    this.keyMap = keyMap;
-    this.servers = tmpServers;
-  }
-
-  public Collection<OServerConfigurationListener> getListeners() {
-    return Collections.unmodifiableCollection(listeners);
-  }
-
-  public OWorkbenchPlugin addListeners(final OServerConfigurationListener iListener) {
-    listeners.add(iListener);
-    return this;
-  }
-
-  protected void loadConfiguration() {
-    getDb().open(dbUser, dbPassword);
-
-    // LOAD THE SERVERS CONFIGURATION
-    updateActiveServerList();
-
-    // UPDATE LAST CONNECTION FOR EACH SERVERS
-    final List<ODocument> snapshotDates = getDb().query(
-        new OSQLSynchQuery<Object>(
-            "select server.name as serverName, max(dateTo) as date from Snapshot where server.enabled = true group by server"));
-
-    for (ODocument snapshot : snapshotDates) {
-      final String serverName = snapshot.field("serverName");
-
-      final OMonitoredServer serverCfg = servers.get(serverName);
-      if (serverCfg != null)
-        serverCfg.setLastConnection((Date) snapshot.field("date"));
-    }
-    OLogManager.instance().info(this, "MONITOR loading server configuration (%d)...", servers.size());
-    for (Entry<String, OMonitoredServer> serverEntry : servers.entrySet()) {
-      OLogManager.instance().info(this, "MONITOR * server [%s] updated to: %s", serverEntry.getKey(),
-          serverEntry.getValue().getLastConnection());
-    }
-  }
-
-  protected void createConfiguration() {
-    OLogManager.instance().info(this, "MONITOR creating %s database...", dbName);
-    getDb().create();
-
-    final OSchema schema = getDb().getMetadata().getSchema();
-
-    final OClass server = schema.createClass(CLASS_SERVER);
-    server.createProperty("name", OType.STRING);
-    server.createProperty("url", OType.STRING);
-    server.createProperty("user", OType.STRING);
-    server.createProperty("password", OType.STRING);
-
-    final OClass snapshot = schema.createClass(CLASS_SNAPSHOT);
-    snapshot.createProperty("server", OType.LINK, server);
-    snapshot.createProperty("dateFrom", OType.DATETIME);
-    snapshot.createProperty("dateTo", OType.DATETIME);
-
-    final OClass metric = schema.createClass(CLASS_METRIC);
-    OProperty prop = metric.createProperty("name", OType.STRING);
-    prop.createIndex(INDEX_TYPE.NOTUNIQUE);
-    metric.createProperty("snapshot", OType.LINK, snapshot);
-
-    final OClass log = schema.createClass(CLASS_LOG);
-    log.createProperty("date", OType.DATETIME);
-    log.createProperty("level", OType.STRING);
-    log.createProperty("server", OType.LINK, server);
-    log.createProperty("message", OType.STRING);
-
-    final OClass chrono = schema.createClass(CLASS_CHRONO).setSuperClass(metric);
-    chrono.createProperty("entries", OType.LONG);
-    chrono.createProperty("last", OType.LONG);
-    chrono.createProperty("min", OType.LONG);
-    chrono.createProperty("max", OType.LONG);
-    chrono.createProperty("average", OType.LONG);
-    chrono.createProperty("total", OType.LONG);
-
-    final OClass counter = schema.createClass(CLASS_COUNTER).setSuperClass(metric);
-    counter.createProperty("value", OType.LONG);
-
-    final OClass statistics = schema.createClass(CLASS_STATISTIC).setSuperClass(metric);
-    statistics.createProperty("value", OType.STRING);
-
-    final OClass information = schema.createClass(CLASS_INFORMATION).setSuperClass(metric);
-    information.createProperty("value", OType.STRING);
-
-    final OClass eventWhat = schema.createClass(CLASS_EVENT_WHAT);
-    final OClass eventWhen = schema.createClass(CLASS_EVENT_WHEN);
-
-    final OClass events = schema.createClass(CLASS_EVENT);
-    events.createProperty("name", OType.STRING);
-    events.createProperty("when", OType.EMBEDDED, eventWhen);
-    events.createProperty("what", OType.EMBEDDED, eventWhat);
-
-    final OClass logEvent = schema.createClass(CLASS_LOG_WHEN);
-    logEvent.setSuperClass(eventWhen);
-    logEvent.createProperty("type", OType.STRING);
-    logEvent.createProperty("info", OType.STRING);
-    logEvent.createProperty("alertValue", OType.STRING);
-
-    final OClass metrics = schema.createClass(CLASS_METRICS_WHEN);
-    metrics.setSuperClass(eventWhen);
-    metrics.createProperty("name", OType.STRING);
-    metrics.createProperty("operator", OType.STRING);// Greater, Less
-    metrics.createProperty("parameter", OType.STRING);
-    metrics.createProperty("value", OType.DOUBLE);
-
-    final OClass http = schema.createClass(CLASS_HTTP_WHAT);
-    http.setSuperClass(eventWhat);
-    http.createProperty("method", OType.STRING);
-    http.createProperty("url", OType.STRING);
-    // http.createProperty("port", OType.INTEGER);
-    http.createProperty("body", OType.STRING);
-    http.createProperty("proxy", OType.STRING);
-
-    final OClass mail = schema.createClass(CLASS_MAIL_WHAT);
-    mail.setSuperClass(eventWhat);
-    mail.createProperty("body", OType.STRING);
-    mail.createProperty("subject", OType.STRING);
-    mail.createProperty("fromAddress", OType.STRING);
-    mail.createProperty("toAddress", OType.STRING);
-    mail.createProperty("cc", OType.STRING);
-    mail.createProperty("bcc", OType.STRING);
-
-    final OClass function = schema.createClass(CLASS_FUNCTION_WHAT);
-    function.setSuperClass(eventWhat);
-    function.createProperty("code", OType.STRING);
-    function.createProperty("idempotent", OType.BOOLEAN);
-    function.createProperty("language", OType.STRING);
-    function.createProperty("name", OType.STRING);
-    function.createProperty("parameters", OType.EMBEDDED, OType.STRING);
-
-    final OClass metricConfig = schema.createClass(CLASS_METRIC_CONFIG);
-    metricConfig.createProperty("name", OType.STRING);
-    metricConfig.createProperty("server", OType.LINK, server);
-
-    final OClass userConfig = schema.createClass(CLASS_USER_CONFIGURATION);
-    final OClass ouser = schema.getClass(OUser.class);
-
-    final OClass profile = schema.createClass(CLASS_MAIL_PROFILE);
-    final OClass deleteMetricConfiguration = schema.createClass(CLASS_DELETE_METRIC_CONFIG);
-    deleteMetricConfiguration.createProperty("hours", OType.INTEGER);
-
-    final OClass notificationsConfiguration = schema.createClass(CLASS_DELETE_NOTIFICATIONS_CONFIG);
-    notificationsConfiguration.createProperty("hours", OType.INTEGER);
-
-    final OClass proxyConfiguration = schema.createClass(CLASS_PROXY_CONFIG);
-    notificationsConfiguration.createProperty("proxyIp", OType.STRING);
-    notificationsConfiguration.createProperty("proxyPort", OType.INTEGER);
-
-    profile.createProperty("user", OType.STRING);
-    profile.createProperty("password", OType.STRING);
-    profile.createProperty("port", OType.INTEGER);
-    profile.createProperty("enabled", OType.BOOLEAN);
-    profile.createProperty("auth", OType.BOOLEAN);
-    profile.createProperty("starttlsEnable", OType.BOOLEAN);
-    profile.createProperty("dateFormat", OType.STRING);
-    profile.createProperty("host", OType.STRING);
-    
-    final OClass updateConfiguration = schema.createClass(CLASS_UPDATE_CONFIG);
-    updateConfiguration.createProperty("receiveNews", OType.BOOLEAN);
-    updateConfiguration.createProperty("hours", OType.INTEGER);
-    
-=======
-	public enum LOG_LEVEL {
-		DEBUG, INFO, CONFIG, WARN, ERROR
-	}
-
-	public enum STATUS {
-		OFFLINE, ONLINE, UNAUTHORIZED, PROFILEROFF, LICENSE_EXPIRED, LICENSE_INVALID
-	}
-
-	public static final String												VERSION														= OConstants.ORIENT_VERSION;
-	static final String																SYSTEM_CONFIG											= "system.config";
-
-	public static final String												CLASS_SERVER											= "Server";
-	public static final String												CLASS_LOG													= "Log";
-	public static final String												CLASS_EVENT												= "Event";
-
-	public static final String												CLASS_EVENT_WHEN									= "EventWhen";
-	public static final String												CLASS_EVENT_WHAT									= "EventWhat";
-
-	// public static final String CLASS_SCHEDULER_WHEN = "SchedulerWhen";
-	public static final String												CLASS_LOG_WHEN										= "LogWhen";
-	private static final String												CLASS_METRICS_WHEN								= "MetricsWhen";
-
-	public static final String												CLASS_HTTP_WHAT										= "HttpWhat";
-	public static final String												CLASS_MAIL_WHAT										= "MailWhat";
-	private static final String												CLASS_FUNCTION_WHAT								= "FunctionWhat";
-
-	public static final String												CLASS_SNAPSHOT										= "Snapshot";
-	public static final String												CLASS_METRIC											= "Metric";
-	public static final String												CLASS_COUNTER											= "Counter";
-	public static final String												CLASS_CHRONO											= "Chrono";
-	public static final String												CLASS_STATISTIC										= "Statistic";
-	public static final String												CLASS_INFORMATION									= "Information";
-	public static final String												CLASS_DICTIONARY									= "Dictionary";
-
-	public static final String												CLASS_USER_CONFIGURATION					= "UserConfiguration";
-	public static final String												CLASS_MAIL_PROFILE								= "OMailProfile";
-	public static final String												CLASS_DELETE_METRIC_CONFIG				= "DeleteMetricConfiguration";
-	public static final String												CLASS_DELETE_NOTIFICATIONS_CONFIG	= "NotificationsConfiguration";
-	private static final String												CLASS_UPDATE_CONFIG								= "updateConfiguration";
-	public static final String												CLASS_METRIC_CONFIG								= "MetricConfig";
-	private static final String												CLASS_PROXY_CONFIG								= "ProxyConfiguration";
-	private static final String												CLASS_MESSAGE											= "Message";
-
-	private OServer																		serverInstance;
-	private long																			updateTimer;
-	private long																			purgeTimer												= 1000 * 60 * 30;
-	private String																		dbName														= "monitor";
-	private String																		dbUser														= "admin";
-	private String																		dbPassword												= "admin";
-	private ODatabaseDocumentTx												db;
-	Map<String, OMonitoredServer>											servers														= new HashMap<String, OMonitoredServer>();
-	Map<Integer, Map<Integer, Set<OMonitoredServer>>>	keyMap;
-	Map<String, OPair<String, METRIC_TYPE>>						dictionary;
-	private Set<OServerConfigurationListener>					listeners													= new HashSet<OServerConfigurationListener>();
-	private ConcurrentHashMap<String, Boolean>				metricsEnabled										= new ConcurrentHashMap<String, Boolean>();
-
-	private OWorkbenchUpdateTask											updater														;
-
-	@Override
-	public void config(OServer iServer, OServerParameterConfiguration[] iParams) {
-		serverInstance = iServer;
-		OLogManager.instance().info(this, "Installing OrientDB Enterprise MONITOR v.%s...", VERSION);
-
-		updateTimer = OIOUtils.getTimeAsMillisecs("10s");
-		dbUser = "admin";
-		dbPassword = "admin";
-		dbName = "plocal:" + OServerMain.server().getDatabaseDirectory() + dbName;
-	}
-
-	@Override
-	public String getName() {
-		return "monitor";
-	}
-
-	@Override
-	public void startup() {
-		setDb(new ODatabaseDocumentTx(dbName));
-		OGlobalConfiguration.CACHE_LEVEL1_ENABLED.setValue(false);
-		OGlobalConfiguration.CACHE_LEVEL2_ENABLED.setValue(false);
-		if (getDb().exists())
-			loadConfiguration();
-		else
-			createConfiguration();
-
-		updateDictionary();
-
-		getDb().registerHook(new OEventHook());
-
-		registerExecutors(getDb());
-		registerCommands();
-		Orient.instance().getTimer().schedule(new OWorkbenchTask(this), updateTimer, updateTimer);
-
-		// Orient.instance()
-		// .getTimer()
-		// .schedule(new OMonitorPurgeTask(this), 1000*60*30, 1000*60*30);
-		//
-		Orient.instance().getTimer().schedule(new OWorkbenchPurgeTask(this), purgeTimer, purgeTimer);
-		Orient.instance().getTimer().schedule(new OWorkbenchMessageTask(this), 600000, 600000);
-		updater = new OWorkbenchUpdateTask(this);
-		Orient.instance().getTimer().schedule(updater, 600000, 600000);
-
-	}
-
-	private void registerExecutors(ODatabaseDocumentTx database) {
-		OEventController.getInstance().register(new OEventMetricMailExecutor(database));
-		OEventController.getInstance().register(new OEventLogMailExecutor(database));
-		OEventController.getInstance().register(new OEventLogFunctionExecutor(database));
-		OEventController.getInstance().register(new OEventMetricFunctionExecutor(database));
-		OEventController.getInstance().register(new OEventLogHttpExecutor(database));
-		OEventController.getInstance().register(new OEventMetricHttpExecutor(database));
-	}
-
-	private void registerCommands() {
-		final OServerNetworkListener listener = serverInstance.getListenerByProtocol(ONetworkProtocolHttpAbstract.class);
-		if (listener == null)
-			throw new OConfigurationException("HTTP listener not found");
-
-		listener.registerStatelessCommand(new OServerCommandGetRealtimeMetrics());
-		listener.registerStatelessCommand(new OServerCommandQueryPassThrough());
-		listener.registerStatelessCommand(new OServerCommandAuthenticateSingleDatabase());
-		listener.registerStatelessCommand(new OServerCommandGetLoggedUserInfo());
-		listener.registerStatelessCommand(new OServerCommandGetMonitoredServers());
-		listener.registerStatelessCommand(new OServerCommandGetExplainCommand());
-		listener.registerStatelessCommand(new OServerCommandGetConnectionsCommand());
-		listener.registerStatelessCommand(new OServerCommandDeleteRealtimeMetrics());
-		listener.registerStatelessCommand(new OServerCommandGetServerLog());
-		listener.registerStatelessCommand(new OServerCommandGetServerConfiguration());
-		listener.registerStatelessCommand(new OServerCommandPurgeMetric());
-		listener.registerStatelessCommand(new OServerCommandDeleteServer());
-		listener.registerStatelessCommand(new OServerCommandNotifyChangedMetric());
-		listener.registerStatelessCommand(new OServerCommandMessageExecute());
-	}
-
-	private void unregisterCommands() {
-		final OServerNetworkListener listener = serverInstance.getListenerByProtocol(ONetworkProtocolHttpAbstract.class);
-		if (listener == null)
-			throw new OConfigurationException("HTTP listener not found");
-
-		listener.unregisterStatelessCommand(OServerCommandGetRealtimeMetrics.class);
-		listener.unregisterStatelessCommand(OServerCommandQueryPassThrough.class);
-		listener.unregisterStatelessCommand(OServerCommandAuthenticateSingleDatabase.class);
-		listener.unregisterStatelessCommand(OServerCommandGetLoggedUserInfo.class);
-		listener.unregisterStatelessCommand(OServerCommandGetMonitoredServers.class);
-		listener.unregisterStatelessCommand(OServerCommandGetExplainCommand.class);
-		listener.unregisterStatelessCommand(OServerCommandGetConnectionsCommand.class);
-		listener.unregisterStatelessCommand(OServerCommandDeleteRealtimeMetrics.class);
-		listener.unregisterStatelessCommand(OServerCommandGetServerLog.class);
-		listener.unregisterStatelessCommand(OServerCommandGetServerConfiguration.class);
-		listener.unregisterStatelessCommand(OServerCommandPurgeMetric.class);
-		listener.unregisterStatelessCommand(OServerCommandDeleteServer.class);
-		listener.unregisterStatelessCommand(OServerCommandNotifyChangedMetric.class);
-		listener.unregisterStatelessCommand(OServerCommandMessageExecute.class);
-	}
-
-	public OMonitoredServer getMonitoredServer(final String iServer) {
-		return servers.get(iServer);
-	}
-
-	public Set<Entry<String, OMonitoredServer>> getMonitoredServers() {
-		return Collections.unmodifiableSet(servers.entrySet());
-	}
-
-	public Map<Integer, Map<Integer, Set<OMonitoredServer>>> getKeyMap() {
-		return keyMap;
-	}
-
-	public void updateActiveServerList() {
-		Map<Integer, Map<Integer, Set<OMonitoredServer>>> keyMap = new HashMap<Integer, Map<Integer, Set<OMonitoredServer>>>();
-		Map<String, OMonitoredServer> tmpServers = new HashMap<String, OMonitoredServer>();
-		final List<ODocument> enabledServers = getDb().query(new OSQLSynchQuery<Object>("select from Server where enabled = true"));
-		for (ODocument s : enabledServers) {
-			final String serverName = s.field("name");
-
-			OMonitoredServer serverCfg = servers.get(serverName);
-			if (serverCfg == null) {
-				serverCfg = new OMonitoredServer(this, s);
-			}
-			Map<String, Object> cfg = s.field("configuration");
-			if (cfg != null) {
-				String license = (String) cfg.get("license");
-				int idC = OL.getClientId(license);
-				int idS = OL.getServerId(license);
-				Map<Integer, Set<OMonitoredServer>> serv = keyMap.get(idC);
-				if (serv == null) {
-					serv = new HashMap<Integer, Set<OMonitoredServer>>();
-				}
-				Set<OMonitoredServer> mSer = serv.get(idS);
-				if (mSer == null) {
-					mSer = new HashSet<OMonitoredServer>();
-				}
-				mSer.add(serverCfg);
-				serv.put(idS, mSer);
-				keyMap.put(idC, serv);
-			}
-			tmpServers.put(serverName, serverCfg);
-		}
-		this.keyMap = keyMap;
-		this.servers = tmpServers;
-	}
-
-	public Collection<OServerConfigurationListener> getListeners() {
-		return Collections.unmodifiableCollection(listeners);
-	}
-
-	public OWorkbenchPlugin addListeners(final OServerConfigurationListener iListener) {
-		listeners.add(iListener);
-		return this;
-	}
-
-	protected void loadConfiguration() {
-		getDb().open(dbUser, dbPassword);
-
-		// LOAD THE SERVERS CONFIGURATION
-		updateActiveServerList();
-
-		// UPDATE LAST CONNECTION FOR EACH SERVERS
-		final List<ODocument> snapshotDates = getDb().query(
-				new OSQLSynchQuery<Object>(
-						"select server.name as serverName, max(dateTo) as date from Snapshot where server.enabled = true group by server"));
-
-		for (ODocument snapshot : snapshotDates) {
-			final String serverName = snapshot.field("serverName");
-
-			final OMonitoredServer serverCfg = servers.get(serverName);
-			if (serverCfg != null)
-				serverCfg.setLastConnection((Date) snapshot.field("date"));
-		}
-		OLogManager.instance().info(this, "MONITOR loading server configuration (%d)...", servers.size());
-		for (Entry<String, OMonitoredServer> serverEntry : servers.entrySet()) {
-			OLogManager.instance().info(this, "MONITOR * server [%s] updated to: %s", serverEntry.getKey(),
-					serverEntry.getValue().getLastConnection());
-		}
-	}
-
-	protected void createConfiguration() {
-		OLogManager.instance().info(this, "MONITOR creating %s database...", dbName);
-		getDb().create();
-
-		final OSchema schema = getDb().getMetadata().getSchema();
-
-		final OClass server = schema.createClass(CLASS_SERVER);
-		server.createProperty("name", OType.STRING);
-		server.createProperty("url", OType.STRING);
-		server.createProperty("user", OType.STRING);
-		server.createProperty("password", OType.STRING);
-
-		final OClass snapshot = schema.createClass(CLASS_SNAPSHOT);
-		snapshot.createProperty("server", OType.LINK, server);
-		snapshot.createProperty("dateFrom", OType.DATETIME);
-		snapshot.createProperty("dateTo", OType.DATETIME);
-
-		final OClass metric = schema.createClass(CLASS_METRIC);
-		OProperty prop = metric.createProperty("name", OType.STRING);
-		prop.createIndex(INDEX_TYPE.NOTUNIQUE);
-		metric.createProperty("snapshot", OType.LINK, snapshot);
-
-		final OClass log = schema.createClass(CLASS_LOG);
-		log.createProperty("date", OType.DATETIME);
-		log.createProperty("level", OType.STRING);
-		log.createProperty("server", OType.LINK, server);
-		log.createProperty("message", OType.STRING);
-
-		final OClass chrono = schema.createClass(CLASS_CHRONO).setSuperClass(metric);
-		chrono.createProperty("entries", OType.LONG);
-		chrono.createProperty("last", OType.LONG);
-		chrono.createProperty("min", OType.LONG);
-		chrono.createProperty("max", OType.LONG);
-		chrono.createProperty("average", OType.LONG);
-		chrono.createProperty("total", OType.LONG);
-
-		final OClass counter = schema.createClass(CLASS_COUNTER).setSuperClass(metric);
-		counter.createProperty("value", OType.LONG);
-
-		final OClass statistics = schema.createClass(CLASS_STATISTIC).setSuperClass(metric);
-		statistics.createProperty("value", OType.STRING);
-
-		final OClass information = schema.createClass(CLASS_INFORMATION).setSuperClass(metric);
-		information.createProperty("value", OType.STRING);
-
-		final OClass eventWhat = schema.createClass(CLASS_EVENT_WHAT);
-		final OClass eventWhen = schema.createClass(CLASS_EVENT_WHEN);
-
-		final OClass events = schema.createClass(CLASS_EVENT);
-		events.createProperty("name", OType.STRING);
-		events.createProperty("when", OType.EMBEDDED, eventWhen);
-		events.createProperty("what", OType.EMBEDDED, eventWhat);
-
-		final OClass logEvent = schema.createClass(CLASS_LOG_WHEN);
-		logEvent.setSuperClass(eventWhen);
-		logEvent.createProperty("type", OType.STRING);
-		logEvent.createProperty("info", OType.STRING);
-		logEvent.createProperty("alertValue", OType.STRING);
-
-		final OClass metrics = schema.createClass(CLASS_METRICS_WHEN);
-		metrics.setSuperClass(eventWhen);
-		metrics.createProperty("name", OType.STRING);
-		metrics.createProperty("operator", OType.STRING);// Greater, Less
-		metrics.createProperty("parameter", OType.STRING);
-		metrics.createProperty("value", OType.DOUBLE);
-
-		final OClass http = schema.createClass(CLASS_HTTP_WHAT);
-		http.setSuperClass(eventWhat);
-		http.createProperty("method", OType.STRING);
-		http.createProperty("url", OType.STRING);
-		// http.createProperty("port", OType.INTEGER);
-		http.createProperty("body", OType.STRING);
-		http.createProperty("proxy", OType.STRING);
-
-		final OClass mail = schema.createClass(CLASS_MAIL_WHAT);
-		mail.setSuperClass(eventWhat);
-		mail.createProperty("body", OType.STRING);
-		mail.createProperty("subject", OType.STRING);
-		mail.createProperty("fromAddress", OType.STRING);
-		mail.createProperty("toAddress", OType.STRING);
-		mail.createProperty("cc", OType.STRING);
-		mail.createProperty("bcc", OType.STRING);
-
-		final OClass function = schema.createClass(CLASS_FUNCTION_WHAT);
-		function.setSuperClass(eventWhat);
-		function.createProperty("code", OType.STRING);
-		function.createProperty("idempotent", OType.BOOLEAN);
-		function.createProperty("language", OType.STRING);
-		function.createProperty("name", OType.STRING);
-		function.createProperty("parameters", OType.EMBEDDED, OType.STRING);
-
-		final OClass metricConfig = schema.createClass(CLASS_METRIC_CONFIG);
-		metricConfig.createProperty("name", OType.STRING);
-		metricConfig.createProperty("server", OType.LINK, server);
-
-		final OClass userConfig = schema.createClass(CLASS_USER_CONFIGURATION);
-		final OClass ouser = schema.getClass(OUser.class);
-
-		final OClass profile = schema.createClass(CLASS_MAIL_PROFILE);
-		final OClass deleteMetricConfiguration = schema.createClass(CLASS_DELETE_METRIC_CONFIG);
-		deleteMetricConfiguration.createProperty("hours", OType.INTEGER);
-
-		final OClass notificationsConfiguration = schema.createClass(CLASS_DELETE_NOTIFICATIONS_CONFIG);
-		notificationsConfiguration.createProperty("hours", OType.INTEGER);
-
-		final OClass proxyConfiguration = schema.createClass(CLASS_PROXY_CONFIG);
-		notificationsConfiguration.createProperty("proxyIp", OType.STRING);
-		notificationsConfiguration.createProperty("proxyPort", OType.INTEGER);
-
-		profile.createProperty("user", OType.STRING);
-		profile.createProperty("password", OType.STRING);
-		profile.createProperty("port", OType.INTEGER);
-		profile.createProperty("enabled", OType.BOOLEAN);
-		profile.createProperty("auth", OType.BOOLEAN);
-		profile.createProperty("starttlsEnable", OType.BOOLEAN);
-		profile.createProperty("dateFormat", OType.STRING);
-		profile.createProperty("host", OType.STRING);
-
-		final OClass updateConfiguration = schema.createClass(CLASS_UPDATE_CONFIG);
-		updateConfiguration.createProperty("receiveNews", OType.BOOLEAN);
-		updateConfiguration.createProperty("hours", OType.INTEGER);
-
->>>>>>> f1d5d62a
-		userConfig.createProperty("user", OType.LINK, ouser);
-		userConfig.createProperty("mailProfile", OType.EMBEDDED, profile);
-		userConfig.createProperty("deleteMetricConfiguration", OType.EMBEDDED, deleteMetricConfiguration);
-		userConfig.createProperty("notificationsConfiguration", OType.EMBEDDED, notificationsConfiguration);
-		userConfig.createProperty("proxyConfiguration", OType.EMBEDDED, proxyConfiguration);
-		userConfig.createProperty("orientdbSite", OType.STRING);
-		userConfig.createProperty("metrics", OType.LINKLIST, metricConfig);
-		userConfig.createProperty("updateConfiguration", OType.EMBEDDED, updateConfiguration);
-		final OClass message = schema.createClass(CLASS_MESSAGE);
-
-		message.createProperty("message", OType.STRING);
-		message.createProperty("status", OType.STRING);
-		message.createProperty("read", OType.BOOLEAN);
-		message.createProperty("type", OType.STRING);
-		message.createProperty("subject", OType.STRING);
-		message.createProperty("payload", OType.STRING);
-
-	}
-
-	@Override
-	public void shutdown() {
-		unregisterCommands();
-	}
-
-	
-	public OWorkbenchUpdateTask getUpdater() {
-		return updater;
-	}
-	protected void updateDictionary() {
-		final OSchema schema = getDb().getMetadata().getSchema();
-
-		if (!schema.existsClass(CLASS_DICTIONARY)) {
-			final OClass dictionary = schema.createClass(CLASS_DICTIONARY);
-			final OProperty name = dictionary.createProperty("name", OType.STRING);
-			name.createIndex(INDEX_TYPE.UNIQUE_HASH_INDEX);
-		}
-
-		if (dictionary == null)
-			dictionary = Orient.instance().getProfiler().getMetadata();
-
-		for (Entry<String, OPair<String, METRIC_TYPE>> entry : dictionary.entrySet()) {
-			try {
-				final String key = entry.getKey();
-				final OPair<String, METRIC_TYPE> value = entry.getValue();
-
-				final ODocument doc = new ODocument(CLASS_DICTIONARY);
-				doc.field("name", key);
-				doc.field("description", value.getKey());
-				doc.field("type", value.getValue());
-				doc.field("enabled", Boolean.TRUE);
-				doc.save();
-
-			} catch (Exception e) {
-				// IGNORE DUPLICATES
-			}
-		}
-	}
-
-	public ConcurrentHashMap<String, Boolean> getMetricsEnabled() {
-		return metricsEnabled;
-	}
-
-	public Map<String, OPair<String, METRIC_TYPE>> getDictionary() {
-		return dictionary;
-	}
-
-	public ODatabaseDocumentTx getDb() {
-		return db;
-	}
-
-	public void setDb(ODatabaseDocumentTx db) {
-		this.db = db;
-	}
-}
+/*
+ * Copyright 2010-2013 Orient Technologies LTD
+ * All Rights Reserved. Commercial License.
+ *
+ * NOTICE:  All information contained herein is, and remains the property of
+ * Orient Technologies LTD and its suppliers, if any.  The intellectual and
+ * technical concepts contained herein are proprietary to
+ * Orient Technologies LTD and its suppliers and may be covered by United
+ * Kingdom and Foreign Patents, patents in process, and are protected by trade
+ * secret or copyright law.
+ * 
+ * Dissemination of this information or reproduction of this material
+ * is strictly forbidden unless prior written permission is obtained
+ * from Orient Technologies LTD.
+ */
+
+package com.orientechnologies.workbench;
+
+import java.util.Collection;
+import java.util.Collections;
+import java.util.Date;
+import java.util.HashMap;
+import java.util.HashSet;
+import java.util.List;
+import java.util.Map;
+import java.util.Map.Entry;
+import java.util.Set;
+import java.util.concurrent.ConcurrentHashMap;
+
+import com.orientechnologies.common.io.OIOUtils;
+import com.orientechnologies.common.log.OLogManager;
+import com.orientechnologies.common.profiler.OProfilerMBean.METRIC_TYPE;
+import com.orientechnologies.common.util.OPair;
+import com.orientechnologies.orient.core.OConstants;
+import com.orientechnologies.orient.core.Orient;
+import com.orientechnologies.orient.core.config.OGlobalConfiguration;
+import com.orientechnologies.orient.core.db.document.ODatabaseDocumentTx;
+import com.orientechnologies.orient.core.exception.OConfigurationException;
+import com.orientechnologies.orient.core.metadata.schema.OClass;
+import com.orientechnologies.orient.core.metadata.schema.OClass.INDEX_TYPE;
+import com.orientechnologies.orient.core.metadata.schema.OProperty;
+import com.orientechnologies.orient.core.metadata.schema.OSchema;
+import com.orientechnologies.orient.core.metadata.schema.OType;
+import com.orientechnologies.orient.core.metadata.security.OUser;
+import com.orientechnologies.orient.core.record.impl.ODocument;
+import com.orientechnologies.orient.core.sql.query.OSQLSynchQuery;
+import com.orientechnologies.orient.server.OServer;
+import com.orientechnologies.orient.server.OServerMain;
+import com.orientechnologies.orient.server.config.OServerParameterConfiguration;
+import com.orientechnologies.orient.server.network.OServerNetworkListener;
+import com.orientechnologies.orient.server.network.protocol.http.ONetworkProtocolHttpAbstract;
+import com.orientechnologies.orient.server.plugin.OServerPluginAbstract;
+import com.orientechnologies.workbench.event.OEventController;
+import com.orientechnologies.workbench.event.OEventLogFunctionExecutor;
+import com.orientechnologies.workbench.event.OEventLogHttpExecutor;
+import com.orientechnologies.workbench.event.OEventLogMailExecutor;
+import com.orientechnologies.workbench.event.OEventMetricFunctionExecutor;
+import com.orientechnologies.workbench.event.OEventMetricHttpExecutor;
+import com.orientechnologies.workbench.event.OEventMetricMailExecutor;
+import com.orientechnologies.workbench.hooks.OEventHook;
+import com.orientechnologies.workbench.http.OServerCommandAuthenticateSingleDatabase;
+import com.orientechnologies.workbench.http.OServerCommandDeleteRealtimeMetrics;
+import com.orientechnologies.workbench.http.OServerCommandDeleteServer;
+import com.orientechnologies.workbench.http.OServerCommandGetConnectionsCommand;
+import com.orientechnologies.workbench.http.OServerCommandGetExplainCommand;
+import com.orientechnologies.workbench.http.OServerCommandGetLoggedUserInfo;
+import com.orientechnologies.workbench.http.OServerCommandGetMonitoredServers;
+import com.orientechnologies.workbench.http.OServerCommandGetRealtimeMetrics;
+import com.orientechnologies.workbench.http.OServerCommandGetServerConfiguration;
+import com.orientechnologies.workbench.http.OServerCommandGetServerLog;
+import com.orientechnologies.workbench.http.OServerCommandMessageExecute;
+import com.orientechnologies.workbench.http.OServerCommandNotifyChangedMetric;
+import com.orientechnologies.workbench.http.OServerCommandPurgeMetric;
+import com.orientechnologies.workbench.http.OServerCommandQueryPassThrough;
+
+public class OWorkbenchPlugin extends OServerPluginAbstract {
+	public enum LOG_LEVEL {
+		DEBUG, INFO, CONFIG, WARN, ERROR
+	}
+
+	public enum STATUS {
+		OFFLINE, ONLINE, UNAUTHORIZED, PROFILEROFF, LICENSE_EXPIRED, LICENSE_INVALID
+	}
+
+	public static final String												VERSION														= OConstants.ORIENT_VERSION;
+	static final String																SYSTEM_CONFIG											= "system.config";
+
+	public static final String												CLASS_SERVER											= "Server";
+	public static final String												CLASS_LOG													= "Log";
+	public static final String												CLASS_EVENT												= "Event";
+
+	public static final String												CLASS_EVENT_WHEN									= "EventWhen";
+	public static final String												CLASS_EVENT_WHAT									= "EventWhat";
+
+	// public static final String CLASS_SCHEDULER_WHEN = "SchedulerWhen";
+	public static final String												CLASS_LOG_WHEN										= "LogWhen";
+	private static final String												CLASS_METRICS_WHEN								= "MetricsWhen";
+
+	public static final String												CLASS_HTTP_WHAT										= "HttpWhat";
+	public static final String												CLASS_MAIL_WHAT										= "MailWhat";
+	private static final String												CLASS_FUNCTION_WHAT								= "FunctionWhat";
+
+	public static final String												CLASS_SNAPSHOT										= "Snapshot";
+	public static final String												CLASS_METRIC											= "Metric";
+	public static final String												CLASS_COUNTER											= "Counter";
+	public static final String												CLASS_CHRONO											= "Chrono";
+	public static final String												CLASS_STATISTIC										= "Statistic";
+	public static final String												CLASS_INFORMATION									= "Information";
+	public static final String												CLASS_DICTIONARY									= "Dictionary";
+
+	public static final String												CLASS_USER_CONFIGURATION					= "UserConfiguration";
+	public static final String												CLASS_MAIL_PROFILE								= "OMailProfile";
+	public static final String												CLASS_DELETE_METRIC_CONFIG				= "DeleteMetricConfiguration";
+	public static final String												CLASS_DELETE_NOTIFICATIONS_CONFIG	= "NotificationsConfiguration";
+	private static final String												CLASS_UPDATE_CONFIG								= "updateConfiguration";
+	public static final String												CLASS_METRIC_CONFIG								= "MetricConfig";
+	private static final String												CLASS_PROXY_CONFIG								= "ProxyConfiguration";
+	private static final String												CLASS_MESSAGE											= "Message";
+
+	private OServer																		serverInstance;
+	private long																			updateTimer;
+	private long																			purgeTimer												= 1000 * 60 * 30;
+	private String																		dbName														= "monitor";
+	private String																		dbUser														= "admin";
+	private String																		dbPassword												= "admin";
+	private ODatabaseDocumentTx												db;
+	Map<String, OMonitoredServer>											servers														= new HashMap<String, OMonitoredServer>();
+	Map<Integer, Map<Integer, Set<OMonitoredServer>>>	keyMap;
+	Map<String, OPair<String, METRIC_TYPE>>						dictionary;
+	private Set<OServerConfigurationListener>					listeners													= new HashSet<OServerConfigurationListener>();
+	private ConcurrentHashMap<String, Boolean>				metricsEnabled										= new ConcurrentHashMap<String, Boolean>();
+
+	private OWorkbenchUpdateTask											updater														;
+
+	@Override
+	public void config(OServer iServer, OServerParameterConfiguration[] iParams) {
+		serverInstance = iServer;
+		OLogManager.instance().info(this, "Installing OrientDB Enterprise MONITOR v.%s...", VERSION);
+
+		updateTimer = OIOUtils.getTimeAsMillisecs("10s");
+		dbUser = "admin";
+		dbPassword = "admin";
+		dbName = "plocal:" + OServerMain.server().getDatabaseDirectory() + dbName;
+	}
+
+	@Override
+	public String getName() {
+		return "monitor";
+	}
+
+	@Override
+	public void startup() {
+		setDb(new ODatabaseDocumentTx(dbName));
+		OGlobalConfiguration.CACHE_LEVEL1_ENABLED.setValue(false);
+		OGlobalConfiguration.CACHE_LEVEL2_ENABLED.setValue(false);
+		if (getDb().exists())
+			loadConfiguration();
+		else
+			createConfiguration();
+
+		updateDictionary();
+
+		getDb().registerHook(new OEventHook());
+
+		registerExecutors(getDb());
+		registerCommands();
+		Orient.instance().getTimer().schedule(new OWorkbenchTask(this), updateTimer, updateTimer);
+
+		// Orient.instance()
+		// .getTimer()
+		// .schedule(new OMonitorPurgeTask(this), 1000*60*30, 1000*60*30);
+		//
+		Orient.instance().getTimer().schedule(new OWorkbenchPurgeTask(this), purgeTimer, purgeTimer);
+		Orient.instance().getTimer().schedule(new OWorkbenchMessageTask(this), 600000, 600000);
+		updater = new OWorkbenchUpdateTask(this);
+		Orient.instance().getTimer().schedule(updater, 600000, 600000);
+
+	}
+
+	private void registerExecutors(ODatabaseDocumentTx database) {
+		OEventController.getInstance().register(new OEventMetricMailExecutor(database));
+		OEventController.getInstance().register(new OEventLogMailExecutor(database));
+		OEventController.getInstance().register(new OEventLogFunctionExecutor(database));
+		OEventController.getInstance().register(new OEventMetricFunctionExecutor(database));
+		OEventController.getInstance().register(new OEventLogHttpExecutor(database));
+		OEventController.getInstance().register(new OEventMetricHttpExecutor(database));
+	}
+
+	private void registerCommands() {
+		final OServerNetworkListener listener = serverInstance.getListenerByProtocol(ONetworkProtocolHttpAbstract.class);
+		if (listener == null)
+			throw new OConfigurationException("HTTP listener not found");
+
+		listener.registerStatelessCommand(new OServerCommandGetRealtimeMetrics());
+		listener.registerStatelessCommand(new OServerCommandQueryPassThrough());
+		listener.registerStatelessCommand(new OServerCommandAuthenticateSingleDatabase());
+		listener.registerStatelessCommand(new OServerCommandGetLoggedUserInfo());
+		listener.registerStatelessCommand(new OServerCommandGetMonitoredServers());
+		listener.registerStatelessCommand(new OServerCommandGetExplainCommand());
+		listener.registerStatelessCommand(new OServerCommandGetConnectionsCommand());
+		listener.registerStatelessCommand(new OServerCommandDeleteRealtimeMetrics());
+		listener.registerStatelessCommand(new OServerCommandGetServerLog());
+		listener.registerStatelessCommand(new OServerCommandGetServerConfiguration());
+		listener.registerStatelessCommand(new OServerCommandPurgeMetric());
+		listener.registerStatelessCommand(new OServerCommandDeleteServer());
+		listener.registerStatelessCommand(new OServerCommandNotifyChangedMetric());
+		listener.registerStatelessCommand(new OServerCommandMessageExecute());
+	}
+
+	private void unregisterCommands() {
+		final OServerNetworkListener listener = serverInstance.getListenerByProtocol(ONetworkProtocolHttpAbstract.class);
+		if (listener == null)
+			throw new OConfigurationException("HTTP listener not found");
+
+		listener.unregisterStatelessCommand(OServerCommandGetRealtimeMetrics.class);
+		listener.unregisterStatelessCommand(OServerCommandQueryPassThrough.class);
+		listener.unregisterStatelessCommand(OServerCommandAuthenticateSingleDatabase.class);
+		listener.unregisterStatelessCommand(OServerCommandGetLoggedUserInfo.class);
+		listener.unregisterStatelessCommand(OServerCommandGetMonitoredServers.class);
+		listener.unregisterStatelessCommand(OServerCommandGetExplainCommand.class);
+		listener.unregisterStatelessCommand(OServerCommandGetConnectionsCommand.class);
+		listener.unregisterStatelessCommand(OServerCommandDeleteRealtimeMetrics.class);
+		listener.unregisterStatelessCommand(OServerCommandGetServerLog.class);
+		listener.unregisterStatelessCommand(OServerCommandGetServerConfiguration.class);
+		listener.unregisterStatelessCommand(OServerCommandPurgeMetric.class);
+		listener.unregisterStatelessCommand(OServerCommandDeleteServer.class);
+		listener.unregisterStatelessCommand(OServerCommandNotifyChangedMetric.class);
+		listener.unregisterStatelessCommand(OServerCommandMessageExecute.class);
+	}
+
+	public OMonitoredServer getMonitoredServer(final String iServer) {
+		return servers.get(iServer);
+	}
+
+	public Set<Entry<String, OMonitoredServer>> getMonitoredServers() {
+		return Collections.unmodifiableSet(servers.entrySet());
+	}
+
+	public Map<Integer, Map<Integer, Set<OMonitoredServer>>> getKeyMap() {
+		return keyMap;
+	}
+
+	public void updateActiveServerList() {
+		Map<Integer, Map<Integer, Set<OMonitoredServer>>> keyMap = new HashMap<Integer, Map<Integer, Set<OMonitoredServer>>>();
+		Map<String, OMonitoredServer> tmpServers = new HashMap<String, OMonitoredServer>();
+		final List<ODocument> enabledServers = getDb().query(new OSQLSynchQuery<Object>("select from Server where enabled = true"));
+		for (ODocument s : enabledServers) {
+			final String serverName = s.field("name");
+
+			OMonitoredServer serverCfg = servers.get(serverName);
+			if (serverCfg == null) {
+				serverCfg = new OMonitoredServer(this, s);
+			}
+			Map<String, Object> cfg = s.field("configuration");
+			if (cfg != null) {
+				String license = (String) cfg.get("license");
+				int idC = OL.getClientId(license);
+				int idS = OL.getServerId(license);
+				Map<Integer, Set<OMonitoredServer>> serv = keyMap.get(idC);
+				if (serv == null) {
+					serv = new HashMap<Integer, Set<OMonitoredServer>>();
+				}
+				Set<OMonitoredServer> mSer = serv.get(idS);
+				if (mSer == null) {
+					mSer = new HashSet<OMonitoredServer>();
+				}
+				mSer.add(serverCfg);
+				serv.put(idS, mSer);
+				keyMap.put(idC, serv);
+			}
+			tmpServers.put(serverName, serverCfg);
+		}
+		this.keyMap = keyMap;
+		this.servers = tmpServers;
+	}
+
+	public Collection<OServerConfigurationListener> getListeners() {
+		return Collections.unmodifiableCollection(listeners);
+	}
+
+	public OWorkbenchPlugin addListeners(final OServerConfigurationListener iListener) {
+		listeners.add(iListener);
+		return this;
+	}
+
+	protected void loadConfiguration() {
+		getDb().open(dbUser, dbPassword);
+
+		// LOAD THE SERVERS CONFIGURATION
+		updateActiveServerList();
+
+		// UPDATE LAST CONNECTION FOR EACH SERVERS
+		final List<ODocument> snapshotDates = getDb().query(
+				new OSQLSynchQuery<Object>(
+						"select server.name as serverName, max(dateTo) as date from Snapshot where server.enabled = true group by server"));
+
+		for (ODocument snapshot : snapshotDates) {
+			final String serverName = snapshot.field("serverName");
+
+			final OMonitoredServer serverCfg = servers.get(serverName);
+			if (serverCfg != null)
+				serverCfg.setLastConnection((Date) snapshot.field("date"));
+		}
+		OLogManager.instance().info(this, "MONITOR loading server configuration (%d)...", servers.size());
+		for (Entry<String, OMonitoredServer> serverEntry : servers.entrySet()) {
+			OLogManager.instance().info(this, "MONITOR * server [%s] updated to: %s", serverEntry.getKey(),
+					serverEntry.getValue().getLastConnection());
+		}
+	}
+
+	protected void createConfiguration() {
+		OLogManager.instance().info(this, "MONITOR creating %s database...", dbName);
+		getDb().create();
+
+		final OSchema schema = getDb().getMetadata().getSchema();
+
+		final OClass server = schema.createClass(CLASS_SERVER);
+		server.createProperty("name", OType.STRING);
+		server.createProperty("url", OType.STRING);
+		server.createProperty("user", OType.STRING);
+		server.createProperty("password", OType.STRING);
+
+		final OClass snapshot = schema.createClass(CLASS_SNAPSHOT);
+		snapshot.createProperty("server", OType.LINK, server);
+		snapshot.createProperty("dateFrom", OType.DATETIME);
+		snapshot.createProperty("dateTo", OType.DATETIME);
+
+		final OClass metric = schema.createClass(CLASS_METRIC);
+		OProperty prop = metric.createProperty("name", OType.STRING);
+		prop.createIndex(INDEX_TYPE.NOTUNIQUE);
+		metric.createProperty("snapshot", OType.LINK, snapshot);
+
+		final OClass log = schema.createClass(CLASS_LOG);
+		log.createProperty("date", OType.DATETIME);
+		log.createProperty("level", OType.STRING);
+		log.createProperty("server", OType.LINK, server);
+		log.createProperty("message", OType.STRING);
+
+		final OClass chrono = schema.createClass(CLASS_CHRONO).setSuperClass(metric);
+		chrono.createProperty("entries", OType.LONG);
+		chrono.createProperty("last", OType.LONG);
+		chrono.createProperty("min", OType.LONG);
+		chrono.createProperty("max", OType.LONG);
+		chrono.createProperty("average", OType.LONG);
+		chrono.createProperty("total", OType.LONG);
+
+		final OClass counter = schema.createClass(CLASS_COUNTER).setSuperClass(metric);
+		counter.createProperty("value", OType.LONG);
+
+		final OClass statistics = schema.createClass(CLASS_STATISTIC).setSuperClass(metric);
+		statistics.createProperty("value", OType.STRING);
+
+		final OClass information = schema.createClass(CLASS_INFORMATION).setSuperClass(metric);
+		information.createProperty("value", OType.STRING);
+
+		final OClass eventWhat = schema.createClass(CLASS_EVENT_WHAT);
+		final OClass eventWhen = schema.createClass(CLASS_EVENT_WHEN);
+
+		final OClass events = schema.createClass(CLASS_EVENT);
+		events.createProperty("name", OType.STRING);
+		events.createProperty("when", OType.EMBEDDED, eventWhen);
+		events.createProperty("what", OType.EMBEDDED, eventWhat);
+
+		final OClass logEvent = schema.createClass(CLASS_LOG_WHEN);
+		logEvent.setSuperClass(eventWhen);
+		logEvent.createProperty("type", OType.STRING);
+		logEvent.createProperty("info", OType.STRING);
+		logEvent.createProperty("alertValue", OType.STRING);
+
+		final OClass metrics = schema.createClass(CLASS_METRICS_WHEN);
+		metrics.setSuperClass(eventWhen);
+		metrics.createProperty("name", OType.STRING);
+		metrics.createProperty("operator", OType.STRING);// Greater, Less
+		metrics.createProperty("parameter", OType.STRING);
+		metrics.createProperty("value", OType.DOUBLE);
+
+		final OClass http = schema.createClass(CLASS_HTTP_WHAT);
+		http.setSuperClass(eventWhat);
+		http.createProperty("method", OType.STRING);
+		http.createProperty("url", OType.STRING);
+		// http.createProperty("port", OType.INTEGER);
+		http.createProperty("body", OType.STRING);
+		http.createProperty("proxy", OType.STRING);
+
+		final OClass mail = schema.createClass(CLASS_MAIL_WHAT);
+		mail.setSuperClass(eventWhat);
+		mail.createProperty("body", OType.STRING);
+		mail.createProperty("subject", OType.STRING);
+		mail.createProperty("fromAddress", OType.STRING);
+		mail.createProperty("toAddress", OType.STRING);
+		mail.createProperty("cc", OType.STRING);
+		mail.createProperty("bcc", OType.STRING);
+
+		final OClass function = schema.createClass(CLASS_FUNCTION_WHAT);
+		function.setSuperClass(eventWhat);
+		function.createProperty("code", OType.STRING);
+		function.createProperty("idempotent", OType.BOOLEAN);
+		function.createProperty("language", OType.STRING);
+		function.createProperty("name", OType.STRING);
+		function.createProperty("parameters", OType.EMBEDDED, OType.STRING);
+
+		final OClass metricConfig = schema.createClass(CLASS_METRIC_CONFIG);
+		metricConfig.createProperty("name", OType.STRING);
+		metricConfig.createProperty("server", OType.LINK, server);
+
+		final OClass userConfig = schema.createClass(CLASS_USER_CONFIGURATION);
+		final OClass ouser = schema.getClass(OUser.class);
+
+		final OClass profile = schema.createClass(CLASS_MAIL_PROFILE);
+		final OClass deleteMetricConfiguration = schema.createClass(CLASS_DELETE_METRIC_CONFIG);
+		deleteMetricConfiguration.createProperty("hours", OType.INTEGER);
+
+		final OClass notificationsConfiguration = schema.createClass(CLASS_DELETE_NOTIFICATIONS_CONFIG);
+		notificationsConfiguration.createProperty("hours", OType.INTEGER);
+
+		final OClass proxyConfiguration = schema.createClass(CLASS_PROXY_CONFIG);
+		notificationsConfiguration.createProperty("proxyIp", OType.STRING);
+		notificationsConfiguration.createProperty("proxyPort", OType.INTEGER);
+
+		profile.createProperty("user", OType.STRING);
+		profile.createProperty("password", OType.STRING);
+		profile.createProperty("port", OType.INTEGER);
+		profile.createProperty("enabled", OType.BOOLEAN);
+		profile.createProperty("auth", OType.BOOLEAN);
+		profile.createProperty("starttlsEnable", OType.BOOLEAN);
+		profile.createProperty("dateFormat", OType.STRING);
+		profile.createProperty("host", OType.STRING);
+
+		final OClass updateConfiguration = schema.createClass(CLASS_UPDATE_CONFIG);
+		updateConfiguration.createProperty("receiveNews", OType.BOOLEAN);
+		updateConfiguration.createProperty("hours", OType.INTEGER);
+
+		userConfig.createProperty("user", OType.LINK, ouser);
+		userConfig.createProperty("mailProfile", OType.EMBEDDED, profile);
+		userConfig.createProperty("deleteMetricConfiguration", OType.EMBEDDED, deleteMetricConfiguration);
+		userConfig.createProperty("notificationsConfiguration", OType.EMBEDDED, notificationsConfiguration);
+		userConfig.createProperty("proxyConfiguration", OType.EMBEDDED, proxyConfiguration);
+		userConfig.createProperty("orientdbSite", OType.STRING);
+		userConfig.createProperty("metrics", OType.LINKLIST, metricConfig);
+		userConfig.createProperty("updateConfiguration", OType.EMBEDDED, updateConfiguration);
+		final OClass message = schema.createClass(CLASS_MESSAGE);
+
+		message.createProperty("message", OType.STRING);
+		message.createProperty("status", OType.STRING);
+		message.createProperty("read", OType.BOOLEAN);
+		message.createProperty("type", OType.STRING);
+		message.createProperty("subject", OType.STRING);
+		message.createProperty("payload", OType.STRING);
+
+	}
+
+	@Override
+	public void shutdown() {
+		unregisterCommands();
+	}
+
+	
+	public OWorkbenchUpdateTask getUpdater() {
+		return updater;
+	}
+	protected void updateDictionary() {
+		final OSchema schema = getDb().getMetadata().getSchema();
+
+		if (!schema.existsClass(CLASS_DICTIONARY)) {
+			final OClass dictionary = schema.createClass(CLASS_DICTIONARY);
+			final OProperty name = dictionary.createProperty("name", OType.STRING);
+			name.createIndex(INDEX_TYPE.UNIQUE_HASH_INDEX);
+		}
+
+		if (dictionary == null)
+			dictionary = Orient.instance().getProfiler().getMetadata();
+
+		for (Entry<String, OPair<String, METRIC_TYPE>> entry : dictionary.entrySet()) {
+			try {
+				final String key = entry.getKey();
+				final OPair<String, METRIC_TYPE> value = entry.getValue();
+
+				final ODocument doc = new ODocument(CLASS_DICTIONARY);
+				doc.field("name", key);
+				doc.field("description", value.getKey());
+				doc.field("type", value.getValue());
+				doc.field("enabled", Boolean.TRUE);
+				doc.save();
+
+			} catch (Exception e) {
+				// IGNORE DUPLICATES
+			}
+		}
+	}
+
+	public ConcurrentHashMap<String, Boolean> getMetricsEnabled() {
+		return metricsEnabled;
+	}
+
+	public Map<String, OPair<String, METRIC_TYPE>> getDictionary() {
+		return dictionary;
+	}
+
+	public ODatabaseDocumentTx getDb() {
+		return db;
+	}
+
+	public void setDb(ODatabaseDocumentTx db) {
+		this.db = db;
+	}
+}