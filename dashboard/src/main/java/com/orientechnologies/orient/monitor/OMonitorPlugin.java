package com.orientechnologies.orient.monitor;

import java.util.Collection;
import java.util.Collections;
import java.util.Date;
import java.util.HashMap;
import java.util.HashSet;
import java.util.List;
import java.util.Map;
import java.util.Map.Entry;
import java.util.Set;

import com.orientechnologies.common.io.OIOUtils;
import com.orientechnologies.common.log.OLogManager;
import com.orientechnologies.common.profiler.OProfiler.METRIC_TYPE;
import com.orientechnologies.common.util.OPair;
import com.orientechnologies.orient.core.OConstants;
import com.orientechnologies.orient.core.Orient;
import com.orientechnologies.orient.core.db.document.ODatabaseDocumentTx;
import com.orientechnologies.orient.core.metadata.schema.OClass;
import com.orientechnologies.orient.core.metadata.schema.OClass.INDEX_TYPE;
import com.orientechnologies.orient.core.metadata.schema.OProperty;
import com.orientechnologies.orient.core.metadata.schema.OSchema;
import com.orientechnologies.orient.core.metadata.schema.OType;
import com.orientechnologies.orient.core.metadata.security.OUser;
import com.orientechnologies.orient.core.record.impl.ODocument;
import com.orientechnologies.orient.core.sql.query.OSQLSynchQuery;
import com.orientechnologies.orient.monitor.event.OEventController;
import com.orientechnologies.orient.monitor.event.OEventMetricMailExecutor;
import com.orientechnologies.orient.monitor.hooks.OEventHook;
import com.orientechnologies.orient.server.OServer;
import com.orientechnologies.orient.server.OServerMain;
import com.orientechnologies.orient.server.config.OServerParameterConfiguration;
import com.orientechnologies.orient.server.handler.OServerHandlerAbstract;

public class OMonitorPlugin extends OServerHandlerAbstract {
	public enum LOG_LEVEL {
		DEBUG, INFO, CONFIG, WARN, ERROR
	}

	public enum STATUS {
		OFFLINE, ONLINE, UNAUTHORIZED, PROFILEROFF
	}

<<<<<<< HEAD
	public static final String								VERSION										= OConstants.ORIENT_VERSION;
	static final String												SYSTEM_CONFIG							= "system.config";

	public static final String								CLASS_SERVER							= "Server";
	public static final String								CLASS_LOG									= "Log";
	public static final String								CLASS_EVENT								= "Event";
	public static final String								CLASS_SNAPSHOT						= "Snapshot";
	public static final String								CLASS_METRIC							= "Metric";
	public static final String								CLASS_COUNTER							= "Counter";
	public static final String								CLASS_CHRONO							= "Chrono";
	public static final String								CLASS_STATISTIC						= "Statistic";
	public static final String								CLASS_INFORMATION					= "Information";
	public static final String								CLASS_DICTIONARY					= "Dictionary";
	public static final String								CLASS_USER_CONFIGURATION	= "UserConfig";

	private OServer														serverInstance;
	private long															updateTimer;
	private String														dbName										= "monitor";
	private String														dbUser										= "admin";
	private String														dbPassword								= "admin";
	ODatabaseDocumentTx												db;
	Map<String, OMonitoredServer>							servers										= new HashMap<String, OMonitoredServer>();
	Map<String, OPair<String, METRIC_TYPE>>		dictionary;
	private Set<OServerConfigurationListener>	listeners									= new HashSet<OServerConfigurationListener>();
=======
	public static final String VERSION = OConstants.ORIENT_VERSION;
	static final String SYSTEM_CONFIG = "system.config";

	public static final String CLASS_SERVER = "Server";
	public static final String CLASS_LOG = "Log";
	public static final String CLASS_EVENT = "Event";

	public static final String CLASS_EVENT_WHEN = "EventWhen";
	public static final String CLASS_EVENT_WHAT = "EventWhat";

	// public static final String CLASS_SCHEDULER_WHEN = "SchedulerWhen";
	public static final String CLASS_LOG_WHEN = "LogWhen";
	private static final String CLASS_METRICS_WHEN = "MetricsWhen";

	public static final String CLASS_HTTP_WHAT = "HttpWhat";
	public static final String CLASS_MAIL_WHAT = "MailWhat";
	private static final String CLASS_FUNCTION_WHAT = "FunctionWhat";

	public static final String CLASS_SNAPSHOT = "Snapshot";
	public static final String CLASS_METRIC = "Metric";
	public static final String CLASS_COUNTER = "Counter";
	public static final String CLASS_CHRONO = "Chrono";
	public static final String CLASS_STATISTIC = "Statistic";
	public static final String CLASS_INFORMATION = "Information";
	public static final String CLASS_DICTIONARY = "Dictionary";

	private OServer serverInstance;
	private long updateTimer;
	private String dbName = "monitor";
	private String dbUser = "admin";
	private String dbPassword = "admin";
	ODatabaseDocumentTx db;
	Map<String, OMonitoredServer> servers = new HashMap<String, OMonitoredServer>();
	Map<String, OPair<String, METRIC_TYPE>> dictionary;
	private Set<OServerConfigurationListener> listeners = new HashSet<OServerConfigurationListener>();
>>>>>>> 8231fe33

	@Override
	public void config(OServer iServer, OServerParameterConfiguration[] iParams) {
		serverInstance = iServer;
<<<<<<< HEAD
		OLogManager.instance().info(this, "Installing OrientDB Enterprise MONITOR v.%s...", VERSION);
=======
		OLogManager.instance().info(this,
				"Installing OrientDB Enterprise MONITOR v.%s...", VERSION);
>>>>>>> 8231fe33

		for (OServerParameterConfiguration param : iParams) {
			if (param.name.equalsIgnoreCase("updateTimer"))
				updateTimer = OIOUtils.getTimeAsMillisecs(param.value);
			else if (param.name.equalsIgnoreCase("dbName")) {
				dbName = param.value;
<<<<<<< HEAD
				dbName = "local:" + OServerMain.server().getDatabaseDirectory() + dbName;
=======
				dbName = "local:" + OServerMain.server().getDatabaseDirectory()
						+ dbName;
>>>>>>> 8231fe33
			} else if (param.name.equalsIgnoreCase("dbUser"))
				dbUser = param.value;
			else if (param.name.equalsIgnoreCase("dbPassword"))
				dbPassword = param.value;
		}
	}

	@Override
	public String getName() {
		return "monitor";
	}

	@Override
	public void startup() {
		db = new ODatabaseDocumentTx(dbName);
		if (db.exists())
			loadConfiguration();
		else
			createConfiguration();

		updateDictionary();

		db.registerHook(new OEventHook());
<<<<<<< HEAD
		Orient.instance().getTimer().schedule(new OMonitorTask(this), updateTimer, updateTimer);
=======

		registerExecutors();
		Orient.instance().getTimer()
				.schedule(new OMonitorTask(this), updateTimer, updateTimer);
	}

	private void registerExecutors() {
		OEventController.getInstance().register(new OEventMetricMailExecutor());

>>>>>>> 8231fe33
	}

	public OMonitoredServer getMonitoredServer(final String iServer) {
		return servers.get(iServer);
	}

	public Set<Entry<String, OMonitoredServer>> getMonitoredServers() {
		return Collections.unmodifiableSet(servers.entrySet());
	}

	public void updateActiveServerList() {
<<<<<<< HEAD
		db.getLevel1Cache().clear();
		db.getLevel2Cache().clear();

		Map<String, OMonitoredServer> tmpServers = new HashMap<String, OMonitoredServer>();
		final List<ODocument> enabledServers = db.query(new OSQLSynchQuery<Object>("select from Server where enabled = true"));
=======
		Map<String, OMonitoredServer> tmpServers = new HashMap<String, OMonitoredServer>();
		final List<ODocument> enabledServers = db
				.query(new OSQLSynchQuery<Object>(
						"select from Server where enabled = true"));
>>>>>>> 8231fe33
		for (ODocument s : enabledServers) {
			final String serverName = s.field("name");

			OMonitoredServer serverCfg = servers.get(serverName);
			if (serverCfg == null) {
				serverCfg = new OMonitoredServer(this, s);
			}
			tmpServers.put(serverName, serverCfg);
		}
		this.servers = tmpServers;
	}

	public Collection<OServerConfigurationListener> getListeners() {
		return Collections.unmodifiableCollection(listeners);
	}

<<<<<<< HEAD
	public OMonitorPlugin addListeners(final OServerConfigurationListener iListener) {
=======
	public OMonitorPlugin addListeners(
			final OServerConfigurationListener iListener) {
>>>>>>> 8231fe33
		listeners.add(iListener);
		return this;
	}

	protected void loadConfiguration() {
		db.open(dbUser, dbPassword);

		// LOAD THE SERVERS CONFIGURATION
		updateActiveServerList();

		// UPDATE LAST CONNECTION FOR EACH SERVERS
<<<<<<< HEAD
		final List<ODocument> snapshotDates = db.query(new OSQLSynchQuery<Object>(
				"select server.name as serverName, max(dateTo) as date from Snapshot where server.enabled = true group by server"));
=======
		final List<ODocument> snapshotDates = db
				.query(new OSQLSynchQuery<Object>(
						"select server.name as serverName, max(dateTo) as date from Snapshot where server.enabled = true group by server"));
>>>>>>> 8231fe33

		for (ODocument snapshot : snapshotDates) {
			final String serverName = snapshot.field("serverName");

			final OMonitoredServer serverCfg = servers.get(serverName);
			if (serverCfg != null)
				serverCfg.setLastConnection((Date) snapshot.field("date"));
		}

<<<<<<< HEAD
		OLogManager.instance().info(this, "MONITOR loading server configuration (%d)...", servers.size());
		for (Entry<String, OMonitoredServer> serverEntry : servers.entrySet()) {
			OLogManager.instance().info(this, "MONITOR * server [%s] updated to: %s", serverEntry.getKey(),
=======
		OLogManager.instance().info(this,
				"MONITOR loading server configuration (%d)...", servers.size());
		for (Entry<String, OMonitoredServer> serverEntry : servers.entrySet()) {
			OLogManager.instance().info(this,
					"MONITOR * server [%s] updated to: %s",
					serverEntry.getKey(),
>>>>>>> 8231fe33
					serverEntry.getValue().getLastConnection());
		}
	}

	protected void createConfiguration() {
<<<<<<< HEAD
		OLogManager.instance().info(this, "MONITOR creating %s database...", dbName);
=======
		OLogManager.instance().info(this, "MONITOR creating %s database...",
				dbName);
>>>>>>> 8231fe33
		db.create();

		final OSchema schema = db.getMetadata().getSchema();

		final OClass server = schema.createClass(CLASS_SERVER);
		server.createProperty("name", OType.STRING);
		server.createProperty("url", OType.STRING);
		server.createProperty("user", OType.STRING);
		server.createProperty("password", OType.STRING);

		final OClass snapshot = schema.createClass(CLASS_SNAPSHOT);
		snapshot.createProperty("server", OType.LINK, server);
		snapshot.createProperty("dateFrom", OType.DATETIME);
		snapshot.createProperty("dateTo", OType.DATETIME);

		final OClass metric = schema.createAbstractClass(CLASS_METRIC);
		metric.createProperty("name", OType.STRING);
		metric.createProperty("snapshot", OType.LINK, snapshot);

		final OClass log = schema.createClass(CLASS_LOG);
		log.createProperty("date", OType.DATETIME);
		log.createProperty("level", OType.INTEGER);
		log.createProperty("server", OType.LINK, server);
		log.createProperty("message", OType.STRING);

<<<<<<< HEAD
		final OClass chrono = schema.createClass(CLASS_CHRONO).setSuperClass(metric);
=======
		final OClass chrono = schema.createClass(CLASS_CHRONO).setSuperClass(
				metric);
>>>>>>> 8231fe33
		chrono.createProperty("entries", OType.LONG);
		chrono.createProperty("last", OType.LONG);
		chrono.createProperty("min", OType.LONG);
		chrono.createProperty("max", OType.LONG);
		chrono.createProperty("average", OType.LONG);
		chrono.createProperty("total", OType.LONG);

<<<<<<< HEAD
		final OClass counter = schema.createClass(CLASS_COUNTER).setSuperClass(metric);
		counter.createProperty("value", OType.LONG);

		final OClass statistics = schema.createClass(CLASS_STATISTIC).setSuperClass(metric);
		statistics.createProperty("value", OType.STRING);

		final OClass information = schema.createClass(CLASS_INFORMATION).setSuperClass(metric);
		information.createProperty("value", OType.STRING);

		final OClass events = schema.createClass(CLASS_EVENT);
		events.createProperty("name", OType.STRING);
		events.createProperty("enabled", OType.BOOLEAN);
		events.createProperty("clazz", OType.STRING);
		events.createProperty("condition", OType.LINK, schema.getClass(OFunction.class));
		events.createProperty("action", OType.LINK, schema.getClass(OFunction.class));

		final OClass userConfig = schema.createClass(CLASS_USER_CONFIGURATION);
		final OClass ouser = schema.getClass(OUser.class);
		userConfig.createProperty("user", OType.LINK, ouser);
=======
		final OClass counter = schema.createClass(CLASS_COUNTER).setSuperClass(
				metric);
		counter.createProperty("value", OType.LONG);

		final OClass statistics = schema.createClass(CLASS_STATISTIC)
				.setSuperClass(metric);
		statistics.createProperty("value", OType.STRING);

		final OClass information = schema.createClass(CLASS_INFORMATION)
				.setSuperClass(metric);
		information.createProperty("value", OType.STRING);

		final OClass eventWhat = schema.createClass(CLASS_EVENT_WHAT);
		final OClass eventWhen = schema.createClass(CLASS_EVENT_WHEN);

		final OClass events = schema.createClass(CLASS_EVENT);
		events.createProperty("name", OType.STRING);
		events.createProperty("when", OType.EMBEDDED, eventWhen);
		events.createProperty("what", OType.EMBEDDED, eventWhat);

		final OClass logEvent = schema.createClass(CLASS_LOG_WHEN);
		logEvent.setSuperClass(eventWhen);
		logEvent.createProperty("type", OType.STRING);
		logEvent.createProperty("info", OType.STRING);
		logEvent.createProperty("alertValue", OType.STRING);

		final OClass metrics = schema.createClass(CLASS_METRICS_WHEN);
		metrics.setSuperClass(eventWhen);
		metrics.createProperty("name", OType.STRING);
		metrics.createProperty("operator", OType.STRING);
		metrics.createProperty("parameter", OType.STRING);
		metrics.createProperty("value", OType.STRING);

		final OClass http = schema.createClass(CLASS_HTTP_WHAT);
		http.setSuperClass(eventWhat);
		http.createProperty("request", OType.STRING);

		final OClass mail = schema.createClass(CLASS_MAIL_WHAT);
		mail.setSuperClass(eventWhat);
		mail.createProperty("body", OType.STRING);
		mail.createProperty("subject", OType.STRING);
		mail.createProperty("fromAddress", OType.STRING);
		mail.createProperty("toAddress", OType.STRING);
		mail.createProperty("cc", OType.STRING);
		mail.createProperty("bcc", OType.STRING);

		final OClass function = schema.createClass(CLASS_FUNCTION_WHAT);
		function.setSuperClass(eventWhat);
		function.createProperty("text", OType.STRING);

>>>>>>> 8231fe33
	}

	@Override
	public void shutdown() {
	}

	protected void updateDictionary() {
		final OSchema schema = db.getMetadata().getSchema();

		if (!schema.existsClass(CLASS_DICTIONARY)) {
			final OClass dictionary = schema.createClass(CLASS_DICTIONARY);
<<<<<<< HEAD
			final OProperty name = dictionary.createProperty("name", OType.STRING);
=======
			final OProperty name = dictionary.createProperty("name",
					OType.STRING);
>>>>>>> 8231fe33
			name.createIndex(INDEX_TYPE.UNIQUE);
		}

		if (dictionary == null)
			dictionary = Orient.instance().getProfiler().getMetadata();

<<<<<<< HEAD
		if (dictionary != null) {
			for (Entry<String, OPair<String, METRIC_TYPE>> entry : dictionary.entrySet()) {
				try {
					final String key = entry.getKey();
					final OPair<String, METRIC_TYPE> value = entry.getValue();

					final ODocument doc = new ODocument(CLASS_DICTIONARY);
					doc.field("name", key);
					doc.field("description", value.getKey());
					doc.field("type", value.getValue());
					doc.field("enabled", Boolean.TRUE);
					doc.save();

				} catch (Exception e) {
					// IGNORE DUPLICATES
				}
=======
		for (Entry<String, OPair<String, METRIC_TYPE>> entry : dictionary
				.entrySet()) {
			try {
				final String key = entry.getKey();
				final OPair<String, METRIC_TYPE> value = entry.getValue();

				final ODocument doc = new ODocument(CLASS_DICTIONARY);
				doc.field("name", key);
				doc.field("description", value.getKey());
				doc.field("type", value.getValue());
				doc.field("enabled", Boolean.TRUE);
				doc.save();

			} catch (Exception e) {
				// IGNORE DUPLICATES
>>>>>>> 8231fe33
			}
		}
	}

	public Map<String, OPair<String, METRIC_TYPE>> getDictionary() {
		return dictionary;
	}
}
<|MERGE_RESOLUTION|>--- conflicted
+++ resolved
@@ -1,435 +1,335 @@
-package com.orientechnologies.orient.monitor;
+package com.orientechnologies.orient.monitor;
+
+import java.util.Collection;
+import java.util.Collections;
+import java.util.Date;
+import java.util.HashMap;
+import java.util.HashSet;
+import java.util.List;
+import java.util.Map;
+import java.util.Map.Entry;
+import java.util.Set;
+
+import com.orientechnologies.common.io.OIOUtils;
+import com.orientechnologies.common.log.OLogManager;
+import com.orientechnologies.common.profiler.OProfiler.METRIC_TYPE;
+import com.orientechnologies.common.util.OPair;
+import com.orientechnologies.orient.core.OConstants;
+import com.orientechnologies.orient.core.Orient;
+import com.orientechnologies.orient.core.db.document.ODatabaseDocumentTx;
+import com.orientechnologies.orient.core.exception.OConfigurationException;
+import com.orientechnologies.orient.core.metadata.schema.OClass;
+import com.orientechnologies.orient.core.metadata.schema.OClass.INDEX_TYPE;
+import com.orientechnologies.orient.core.metadata.schema.OProperty;
+import com.orientechnologies.orient.core.metadata.schema.OSchema;
+import com.orientechnologies.orient.core.metadata.schema.OType;
+import com.orientechnologies.orient.core.metadata.security.OUser;
+import com.orientechnologies.orient.core.record.impl.ODocument;
+import com.orientechnologies.orient.core.sql.query.OSQLSynchQuery;
+import com.orientechnologies.orient.monitor.event.OEventController;
+import com.orientechnologies.orient.monitor.event.OEventMetricMailExecutor;
+import com.orientechnologies.orient.monitor.hooks.OEventHook;
+import com.orientechnologies.orient.server.OServer;
+import com.orientechnologies.orient.server.OServerMain;
+import com.orientechnologies.orient.server.config.OServerParameterConfiguration;
+import com.orientechnologies.orient.server.handler.OServerHandlerAbstract;
+import com.orientechnologies.orient.server.network.OServerNetworkListener;
+import com.orientechnologies.orient.server.network.protocol.http.ONetworkProtocolHttpAbstract;
+
+public class OMonitorPlugin extends OServerHandlerAbstract {
+	public enum LOG_LEVEL {
+		DEBUG, INFO, CONFIG, WARN, ERROR
+	}
+
+	public enum STATUS {
+		OFFLINE, ONLINE, UNAUTHORIZED, PROFILEROFF
+	}
+
+	public static final String VERSION = OConstants.ORIENT_VERSION;
+	static final String SYSTEM_CONFIG = "system.config";
+
+	public static final String CLASS_SERVER = "Server";
+	public static final String CLASS_LOG = "Log";
+	public static final String CLASS_EVENT = "Event";
+
+	public static final String CLASS_EVENT_WHEN = "EventWhen";
+	public static final String CLASS_EVENT_WHAT = "EventWhat";
+
+	// public static final String CLASS_SCHEDULER_WHEN = "SchedulerWhen";
+	public static final String CLASS_LOG_WHEN = "LogWhen";
+	private static final String CLASS_METRICS_WHEN = "MetricsWhen";
+
+	public static final String CLASS_HTTP_WHAT = "HttpWhat";
+	public static final String CLASS_MAIL_WHAT = "MailWhat";
+	private static final String CLASS_FUNCTION_WHAT = "FunctionWhat";
+
+	public static final String CLASS_SNAPSHOT = "Snapshot";
+	public static final String CLASS_METRIC = "Metric";
+	public static final String CLASS_COUNTER = "Counter";
+	public static final String CLASS_CHRONO = "Chrono";
+	public static final String CLASS_STATISTIC = "Statistic";
+	public static final String CLASS_INFORMATION = "Information";
+	public static final String CLASS_DICTIONARY = "Dictionary";
 
-import java.util.Collection;
-import java.util.Collections;
-import java.util.Date;
-import java.util.HashMap;
-import java.util.HashSet;
-import java.util.List;
-import java.util.Map;
-import java.util.Map.Entry;
-import java.util.Set;
+	public static final String								CLASS_USER_CONFIGURATION	= "UserConfig";
+
+	private OServer serverInstance;
+	private long updateTimer;
+	private String dbName = "monitor";
+	private String dbUser = "admin";
+	private String dbPassword = "admin";
+	ODatabaseDocumentTx db;
+	Map<String, OMonitoredServer> servers = new HashMap<String, OMonitoredServer>();
+	Map<String, OPair<String, METRIC_TYPE>> dictionary;
+	private Set<OServerConfigurationListener> listeners = new HashSet<OServerConfigurationListener>();
+
+	@Override
+	public void config(OServer iServer, OServerParameterConfiguration[] iParams) {
+		serverInstance = iServer;
+		OLogManager.instance().info(this,
+				"Installing OrientDB Enterprise MONITOR v.%s...", VERSION);
+
+		for (OServerParameterConfiguration param : iParams) {
+			if (param.name.equalsIgnoreCase("updateTimer"))
+				updateTimer = OIOUtils.getTimeAsMillisecs(param.value);
+			else if (param.name.equalsIgnoreCase("dbName")) {
+				dbName = param.value;
+				dbName = "local:" + OServerMain.server().getDatabaseDirectory()
+						+ dbName;
+			} else if (param.name.equalsIgnoreCase("dbUser"))
+				dbUser = param.value;
+			else if (param.name.equalsIgnoreCase("dbPassword"))
+				dbPassword = param.value;
+		}
+	}
+
+	@Override
+	public String getName() {
+		return "monitor";
+	}
+
+	@Override
+	public void startup() {
+		db = new ODatabaseDocumentTx(dbName);
+		if (db.exists())
+			loadConfiguration();
+		else
+			createConfiguration();
+
+		updateDictionary();
+
+		db.registerHook(new OEventHook());
+
+		registerExecutors();
+		registerCommand();
+		Orient.instance().getTimer()
+				.schedule(new OMonitorTask(this), updateTimer, updateTimer);
+	}
+
+	private void registerExecutors() {
+		OEventController.getInstance().register(new OEventMetricMailExecutor());
+
+	}
+
+	private void registerCommand(){
+		 final OServerNetworkListener listener = serverInstance.getListenerByProtocol(ONetworkProtocolHttpAbstract.class);
+	    if (listener == null)
+	      throw new OConfigurationException("HTTP listener not found");
+
+	}
+	public OMonitoredServer getMonitoredServer(final String iServer) {
+		return servers.get(iServer);
+	}
+
+	public Set<Entry<String, OMonitoredServer>> getMonitoredServers() {
+		return Collections.unmodifiableSet(servers.entrySet());
+	}
+
+	public void updateActiveServerList() {
+		Map<String, OMonitoredServer> tmpServers = new HashMap<String, OMonitoredServer>();
+		final List<ODocument> enabledServers = db
+				.query(new OSQLSynchQuery<Object>(
+						"select from Server where enabled = true"));
+		for (ODocument s : enabledServers) {
+			final String serverName = s.field("name");
+
+			OMonitoredServer serverCfg = servers.get(serverName);
+			if (serverCfg == null) {
+				serverCfg = new OMonitoredServer(this, s);
+			}
+			tmpServers.put(serverName, serverCfg);
+		}
+		this.servers = tmpServers;
+	}
+
+	public Collection<OServerConfigurationListener> getListeners() {
+		return Collections.unmodifiableCollection(listeners);
+	}
+
+	public OMonitorPlugin addListeners(
+			final OServerConfigurationListener iListener) {
+		listeners.add(iListener);
+		return this;
+	}
+
+	protected void loadConfiguration() {
+		db.open(dbUser, dbPassword);
+
+		// LOAD THE SERVERS CONFIGURATION
+		updateActiveServerList();
+
+		// UPDATE LAST CONNECTION FOR EACH SERVERS
+		final List<ODocument> snapshotDates = db
+				.query(new OSQLSynchQuery<Object>(
+						"select server.name as serverName, max(dateTo) as date from Snapshot where server.enabled = true group by server"));
+
+		for (ODocument snapshot : snapshotDates) {
+			final String serverName = snapshot.field("serverName");
+
+			final OMonitoredServer serverCfg = servers.get(serverName);
+			if (serverCfg != null)
+				serverCfg.setLastConnection((Date) snapshot.field("date"));
+		}
+
+		OLogManager.instance().info(this,
+				"MONITOR loading server configuration (%d)...", servers.size());
+		for (Entry<String, OMonitoredServer> serverEntry : servers.entrySet()) {
+			OLogManager.instance().info(this,
+					"MONITOR * server [%s] updated to: %s",
+					serverEntry.getKey(),
+					serverEntry.getValue().getLastConnection());
+		}
+	}
+
+	protected void createConfiguration() {
+		OLogManager.instance().info(this, "MONITOR creating %s database...",
+				dbName);
+		db.create();
+
+		final OSchema schema = db.getMetadata().getSchema();
+
+		final OClass server = schema.createClass(CLASS_SERVER);
+		server.createProperty("name", OType.STRING);
+		server.createProperty("url", OType.STRING);
+		server.createProperty("user", OType.STRING);
+		server.createProperty("password", OType.STRING);
+
+		final OClass snapshot = schema.createClass(CLASS_SNAPSHOT);
+		snapshot.createProperty("server", OType.LINK, server);
+		snapshot.createProperty("dateFrom", OType.DATETIME);
+		snapshot.createProperty("dateTo", OType.DATETIME);
+
+		final OClass metric = schema.createAbstractClass(CLASS_METRIC);
+		metric.createProperty("name", OType.STRING);
+		metric.createProperty("snapshot", OType.LINK, snapshot);
+
+		final OClass log = schema.createClass(CLASS_LOG);
+		log.createProperty("date", OType.DATETIME);
+		log.createProperty("level", OType.INTEGER);
+		log.createProperty("server", OType.LINK, server);
+		log.createProperty("message", OType.STRING);
+
+		final OClass chrono = schema.createClass(CLASS_CHRONO).setSuperClass(
+				metric);
+		chrono.createProperty("entries", OType.LONG);
+		chrono.createProperty("last", OType.LONG);
+		chrono.createProperty("min", OType.LONG);
+		chrono.createProperty("max", OType.LONG);
+		chrono.createProperty("average", OType.LONG);
+		chrono.createProperty("total", OType.LONG);
+
+		final OClass counter = schema.createClass(CLASS_COUNTER).setSuperClass(
+				metric);
+		counter.createProperty("value", OType.LONG);
+
+		final OClass statistics = schema.createClass(CLASS_STATISTIC)
+				.setSuperClass(metric);
+		statistics.createProperty("value", OType.STRING);
+
+		final OClass information = schema.createClass(CLASS_INFORMATION)
+				.setSuperClass(metric);
+		information.createProperty("value", OType.STRING);
+
+		final OClass eventWhat = schema.createClass(CLASS_EVENT_WHAT);
+		final OClass eventWhen = schema.createClass(CLASS_EVENT_WHEN);
+
+		final OClass events = schema.createClass(CLASS_EVENT);
+		events.createProperty("name", OType.STRING);
+		events.createProperty("when", OType.EMBEDDED, eventWhen);
+		events.createProperty("what", OType.EMBEDDED, eventWhat);
+
+		final OClass logEvent = schema.createClass(CLASS_LOG_WHEN);
+		logEvent.setSuperClass(eventWhen);
+		logEvent.createProperty("type", OType.STRING);
+		logEvent.createProperty("info", OType.STRING);
+		logEvent.createProperty("alertValue", OType.STRING);
+
+		final OClass metrics = schema.createClass(CLASS_METRICS_WHEN);
+		metrics.setSuperClass(eventWhen);
+		metrics.createProperty("name", OType.STRING);
+		metrics.createProperty("operator", OType.STRING);
+		metrics.createProperty("parameter", OType.STRING);
+		metrics.createProperty("value", OType.STRING);
+
+		final OClass http = schema.createClass(CLASS_HTTP_WHAT);
+		http.setSuperClass(eventWhat);
+		http.createProperty("request", OType.STRING);
+
+		final OClass mail = schema.createClass(CLASS_MAIL_WHAT);
+		mail.setSuperClass(eventWhat);
+		mail.createProperty("body", OType.STRING);
+		mail.createProperty("subject", OType.STRING);
+		mail.createProperty("fromAddress", OType.STRING);
+		mail.createProperty("toAddress", OType.STRING);
+		mail.createProperty("cc", OType.STRING);
+		mail.createProperty("bcc", OType.STRING);
+
+		final OClass function = schema.createClass(CLASS_FUNCTION_WHAT);
+		function.setSuperClass(eventWhat);
+		function.createProperty("text", OType.STRING);
 
-import com.orientechnologies.common.io.OIOUtils;
-import com.orientechnologies.common.log.OLogManager;
-import com.orientechnologies.common.profiler.OProfiler.METRIC_TYPE;
-import com.orientechnologies.common.util.OPair;
-import com.orientechnologies.orient.core.OConstants;
-import com.orientechnologies.orient.core.Orient;
-import com.orientechnologies.orient.core.db.document.ODatabaseDocumentTx;
-import com.orientechnologies.orient.core.metadata.schema.OClass;
-import com.orientechnologies.orient.core.metadata.schema.OClass.INDEX_TYPE;
-import com.orientechnologies.orient.core.metadata.schema.OProperty;
-import com.orientechnologies.orient.core.metadata.schema.OSchema;
-import com.orientechnologies.orient.core.metadata.schema.OType;
-import com.orientechnologies.orient.core.metadata.security.OUser;
-import com.orientechnologies.orient.core.record.impl.ODocument;
-import com.orientechnologies.orient.core.sql.query.OSQLSynchQuery;
-import com.orientechnologies.orient.monitor.event.OEventController;
-import com.orientechnologies.orient.monitor.event.OEventMetricMailExecutor;
-import com.orientechnologies.orient.monitor.hooks.OEventHook;
-import com.orientechnologies.orient.server.OServer;
-import com.orientechnologies.orient.server.OServerMain;
-import com.orientechnologies.orient.server.config.OServerParameterConfiguration;
-import com.orientechnologies.orient.server.handler.OServerHandlerAbstract;
-
-public class OMonitorPlugin extends OServerHandlerAbstract {
-	public enum LOG_LEVEL {
-		DEBUG, INFO, CONFIG, WARN, ERROR
-	}
-
-	public enum STATUS {
-		OFFLINE, ONLINE, UNAUTHORIZED, PROFILEROFF
-	}
-
-<<<<<<< HEAD
-	public static final String								VERSION										= OConstants.ORIENT_VERSION;
-	static final String												SYSTEM_CONFIG							= "system.config";
-
-	public static final String								CLASS_SERVER							= "Server";
-	public static final String								CLASS_LOG									= "Log";
-	public static final String								CLASS_EVENT								= "Event";
-	public static final String								CLASS_SNAPSHOT						= "Snapshot";
-	public static final String								CLASS_METRIC							= "Metric";
-	public static final String								CLASS_COUNTER							= "Counter";
-	public static final String								CLASS_CHRONO							= "Chrono";
-	public static final String								CLASS_STATISTIC						= "Statistic";
-	public static final String								CLASS_INFORMATION					= "Information";
-	public static final String								CLASS_DICTIONARY					= "Dictionary";
-	public static final String								CLASS_USER_CONFIGURATION	= "UserConfig";
-
-	private OServer														serverInstance;
-	private long															updateTimer;
-	private String														dbName										= "monitor";
-	private String														dbUser										= "admin";
-	private String														dbPassword								= "admin";
-	ODatabaseDocumentTx												db;
-	Map<String, OMonitoredServer>							servers										= new HashMap<String, OMonitoredServer>();
-	Map<String, OPair<String, METRIC_TYPE>>		dictionary;
-	private Set<OServerConfigurationListener>	listeners									= new HashSet<OServerConfigurationListener>();
-=======
-	public static final String VERSION = OConstants.ORIENT_VERSION;
-	static final String SYSTEM_CONFIG = "system.config";
-
-	public static final String CLASS_SERVER = "Server";
-	public static final String CLASS_LOG = "Log";
-	public static final String CLASS_EVENT = "Event";
-
-	public static final String CLASS_EVENT_WHEN = "EventWhen";
-	public static final String CLASS_EVENT_WHAT = "EventWhat";
-
-	// public static final String CLASS_SCHEDULER_WHEN = "SchedulerWhen";
-	public static final String CLASS_LOG_WHEN = "LogWhen";
-	private static final String CLASS_METRICS_WHEN = "MetricsWhen";
-
-	public static final String CLASS_HTTP_WHAT = "HttpWhat";
-	public static final String CLASS_MAIL_WHAT = "MailWhat";
-	private static final String CLASS_FUNCTION_WHAT = "FunctionWhat";
-
-	public static final String CLASS_SNAPSHOT = "Snapshot";
-	public static final String CLASS_METRIC = "Metric";
-	public static final String CLASS_COUNTER = "Counter";
-	public static final String CLASS_CHRONO = "Chrono";
-	public static final String CLASS_STATISTIC = "Statistic";
-	public static final String CLASS_INFORMATION = "Information";
-	public static final String CLASS_DICTIONARY = "Dictionary";
-
-	private OServer serverInstance;
-	private long updateTimer;
-	private String dbName = "monitor";
-	private String dbUser = "admin";
-	private String dbPassword = "admin";
-	ODatabaseDocumentTx db;
-	Map<String, OMonitoredServer> servers = new HashMap<String, OMonitoredServer>();
-	Map<String, OPair<String, METRIC_TYPE>> dictionary;
-	private Set<OServerConfigurationListener> listeners = new HashSet<OServerConfigurationListener>();
->>>>>>> 8231fe33
-
-	@Override
-	public void config(OServer iServer, OServerParameterConfiguration[] iParams) {
-		serverInstance = iServer;
-<<<<<<< HEAD
-		OLogManager.instance().info(this, "Installing OrientDB Enterprise MONITOR v.%s...", VERSION);
-=======
-		OLogManager.instance().info(this,
-				"Installing OrientDB Enterprise MONITOR v.%s...", VERSION);
->>>>>>> 8231fe33
-
-		for (OServerParameterConfiguration param : iParams) {
-			if (param.name.equalsIgnoreCase("updateTimer"))
-				updateTimer = OIOUtils.getTimeAsMillisecs(param.value);
-			else if (param.name.equalsIgnoreCase("dbName")) {
-				dbName = param.value;
-<<<<<<< HEAD
-				dbName = "local:" + OServerMain.server().getDatabaseDirectory() + dbName;
-=======
-				dbName = "local:" + OServerMain.server().getDatabaseDirectory()
-						+ dbName;
->>>>>>> 8231fe33
-			} else if (param.name.equalsIgnoreCase("dbUser"))
-				dbUser = param.value;
-			else if (param.name.equalsIgnoreCase("dbPassword"))
-				dbPassword = param.value;
-		}
-	}
-
-	@Override
-	public String getName() {
-		return "monitor";
-	}
-
-	@Override
-	public void startup() {
-		db = new ODatabaseDocumentTx(dbName);
-		if (db.exists())
-			loadConfiguration();
-		else
-			createConfiguration();
-
-		updateDictionary();
-
-		db.registerHook(new OEventHook());
-<<<<<<< HEAD
-		Orient.instance().getTimer().schedule(new OMonitorTask(this), updateTimer, updateTimer);
-=======
-
-		registerExecutors();
-		Orient.instance().getTimer()
-				.schedule(new OMonitorTask(this), updateTimer, updateTimer);
-	}
-
-	private void registerExecutors() {
-		OEventController.getInstance().register(new OEventMetricMailExecutor());
-
->>>>>>> 8231fe33
-	}
-
-	public OMonitoredServer getMonitoredServer(final String iServer) {
-		return servers.get(iServer);
-	}
-
-	public Set<Entry<String, OMonitoredServer>> getMonitoredServers() {
-		return Collections.unmodifiableSet(servers.entrySet());
-	}
-
-	public void updateActiveServerList() {
-<<<<<<< HEAD
-		db.getLevel1Cache().clear();
-		db.getLevel2Cache().clear();
-
-		Map<String, OMonitoredServer> tmpServers = new HashMap<String, OMonitoredServer>();
-		final List<ODocument> enabledServers = db.query(new OSQLSynchQuery<Object>("select from Server where enabled = true"));
-=======
-		Map<String, OMonitoredServer> tmpServers = new HashMap<String, OMonitoredServer>();
-		final List<ODocument> enabledServers = db
-				.query(new OSQLSynchQuery<Object>(
-						"select from Server where enabled = true"));
->>>>>>> 8231fe33
-		for (ODocument s : enabledServers) {
-			final String serverName = s.field("name");
-
-			OMonitoredServer serverCfg = servers.get(serverName);
-			if (serverCfg == null) {
-				serverCfg = new OMonitoredServer(this, s);
-			}
-			tmpServers.put(serverName, serverCfg);
-		}
-		this.servers = tmpServers;
-	}
-
-	public Collection<OServerConfigurationListener> getListeners() {
-		return Collections.unmodifiableCollection(listeners);
-	}
-
-<<<<<<< HEAD
-	public OMonitorPlugin addListeners(final OServerConfigurationListener iListener) {
-=======
-	public OMonitorPlugin addListeners(
-			final OServerConfigurationListener iListener) {
->>>>>>> 8231fe33
-		listeners.add(iListener);
-		return this;
-	}
-
-	protected void loadConfiguration() {
-		db.open(dbUser, dbPassword);
-
-		// LOAD THE SERVERS CONFIGURATION
-		updateActiveServerList();
-
-		// UPDATE LAST CONNECTION FOR EACH SERVERS
-<<<<<<< HEAD
-		final List<ODocument> snapshotDates = db.query(new OSQLSynchQuery<Object>(
-				"select server.name as serverName, max(dateTo) as date from Snapshot where server.enabled = true group by server"));
-=======
-		final List<ODocument> snapshotDates = db
-				.query(new OSQLSynchQuery<Object>(
-						"select server.name as serverName, max(dateTo) as date from Snapshot where server.enabled = true group by server"));
->>>>>>> 8231fe33
-
-		for (ODocument snapshot : snapshotDates) {
-			final String serverName = snapshot.field("serverName");
-
-			final OMonitoredServer serverCfg = servers.get(serverName);
-			if (serverCfg != null)
-				serverCfg.setLastConnection((Date) snapshot.field("date"));
-		}
-
-<<<<<<< HEAD
-		OLogManager.instance().info(this, "MONITOR loading server configuration (%d)...", servers.size());
-		for (Entry<String, OMonitoredServer> serverEntry : servers.entrySet()) {
-			OLogManager.instance().info(this, "MONITOR * server [%s] updated to: %s", serverEntry.getKey(),
-=======
-		OLogManager.instance().info(this,
-				"MONITOR loading server configuration (%d)...", servers.size());
-		for (Entry<String, OMonitoredServer> serverEntry : servers.entrySet()) {
-			OLogManager.instance().info(this,
-					"MONITOR * server [%s] updated to: %s",
-					serverEntry.getKey(),
->>>>>>> 8231fe33
-					serverEntry.getValue().getLastConnection());
-		}
-	}
-
-	protected void createConfiguration() {
-<<<<<<< HEAD
-		OLogManager.instance().info(this, "MONITOR creating %s database...", dbName);
-=======
-		OLogManager.instance().info(this, "MONITOR creating %s database...",
-				dbName);
->>>>>>> 8231fe33
-		db.create();
-
-		final OSchema schema = db.getMetadata().getSchema();
-
-		final OClass server = schema.createClass(CLASS_SERVER);
-		server.createProperty("name", OType.STRING);
-		server.createProperty("url", OType.STRING);
-		server.createProperty("user", OType.STRING);
-		server.createProperty("password", OType.STRING);
-
-		final OClass snapshot = schema.createClass(CLASS_SNAPSHOT);
-		snapshot.createProperty("server", OType.LINK, server);
-		snapshot.createProperty("dateFrom", OType.DATETIME);
-		snapshot.createProperty("dateTo", OType.DATETIME);
-
-		final OClass metric = schema.createAbstractClass(CLASS_METRIC);
-		metric.createProperty("name", OType.STRING);
-		metric.createProperty("snapshot", OType.LINK, snapshot);
-
-		final OClass log = schema.createClass(CLASS_LOG);
-		log.createProperty("date", OType.DATETIME);
-		log.createProperty("level", OType.INTEGER);
-		log.createProperty("server", OType.LINK, server);
-		log.createProperty("message", OType.STRING);
-
-<<<<<<< HEAD
-		final OClass chrono = schema.createClass(CLASS_CHRONO).setSuperClass(metric);
-=======
-		final OClass chrono = schema.createClass(CLASS_CHRONO).setSuperClass(
-				metric);
->>>>>>> 8231fe33
-		chrono.createProperty("entries", OType.LONG);
-		chrono.createProperty("last", OType.LONG);
-		chrono.createProperty("min", OType.LONG);
-		chrono.createProperty("max", OType.LONG);
-		chrono.createProperty("average", OType.LONG);
-		chrono.createProperty("total", OType.LONG);
-
-<<<<<<< HEAD
-		final OClass counter = schema.createClass(CLASS_COUNTER).setSuperClass(metric);
-		counter.createProperty("value", OType.LONG);
-
-		final OClass statistics = schema.createClass(CLASS_STATISTIC).setSuperClass(metric);
-		statistics.createProperty("value", OType.STRING);
-
-		final OClass information = schema.createClass(CLASS_INFORMATION).setSuperClass(metric);
-		information.createProperty("value", OType.STRING);
-
-		final OClass events = schema.createClass(CLASS_EVENT);
-		events.createProperty("name", OType.STRING);
-		events.createProperty("enabled", OType.BOOLEAN);
-		events.createProperty("clazz", OType.STRING);
-		events.createProperty("condition", OType.LINK, schema.getClass(OFunction.class));
-		events.createProperty("action", OType.LINK, schema.getClass(OFunction.class));
-
-		final OClass userConfig = schema.createClass(CLASS_USER_CONFIGURATION);
-		final OClass ouser = schema.getClass(OUser.class);
-		userConfig.createProperty("user", OType.LINK, ouser);
-=======
-		final OClass counter = schema.createClass(CLASS_COUNTER).setSuperClass(
-				metric);
-		counter.createProperty("value", OType.LONG);
-
-		final OClass statistics = schema.createClass(CLASS_STATISTIC)
-				.setSuperClass(metric);
-		statistics.createProperty("value", OType.STRING);
-
-		final OClass information = schema.createClass(CLASS_INFORMATION)
-				.setSuperClass(metric);
-		information.createProperty("value", OType.STRING);
-
-		final OClass eventWhat = schema.createClass(CLASS_EVENT_WHAT);
-		final OClass eventWhen = schema.createClass(CLASS_EVENT_WHEN);
-
-		final OClass events = schema.createClass(CLASS_EVENT);
-		events.createProperty("name", OType.STRING);
-		events.createProperty("when", OType.EMBEDDED, eventWhen);
-		events.createProperty("what", OType.EMBEDDED, eventWhat);
-
-		final OClass logEvent = schema.createClass(CLASS_LOG_WHEN);
-		logEvent.setSuperClass(eventWhen);
-		logEvent.createProperty("type", OType.STRING);
-		logEvent.createProperty("info", OType.STRING);
-		logEvent.createProperty("alertValue", OType.STRING);
-
-		final OClass metrics = schema.createClass(CLASS_METRICS_WHEN);
-		metrics.setSuperClass(eventWhen);
-		metrics.createProperty("name", OType.STRING);
-		metrics.createProperty("operator", OType.STRING);
-		metrics.createProperty("parameter", OType.STRING);
-		metrics.createProperty("value", OType.STRING);
-
-		final OClass http = schema.createClass(CLASS_HTTP_WHAT);
-		http.setSuperClass(eventWhat);
-		http.createProperty("request", OType.STRING);
-
-		final OClass mail = schema.createClass(CLASS_MAIL_WHAT);
-		mail.setSuperClass(eventWhat);
-		mail.createProperty("body", OType.STRING);
-		mail.createProperty("subject", OType.STRING);
-		mail.createProperty("fromAddress", OType.STRING);
-		mail.createProperty("toAddress", OType.STRING);
-		mail.createProperty("cc", OType.STRING);
-		mail.createProperty("bcc", OType.STRING);
-
-		final OClass function = schema.createClass(CLASS_FUNCTION_WHAT);
-		function.setSuperClass(eventWhat);
-		function.createProperty("text", OType.STRING);
-
->>>>>>> 8231fe33
-	}
-
-	@Override
-	public void shutdown() {
-	}
-
-	protected void updateDictionary() {
-		final OSchema schema = db.getMetadata().getSchema();
-
-		if (!schema.existsClass(CLASS_DICTIONARY)) {
-			final OClass dictionary = schema.createClass(CLASS_DICTIONARY);
-<<<<<<< HEAD
-			final OProperty name = dictionary.createProperty("name", OType.STRING);
-=======
-			final OProperty name = dictionary.createProperty("name",
-					OType.STRING);
->>>>>>> 8231fe33
-			name.createIndex(INDEX_TYPE.UNIQUE);
-		}
-
-		if (dictionary == null)
-			dictionary = Orient.instance().getProfiler().getMetadata();
-
-<<<<<<< HEAD
-		if (dictionary != null) {
-			for (Entry<String, OPair<String, METRIC_TYPE>> entry : dictionary.entrySet()) {
-				try {
-					final String key = entry.getKey();
-					final OPair<String, METRIC_TYPE> value = entry.getValue();
-
-					final ODocument doc = new ODocument(CLASS_DICTIONARY);
-					doc.field("name", key);
-					doc.field("description", value.getKey());
-					doc.field("type", value.getValue());
-					doc.field("enabled", Boolean.TRUE);
-					doc.save();
-
-				} catch (Exception e) {
-					// IGNORE DUPLICATES
-				}
-=======
-		for (Entry<String, OPair<String, METRIC_TYPE>> entry : dictionary
-				.entrySet()) {
-			try {
-				final String key = entry.getKey();
-				final OPair<String, METRIC_TYPE> value = entry.getValue();
-
-				final ODocument doc = new ODocument(CLASS_DICTIONARY);
-				doc.field("name", key);
-				doc.field("description", value.getKey());
-				doc.field("type", value.getValue());
-				doc.field("enabled", Boolean.TRUE);
-				doc.save();
-
-			} catch (Exception e) {
-				// IGNORE DUPLICATES
->>>>>>> 8231fe33
-			}
-		}
-	}
-
-	public Map<String, OPair<String, METRIC_TYPE>> getDictionary() {
-		return dictionary;
-	}
-}
+final OClass userConfig = schema.createClass(CLASS_USER_CONFIGURATION);
+		final OClass ouser = schema.getClass(OUser.class);
+		userConfig.createProperty("user", OType.LINK, ouser);
+	}
+
+	@Override
+	public void shutdown() {
+	}
+
+	protected void updateDictionary() {
+		final OSchema schema = db.getMetadata().getSchema();
+
+		if (!schema.existsClass(CLASS_DICTIONARY)) {
+			final OClass dictionary = schema.createClass(CLASS_DICTIONARY);
+			final OProperty name = dictionary.createProperty("name",
+					OType.STRING);
+			name.createIndex(INDEX_TYPE.UNIQUE);
+		}
+
+		if (dictionary == null)
+			dictionary = Orient.instance().getProfiler().getMetadata();
+
+		for (Entry<String, OPair<String, METRIC_TYPE>> entry : dictionary
+				.entrySet()) {
+			try {
+				final String key = entry.getKey();
+				final OPair<String, METRIC_TYPE> value = entry.getValue();
+
+				final ODocument doc = new ODocument(CLASS_DICTIONARY);
+				doc.field("name", key);
+				doc.field("description", value.getKey());
+				doc.field("type", value.getValue());
+				doc.field("enabled", Boolean.TRUE);
+				doc.save();
+
+			} catch (Exception e) {
+				// IGNORE DUPLICATES
+			}
+		}
+	}
+
+	public Map<String, OPair<String, METRIC_TYPE>> getDictionary() {
+		return dictionary;
+	}
+}