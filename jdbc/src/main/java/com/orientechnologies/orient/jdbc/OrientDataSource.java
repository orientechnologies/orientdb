--- conflicted
+++ resolved
@@ -1,4 +1,3 @@
-<<<<<<< HEAD
 /**
  * Copyright 2014 Orient Technologies LTD (info(at)orientechnologies.com)
  *
@@ -14,114 +13,6 @@
  * See the License for the specific language governing permissions and
  * limitations under the License.
  *
- * For more information: http://www.orientechnologies.com
- */
-package com.orientechnologies.orient.jdbc;
-
-import javax.sql.DataSource;
-import java.io.PrintWriter;
-import java.sql.Connection;
-import java.sql.DriverManager;
-import java.sql.SQLException;
-import java.sql.SQLFeatureNotSupportedException;
-import java.util.Properties;
-import java.util.logging.Logger;
-
-public class OrientDataSource implements DataSource {
-
-  static {
-    try {
-      Class.forName(OrientJdbcDriver.class.getCanonicalName());
-    } catch (ClassNotFoundException e) {
-      System.err.println("OrientDB DataSource unable to load OrientDB JDBC Driver");
-    }
-  }
-
-  private String url;
-  private String username;
-  private String password;
-
-  private PrintWriter logger;
-  private int         loginTimeout;
-
-  public PrintWriter getLogWriter() throws SQLException {
-    return logger;
-  }
-
-  public void setLogWriter(PrintWriter out) throws SQLException {
-    this.logger = out;
-
-  }
-
-  public int getLoginTimeout() throws SQLException {
-    return loginTimeout;
-  }
-
-  public void setLoginTimeout(int seconds) throws SQLException {
-    this.loginTimeout = seconds;
-
-  }
-
-  public <T> T unwrap(Class<T> iface) throws SQLException {
-    throw new UnsupportedOperationException();
-  }
-
-  public boolean isWrapperFor(Class<?> iface) throws SQLException {
-    throw new UnsupportedOperationException();
-  }
-
-  public Connection getConnection() throws SQLException {
-    return this.getConnection(username, password);
-  }
-
-  public Connection getConnection(String username, String password) throws SQLException {
-    Properties info = new Properties();
-    info.put("user", username);
-    info.put("password", password);
-
-    return getConnection(info);
-  }
-
-  public Connection getConnection(Properties info) throws SQLException {
-    if (!info.contains("username")) info.put("username", username);
-    if (!info.contains("password")) info.put("password", password);
-    return DriverManager.getConnection(url, info);
-  }
-
-  public void setUrl(String url) {
-    this.url = url;
-  }
-
-  public void setUsername(String username) {
-    this.username = username;
-  }
-
-  public void setPassword(String password) {
-    this.password = password;
-  }
-
-  public Logger getParentLogger() throws SQLFeatureNotSupportedException {
-
-    throw new SQLFeatureNotSupportedException();
-  }
-
-}
-=======
-/**
- * Copyright 2014 Orient Technologies LTD (info(at)orientechnologies.com)
- * <p/>
- * Licensed under the Apache License, Version 2.0 (the "License");
- * you may not use this file except in compliance with the License.
- * You may obtain a copy of the License at
- * <p/>
- * http://www.apache.org/licenses/LICENSE-2.0
- * <p/>
- * Unless required by applicable law or agreed to in writing, software
- * distributed under the License is distributed on an "AS IS" BASIS,
- * WITHOUT WARRANTIES OR CONDITIONS OF ANY KIND, either express or implied.
- * See the License for the specific language governing permissions and
- * limitations under the License.
- * <p/>
  * For more information: http://www.orientechnologies.com
  */
 package com.orientechnologies.orient.jdbc;
@@ -247,5 +138,4 @@
     throw new SQLFeatureNotSupportedException();
   }
 
-}
->>>>>>> 5dc21efd
+}