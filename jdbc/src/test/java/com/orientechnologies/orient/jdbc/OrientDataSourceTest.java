--- conflicted
+++ resolved
@@ -1,66 +1,4 @@
-<<<<<<< HEAD
-package com.orientechnologies.orient.jdbc;
 
-import org.junit.Test;
-
-import java.sql.Connection;
-import java.sql.SQLException;
-import java.util.Properties;
-
-import static org.assertj.core.api.Assertions.assertThat;
-
-public class OrientDataSourceTest extends OrientJdbcBaseTest {
-
-  @Test
-  public void shouldConnect() throws SQLException {
-
-    OrientDataSource ds = new OrientDataSource();
-    ds.setUrl("jdbc:orient:memory:test");
-    ds.setUsername("admin");
-    ds.setPassword("admin");
-
-    Connection conn = ds.getConnection();
-
-    assertThat(conn).isNotNull();
-    conn.close();
-    assertThat(conn.isClosed()).isTrue();
-
-  }
-
-  @Test
-  public void shouldConnectPooled() throws SQLException {
-
-    OrientDataSource ds = new OrientDataSource();
-    ds.setUrl("jdbc:orient:memory:test");
-    ds.setUsername("admin");
-    ds.setPassword("admin");
-
-    Properties info = new Properties();
-    info.setProperty("db.usePool", "TRUE");
-    info.setProperty("db.pool.min", "1");
-    info.setProperty("db.pool.max", "1");
-
-    //pool size is 1: database should be the same on different connection
-    //NOTE: not safe in production!
-    OrientJdbcConnection conn = (OrientJdbcConnection) ds.getConnection(info);
-    assertThat(conn).isNotNull();
-
-    OrientJdbcConnection conn2 = (OrientJdbcConnection) ds.getConnection(info);
-    assertThat(conn2).isNotNull();
-    conn.getDatabase();
-
-    assertThat(conn.getDatabase()).isSameAs(conn2.getDatabase());
-
-    conn.close();
-    assertThat(conn.isClosed()).isTrue();
-
-    conn2.close();
-    assertThat(conn2.isClosed()).isTrue();
-
-  }
-
-}
-=======
 package com.orientechnologies.orient.jdbc;
 
 import com.orientechnologies.orient.core.db.document.ODatabaseDocumentTx;
@@ -188,5 +126,4 @@
 
   }
 
-}
->>>>>>> 5dc21efd
+}