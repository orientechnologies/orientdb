<?xml version="1.0" encoding="UTF-8"?>

<!--
  ~ Copyright 2010-2013 Orient Technologies LTD
  ~
  ~ Licensed under the Apache License, Version 2.0 (the "License");
  ~ you may not use this file except in compliance with the License.
  ~ You may obtain a copy of the License at
  ~
  ~      http://www.apache.org/licenses/LICENSE-2.0
  ~
  ~ Unless required by applicable law or agreed to in writing, software
  ~ distributed under the License is distributed on an "AS IS" BASIS,
  ~ WITHOUT WARRANTIES OR CONDITIONS OF ANY KIND, either express or implied.
  ~ See the License for the specific language governing permissions and
  ~ limitations under the License.
  -->

<project xmlns="http://maven.apache.org/POM/4.0.0" xmlns:xsi="http://www.w3.org/2001/XMLSchema-instance"
         xsi:schemaLocation="http://maven.apache.org/POM/4.0.0 http://maven.apache.org/maven-v4_0_0.xsd">
    <modelVersion>4.0.0</modelVersion>

    <parent>
        <groupId>com.orientechnologies</groupId>
        <artifactId>orientdb-parent</artifactId>
<<<<<<< HEAD
        <version>3.0.0-SNAPSHOT</version>
=======
        <version>2.2.0-SNAPSHOT</version>
>>>>>>> edd0166d
        <relativePath>../</relativePath>
    </parent>

    <name>OrientDB JDBC Driver</name>
    <artifactId>orientdb-jdbc</artifactId>


    <description>JDBC Driver for OrientDB NoSQL document graph dbms</description>
    <inceptionYear>2012</inceptionYear>

    <dependencies>
        <dependency>
            <groupId>com.orientechnologies</groupId>
            <artifactId>orientdb-test-commons</artifactId>
            <version>${project.version}</version>
            <scope>test</scope>
        </dependency>
        <dependency>
            <groupId>org.hamcrest</groupId>
            <artifactId>hamcrest-library</artifactId>
            <version>1.3</version>
            <scope>test</scope>
        </dependency>

        <dependency>
            <groupId>com.orientechnologies</groupId>
            <artifactId>orientdb-graphdb</artifactId>
            <version>${project.version}</version>
        </dependency>
        <dependency>
            <groupId>com.orientechnologies</groupId>
            <artifactId>orientdb-client</artifactId>
            <version>${project.version}</version>
            <type>jar</type>
        </dependency>

    </dependencies>

    <build>
        <plugins>
            <plugin>
                <groupId>org.apache.maven.plugins</groupId>
                <artifactId>maven-surefire-plugin</artifactId>
                <dependencies>
                    <dependency>
                        <groupId>org.apache.maven.surefire</groupId>
                        <artifactId>surefire-junit47</artifactId>
                        <version>${surefire.version}</version>
                    </dependency>
                </dependencies>
            </plugin>
            <plugin>
                <artifactId>maven-assembly-plugin</artifactId>
                <version>2.6</version>
                <configuration>
                    <descriptors>
                        <descriptor>src/assembly/all.xml</descriptor>
                    </descriptors>
                </configuration>
                <executions>
                    <execution>
                        <phase>package</phase>
                        <goals>
                            <goal>single</goal>
                        </goals>
                    </execution>
                </executions>
            </plugin>
            <plugin>
                <groupId>com.mycila.maven-license-plugin</groupId>
                <artifactId>maven-license-plugin</artifactId>
                <version>1.9.0</version>
                <inherited>false</inherited>
                <configuration>
                    <header>${basedir}/LICENSE.txt</header>
                    <aggregate>true</aggregate>
                    <failIfMissing>true</failIfMissing>
                    <encoding>UTF-8</encoding>
                    <excludes>
                        <exclude>orientdb-jdbc.iml</exclude>
                        <exclude>README.textile</exclude>
                        <exclude>**/target/**</exclude>
                        <exclude>.idea/**</exclude>
                        <exclude>.classpath</exclude>
                        <exclude>.project</exclude>
                        <exclude>.settings/**</exclude>
                        <exclude>.gitignore</exclude>
                        <exclude>.gitattributes</exclude>
                        <exclude>src/test/**</exclude>
                    </excludes>
                    <strictCheck>true</strictCheck>
                </configuration>
                <executions>
                    <execution>
                        <phase>package</phase>
                        <goals>
                            <goal>format</goal>
                        </goals>
                    </execution>
                </executions>
            </plugin>
        </plugins>
    </build>

    <profiles>
        <profile>
            <id>release-sign-artifacts</id>
            <activation>
                <property>
                    <name>performRelease</name>
                    <value>true</value>
                </property>
            </activation>
            <build>
                <plugins>
                    <plugin>
                        <groupId>org.apache.maven.plugins</groupId>
                        <artifactId>maven-gpg-plugin</artifactId>
                        <executions>
                            <execution>
                                <id>sign-artifacts</id>
                                <phase>verify</phase>
                                <goals>
                                    <goal>sign</goal>
                                </goals>
                            </execution>
                        </executions>
                    </plugin>
                </plugins>
            </build>
        </profile>
        <profile>
            <id>sonatype-oss-release</id>
            <build>
                <plugins>
                    <plugin>
                        <groupId>org.apache.maven.plugins</groupId>
                        <artifactId>maven-source-plugin</artifactId>
                        <version>2.1.2</version>
                        <executions>
                            <execution>
                                <id>attach-sources</id>
                                <goals>
                                    <goal>jar-no-fork</goal>
                                </goals>
                                <configuration>
                                    <archive>
                                        <manifest>
                                            <addDefaultImplementationEntries>true</addDefaultImplementationEntries>
                                            <addDefaultSpecificationEntries>true</addDefaultSpecificationEntries>
                                        </manifest>
                                        <manifestEntries>
                                            <Implementation-Build>${implementation.build}</Implementation-Build>
                                            <Implementation-Build-Date>${maven.build.timestamp}
                                            </Implementation-Build-Date>
                                            <X-Compile-Source-JDK>${javac.src.version}</X-Compile-Source-JDK>
                                            <X-Compile-Target-JDK>${javac.target.version}</X-Compile-Target-JDK>
                                        </manifestEntries>
                                    </archive>
                                </configuration>
                            </execution>
                        </executions>
                    </plugin>
                    <plugin>
                        <groupId>org.apache.maven.plugins</groupId>
                        <artifactId>maven-javadoc-plugin</artifactId>
                        <version>2.10.3</version>
                        <executions>
                            <execution>
                                <id>attach-javadocs</id>
                                <goals>
                                    <goal>jar</goal>
                                </goals>
                                <configuration>
                                    <quiet>true</quiet>
                                    <archive>
                                        <manifest>
                                            <addDefaultImplementationEntries>true</addDefaultImplementationEntries>
                                            <addDefaultSpecificationEntries>true</addDefaultSpecificationEntries>
                                        </manifest>
                                        <manifestEntries>
                                            <Implementation-Build>${implementation.build}</Implementation-Build>
                                            <Implementation-Build-Date>${maven.build.timestamp}
                                            </Implementation-Build-Date>
                                            <X-Compile-Source-JDK>${javac.src.version}</X-Compile-Source-JDK>
                                            <X-Compile-Target-JDK>${javac.target.version}</X-Compile-Target-JDK>
                                        </manifestEntries>
                                    </archive>
                                </configuration>
                            </execution>
                        </executions>
                    </plugin>
                    <plugin>
                        <groupId>org.apache.maven.plugins</groupId>
                        <artifactId>maven-gpg-plugin</artifactId>

                        <executions>
                            <execution>
                                <id>sign-artifacts</id>
                                <phase>verify</phase>
                                <goals>
                                    <goal>sign</goal>
                                </goals>
                            </execution>
                        </executions>
                    </plugin>
                </plugins>
            </build>
        </profile>
    </profiles>
</project>
<|MERGE_RESOLUTION|>--- conflicted
+++ resolved
@@ -1,241 +1,237 @@
-<?xml version="1.0" encoding="UTF-8"?>
-
-<!--
-  ~ Copyright 2010-2013 Orient Technologies LTD
-  ~
-  ~ Licensed under the Apache License, Version 2.0 (the "License");
-  ~ you may not use this file except in compliance with the License.
-  ~ You may obtain a copy of the License at
-  ~
-  ~      http://www.apache.org/licenses/LICENSE-2.0
-  ~
-  ~ Unless required by applicable law or agreed to in writing, software
-  ~ distributed under the License is distributed on an "AS IS" BASIS,
-  ~ WITHOUT WARRANTIES OR CONDITIONS OF ANY KIND, either express or implied.
-  ~ See the License for the specific language governing permissions and
-  ~ limitations under the License.
-  -->
-
-<project xmlns="http://maven.apache.org/POM/4.0.0" xmlns:xsi="http://www.w3.org/2001/XMLSchema-instance"
-         xsi:schemaLocation="http://maven.apache.org/POM/4.0.0 http://maven.apache.org/maven-v4_0_0.xsd">
-    <modelVersion>4.0.0</modelVersion>
-
-    <parent>
-        <groupId>com.orientechnologies</groupId>
-        <artifactId>orientdb-parent</artifactId>
-<<<<<<< HEAD
-        <version>3.0.0-SNAPSHOT</version>
-=======
-        <version>2.2.0-SNAPSHOT</version>
->>>>>>> edd0166d
-        <relativePath>../</relativePath>
-    </parent>
-
-    <name>OrientDB JDBC Driver</name>
-    <artifactId>orientdb-jdbc</artifactId>
-
-
-    <description>JDBC Driver for OrientDB NoSQL document graph dbms</description>
-    <inceptionYear>2012</inceptionYear>
-
-    <dependencies>
-        <dependency>
-            <groupId>com.orientechnologies</groupId>
-            <artifactId>orientdb-test-commons</artifactId>
-            <version>${project.version}</version>
-            <scope>test</scope>
-        </dependency>
-        <dependency>
-            <groupId>org.hamcrest</groupId>
-            <artifactId>hamcrest-library</artifactId>
-            <version>1.3</version>
-            <scope>test</scope>
-        </dependency>
-
-        <dependency>
-            <groupId>com.orientechnologies</groupId>
-            <artifactId>orientdb-graphdb</artifactId>
-            <version>${project.version}</version>
-        </dependency>
-        <dependency>
-            <groupId>com.orientechnologies</groupId>
-            <artifactId>orientdb-client</artifactId>
-            <version>${project.version}</version>
-            <type>jar</type>
-        </dependency>
-
-    </dependencies>
-
-    <build>
-        <plugins>
-            <plugin>
-                <groupId>org.apache.maven.plugins</groupId>
-                <artifactId>maven-surefire-plugin</artifactId>
-                <dependencies>
-                    <dependency>
-                        <groupId>org.apache.maven.surefire</groupId>
-                        <artifactId>surefire-junit47</artifactId>
-                        <version>${surefire.version}</version>
-                    </dependency>
-                </dependencies>
-            </plugin>
-            <plugin>
-                <artifactId>maven-assembly-plugin</artifactId>
-                <version>2.6</version>
-                <configuration>
-                    <descriptors>
-                        <descriptor>src/assembly/all.xml</descriptor>
-                    </descriptors>
-                </configuration>
-                <executions>
-                    <execution>
-                        <phase>package</phase>
-                        <goals>
-                            <goal>single</goal>
-                        </goals>
-                    </execution>
-                </executions>
-            </plugin>
-            <plugin>
-                <groupId>com.mycila.maven-license-plugin</groupId>
-                <artifactId>maven-license-plugin</artifactId>
-                <version>1.9.0</version>
-                <inherited>false</inherited>
-                <configuration>
-                    <header>${basedir}/LICENSE.txt</header>
-                    <aggregate>true</aggregate>
-                    <failIfMissing>true</failIfMissing>
-                    <encoding>UTF-8</encoding>
-                    <excludes>
-                        <exclude>orientdb-jdbc.iml</exclude>
-                        <exclude>README.textile</exclude>
-                        <exclude>**/target/**</exclude>
-                        <exclude>.idea/**</exclude>
-                        <exclude>.classpath</exclude>
-                        <exclude>.project</exclude>
-                        <exclude>.settings/**</exclude>
-                        <exclude>.gitignore</exclude>
-                        <exclude>.gitattributes</exclude>
-                        <exclude>src/test/**</exclude>
-                    </excludes>
-                    <strictCheck>true</strictCheck>
-                </configuration>
-                <executions>
-                    <execution>
-                        <phase>package</phase>
-                        <goals>
-                            <goal>format</goal>
-                        </goals>
-                    </execution>
-                </executions>
-            </plugin>
-        </plugins>
-    </build>
-
-    <profiles>
-        <profile>
-            <id>release-sign-artifacts</id>
-            <activation>
-                <property>
-                    <name>performRelease</name>
-                    <value>true</value>
-                </property>
-            </activation>
-            <build>
-                <plugins>
-                    <plugin>
-                        <groupId>org.apache.maven.plugins</groupId>
-                        <artifactId>maven-gpg-plugin</artifactId>
-                        <executions>
-                            <execution>
-                                <id>sign-artifacts</id>
-                                <phase>verify</phase>
-                                <goals>
-                                    <goal>sign</goal>
-                                </goals>
-                            </execution>
-                        </executions>
-                    </plugin>
-                </plugins>
-            </build>
-        </profile>
-        <profile>
-            <id>sonatype-oss-release</id>
-            <build>
-                <plugins>
-                    <plugin>
-                        <groupId>org.apache.maven.plugins</groupId>
-                        <artifactId>maven-source-plugin</artifactId>
-                        <version>2.1.2</version>
-                        <executions>
-                            <execution>
-                                <id>attach-sources</id>
-                                <goals>
-                                    <goal>jar-no-fork</goal>
-                                </goals>
-                                <configuration>
-                                    <archive>
-                                        <manifest>
-                                            <addDefaultImplementationEntries>true</addDefaultImplementationEntries>
-                                            <addDefaultSpecificationEntries>true</addDefaultSpecificationEntries>
-                                        </manifest>
-                                        <manifestEntries>
-                                            <Implementation-Build>${implementation.build}</Implementation-Build>
-                                            <Implementation-Build-Date>${maven.build.timestamp}
-                                            </Implementation-Build-Date>
-                                            <X-Compile-Source-JDK>${javac.src.version}</X-Compile-Source-JDK>
-                                            <X-Compile-Target-JDK>${javac.target.version}</X-Compile-Target-JDK>
-                                        </manifestEntries>
-                                    </archive>
-                                </configuration>
-                            </execution>
-                        </executions>
-                    </plugin>
-                    <plugin>
-                        <groupId>org.apache.maven.plugins</groupId>
-                        <artifactId>maven-javadoc-plugin</artifactId>
-                        <version>2.10.3</version>
-                        <executions>
-                            <execution>
-                                <id>attach-javadocs</id>
-                                <goals>
-                                    <goal>jar</goal>
-                                </goals>
-                                <configuration>
-                                    <quiet>true</quiet>
-                                    <archive>
-                                        <manifest>
-                                            <addDefaultImplementationEntries>true</addDefaultImplementationEntries>
-                                            <addDefaultSpecificationEntries>true</addDefaultSpecificationEntries>
-                                        </manifest>
-                                        <manifestEntries>
-                                            <Implementation-Build>${implementation.build}</Implementation-Build>
-                                            <Implementation-Build-Date>${maven.build.timestamp}
-                                            </Implementation-Build-Date>
-                                            <X-Compile-Source-JDK>${javac.src.version}</X-Compile-Source-JDK>
-                                            <X-Compile-Target-JDK>${javac.target.version}</X-Compile-Target-JDK>
-                                        </manifestEntries>
-                                    </archive>
-                                </configuration>
-                            </execution>
-                        </executions>
-                    </plugin>
-                    <plugin>
-                        <groupId>org.apache.maven.plugins</groupId>
-                        <artifactId>maven-gpg-plugin</artifactId>
-
-                        <executions>
-                            <execution>
-                                <id>sign-artifacts</id>
-                                <phase>verify</phase>
-                                <goals>
-                                    <goal>sign</goal>
-                                </goals>
-                            </execution>
-                        </executions>
-                    </plugin>
-                </plugins>
-            </build>
-        </profile>
-    </profiles>
-</project>
+<?xml version="1.0" encoding="UTF-8"?>
+
+<!--
+  ~ Copyright 2010-2013 Orient Technologies LTD
+  ~
+  ~ Licensed under the Apache License, Version 2.0 (the "License");
+  ~ you may not use this file except in compliance with the License.
+  ~ You may obtain a copy of the License at
+  ~
+  ~      http://www.apache.org/licenses/LICENSE-2.0
+  ~
+  ~ Unless required by applicable law or agreed to in writing, software
+  ~ distributed under the License is distributed on an "AS IS" BASIS,
+  ~ WITHOUT WARRANTIES OR CONDITIONS OF ANY KIND, either express or implied.
+  ~ See the License for the specific language governing permissions and
+  ~ limitations under the License.
+  -->
+
+<project xmlns="http://maven.apache.org/POM/4.0.0" xmlns:xsi="http://www.w3.org/2001/XMLSchema-instance"
+         xsi:schemaLocation="http://maven.apache.org/POM/4.0.0 http://maven.apache.org/maven-v4_0_0.xsd">
+    <modelVersion>4.0.0</modelVersion>
+
+    <parent>
+        <groupId>com.orientechnologies</groupId>
+        <artifactId>orientdb-parent</artifactId>
+        <version>3.0.0-SNAPSHOT</version>
+        <relativePath>../</relativePath>
+    </parent>
+
+    <name>OrientDB JDBC Driver</name>
+    <artifactId>orientdb-jdbc</artifactId>
+
+
+    <description>JDBC Driver for OrientDB NoSQL document graph dbms</description>
+    <inceptionYear>2012</inceptionYear>
+
+    <dependencies>
+        <dependency>
+            <groupId>com.orientechnologies</groupId>
+            <artifactId>orientdb-test-commons</artifactId>
+            <version>${project.version}</version>
+            <scope>test</scope>
+        </dependency>
+        <dependency>
+            <groupId>org.hamcrest</groupId>
+            <artifactId>hamcrest-library</artifactId>
+            <version>1.3</version>
+            <scope>test</scope>
+        </dependency>
+
+        <dependency>
+            <groupId>com.orientechnologies</groupId>
+            <artifactId>orientdb-graphdb</artifactId>
+            <version>${project.version}</version>
+        </dependency>
+        <dependency>
+            <groupId>com.orientechnologies</groupId>
+            <artifactId>orientdb-client</artifactId>
+            <version>${project.version}</version>
+            <type>jar</type>
+        </dependency>
+
+    </dependencies>
+
+    <build>
+        <plugins>
+            <plugin>
+                <groupId>org.apache.maven.plugins</groupId>
+                <artifactId>maven-surefire-plugin</artifactId>
+                <dependencies>
+                    <dependency>
+                        <groupId>org.apache.maven.surefire</groupId>
+                        <artifactId>surefire-junit47</artifactId>
+                        <version>${surefire.version}</version>
+                    </dependency>
+                </dependencies>
+            </plugin>
+            <plugin>
+                <artifactId>maven-assembly-plugin</artifactId>
+                <version>2.6</version>
+                <configuration>
+                    <descriptors>
+                        <descriptor>src/assembly/all.xml</descriptor>
+                    </descriptors>
+                </configuration>
+                <executions>
+                    <execution>
+                        <phase>package</phase>
+                        <goals>
+                            <goal>single</goal>
+                        </goals>
+                    </execution>
+                </executions>
+            </plugin>
+            <plugin>
+                <groupId>com.mycila.maven-license-plugin</groupId>
+                <artifactId>maven-license-plugin</artifactId>
+                <version>1.9.0</version>
+                <inherited>false</inherited>
+                <configuration>
+                    <header>${basedir}/LICENSE.txt</header>
+                    <aggregate>true</aggregate>
+                    <failIfMissing>true</failIfMissing>
+                    <encoding>UTF-8</encoding>
+                    <excludes>
+                        <exclude>orientdb-jdbc.iml</exclude>
+                        <exclude>README.textile</exclude>
+                        <exclude>**/target/**</exclude>
+                        <exclude>.idea/**</exclude>
+                        <exclude>.classpath</exclude>
+                        <exclude>.project</exclude>
+                        <exclude>.settings/**</exclude>
+                        <exclude>.gitignore</exclude>
+                        <exclude>.gitattributes</exclude>
+                        <exclude>src/test/**</exclude>
+                    </excludes>
+                    <strictCheck>true</strictCheck>
+                </configuration>
+                <executions>
+                    <execution>
+                        <phase>package</phase>
+                        <goals>
+                            <goal>format</goal>
+                        </goals>
+                    </execution>
+                </executions>
+            </plugin>
+        </plugins>
+    </build>
+
+    <profiles>
+        <profile>
+            <id>release-sign-artifacts</id>
+            <activation>
+                <property>
+                    <name>performRelease</name>
+                    <value>true</value>
+                </property>
+            </activation>
+            <build>
+                <plugins>
+                    <plugin>
+                        <groupId>org.apache.maven.plugins</groupId>
+                        <artifactId>maven-gpg-plugin</artifactId>
+                        <executions>
+                            <execution>
+                                <id>sign-artifacts</id>
+                                <phase>verify</phase>
+                                <goals>
+                                    <goal>sign</goal>
+                                </goals>
+                            </execution>
+                        </executions>
+                    </plugin>
+                </plugins>
+            </build>
+        </profile>
+        <profile>
+            <id>sonatype-oss-release</id>
+            <build>
+                <plugins>
+                    <plugin>
+                        <groupId>org.apache.maven.plugins</groupId>
+                        <artifactId>maven-source-plugin</artifactId>
+                        <version>2.1.2</version>
+                        <executions>
+                            <execution>
+                                <id>attach-sources</id>
+                                <goals>
+                                    <goal>jar-no-fork</goal>
+                                </goals>
+                                <configuration>
+                                    <archive>
+                                        <manifest>
+                                            <addDefaultImplementationEntries>true</addDefaultImplementationEntries>
+                                            <addDefaultSpecificationEntries>true</addDefaultSpecificationEntries>
+                                        </manifest>
+                                        <manifestEntries>
+                                            <Implementation-Build>${implementation.build}</Implementation-Build>
+                                            <Implementation-Build-Date>${maven.build.timestamp}
+                                            </Implementation-Build-Date>
+                                            <X-Compile-Source-JDK>${javac.src.version}</X-Compile-Source-JDK>
+                                            <X-Compile-Target-JDK>${javac.target.version}</X-Compile-Target-JDK>
+                                        </manifestEntries>
+                                    </archive>
+                                </configuration>
+                            </execution>
+                        </executions>
+                    </plugin>
+                    <plugin>
+                        <groupId>org.apache.maven.plugins</groupId>
+                        <artifactId>maven-javadoc-plugin</artifactId>
+                        <version>2.10.3</version>
+                        <executions>
+                            <execution>
+                                <id>attach-javadocs</id>
+                                <goals>
+                                    <goal>jar</goal>
+                                </goals>
+                                <configuration>
+                                    <quiet>true</quiet>
+                                    <archive>
+                                        <manifest>
+                                            <addDefaultImplementationEntries>true</addDefaultImplementationEntries>
+                                            <addDefaultSpecificationEntries>true</addDefaultSpecificationEntries>
+                                        </manifest>
+                                        <manifestEntries>
+                                            <Implementation-Build>${implementation.build}</Implementation-Build>
+                                            <Implementation-Build-Date>${maven.build.timestamp}
+                                            </Implementation-Build-Date>
+                                            <X-Compile-Source-JDK>${javac.src.version}</X-Compile-Source-JDK>
+                                            <X-Compile-Target-JDK>${javac.target.version}</X-Compile-Target-JDK>
+                                        </manifestEntries>
+                                    </archive>
+                                </configuration>
+                            </execution>
+                        </executions>
+                    </plugin>
+                    <plugin>
+                        <groupId>org.apache.maven.plugins</groupId>
+                        <artifactId>maven-gpg-plugin</artifactId>
+
+                        <executions>
+                            <execution>
+                                <id>sign-artifacts</id>
+                                <phase>verify</phase>
+                                <goals>
+                                    <goal>sign</goal>
+                                </goals>
+                            </execution>
+                        </executions>
+                    </plugin>
+                </plugins>
+            </build>
+        </profile>
+    </profiles>
+</project>